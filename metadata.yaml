--- conflicted
+++ resolved
@@ -25,13 +25,9 @@
   shared-db:
     interface: mysql-shared
   database:
-<<<<<<< HEAD
-    interface: mysql-client
+    interface: mysql_client
   mysql:
     interface: mysql
-=======
-    interface: mysql_client
->>>>>>> 5525b43b
 storage:
   database:
     type: filesystem
