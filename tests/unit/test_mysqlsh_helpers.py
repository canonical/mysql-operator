--- conflicted
+++ resolved
@@ -277,28 +277,6 @@
         _open_mock = unittest.mock.mock_open()
         _open.side_effect = _open_mock
 
-<<<<<<< HEAD
-        self.mysql.write_mysqld_config(profile="production", memory_limit=None)
-
-        config = "\n".join(
-            (
-                "[mysqld]",
-                "bind-address = 0.0.0.0",
-                "mysqlx-bind-address = 0.0.0.0",
-                "report_host = 127.0.0.1",
-                "max_connections = 111",
-                "innodb_buffer_pool_size = 1234",
-                "log_error_services = log_filter_internal;log_sink_internal",
-                "log_error = /var/snap/charmed-mysql/common/var/log/mysql/error.log",
-                "general_log = ON",
-                "general_log_file = /var/snap/charmed-mysql/common/var/log/mysql/general.log",
-                "slow_query_log_file = /var/snap/charmed-mysql/common/var/log/mysql/slowquery.log",
-                "loose-group_replication_paxos_single_leader = ON",
-                "innodb_buffer_pool_chunk_size = 5678",
-                "\n",
-            )
-        )
-=======
         self.mysql.write_mysqld_config()
 
         config = "\n".join((
@@ -314,6 +292,7 @@
             "general_log = ON",
             "general_log_file = /var/snap/charmed-mysql/common/var/log/mysql/general.log",
             "slow_query_log_file = /var/snap/charmed-mysql/common/var/log/mysql/slowquery.log",
+            "loose-group_replication_paxos_single_leader = ON",
             "binlog_expire_logs_seconds = 604800",
             "loose-audit_log_policy = LOGINS",
             "loose-audit_log_file = /var/snap/charmed-mysql/common/var/log/mysql/audit.log",
@@ -322,7 +301,6 @@
             "innodb_buffer_pool_chunk_size = 5678",
             "\n",
         ))
->>>>>>> 9fe60aa9
 
         _get_max_connections.assert_called_once()
         _get_innodb_buffer_pool_parameters.assert_called_once()
@@ -343,30 +321,6 @@
         # Test `testing` profile
         self.mysql.charm.config.profile = "testing"
         _open_mock.reset_mock()
-<<<<<<< HEAD
-        self.mysql.write_mysqld_config(profile="testing", memory_limit=None)
-
-        config = "\n".join(
-            (
-                "[mysqld]",
-                "bind-address = 0.0.0.0",
-                "mysqlx-bind-address = 0.0.0.0",
-                "report_host = 127.0.0.1",
-                "max_connections = 100",
-                "innodb_buffer_pool_size = 20971520",
-                "log_error_services = log_filter_internal;log_sink_internal",
-                "log_error = /var/snap/charmed-mysql/common/var/log/mysql/error.log",
-                "general_log = ON",
-                "general_log_file = /var/snap/charmed-mysql/common/var/log/mysql/general.log",
-                "slow_query_log_file = /var/snap/charmed-mysql/common/var/log/mysql/slowquery.log",
-                "loose-group_replication_paxos_single_leader = ON",
-                "innodb_buffer_pool_chunk_size = 1048576",
-                "performance-schema-instrument = 'memory/%=OFF'",
-                "loose-group_replication_message_cache_size = 134217728",
-                "\n",
-            )
-        )
-=======
         self.mysql.write_mysqld_config()
 
         config = "\n".join((
@@ -382,6 +336,7 @@
             "general_log = ON",
             "general_log_file = /var/snap/charmed-mysql/common/var/log/mysql/general.log",
             "slow_query_log_file = /var/snap/charmed-mysql/common/var/log/mysql/slowquery.log",
+            "loose-group_replication_paxos_single_leader = ON",
             "binlog_expire_logs_seconds = 604800",
             "loose-audit_log_policy = LOGINS",
             "loose-audit_log_file = /var/snap/charmed-mysql/common/var/log/mysql/audit.log",
@@ -392,7 +347,6 @@
             "loose-group_replication_message_cache_size = 134217728",
             "\n",
         ))
->>>>>>> 9fe60aa9
 
         self.assertEqual(
             sorted(_open_mock.mock_calls),
