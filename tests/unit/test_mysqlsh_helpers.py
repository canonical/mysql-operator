# Copyright 2022 Canonical Ltd.
# See LICENSE file for licensing details.

import subprocess
import unittest
from unittest.mock import call, patch

from mysqlsh_helpers import (
    MySQL,
    MySQLAddInstanceToClusterError,
    MySQLConfigureInstanceError,
    MySQLConfigureMySQLUsersError,
    MySQLCreateClusterError,
)


class TestMySQL(unittest.TestCase):
    def setUp(self):
        self.mysql = MySQL(
            "127.0.0.1",
            "test_cluster",
            "password",
            "serverconfig",
            "serverconfigpassword",
            "clusteradmin",
            "clusteradminpassword",
        )

    @patch("mysqlsh_helpers.MySQL._run_mysqlcli_script")
    def test_configure_mysql_users(self, _run_mysqlcli_script):
        """Test failed to configuring the MySQL users."""
        _run_mysqlcli_script.return_value = b""

        _expected_create_root_user_commands = " ".join(
            (
<<<<<<< HEAD
                "SET @@SESSION.SQL_LOG_BIN=0;",
=======
>>>>>>> b3b4fcde
                "CREATE USER 'root'@'%' IDENTIFIED BY 'password';",
                "GRANT ALL ON *.* TO 'root'@'%' WITH GRANT OPTION;",
            )
        )

        _expected_configure_user_commands = " ".join(
            (
<<<<<<< HEAD
                "SET @@SESSION.SQL_LOG_BIN=0;",
=======
>>>>>>> b3b4fcde
                "CREATE USER 'serverconfig'@'%' IDENTIFIED BY 'serverconfigpassword';",
                "GRANT ALL ON *.* TO 'serverconfig'@'%' WITH GRANT OPTION;",
                "UPDATE mysql.user SET authentication_string=null WHERE User='root' and Host='localhost';",
                "ALTER USER 'root'@'localhost' IDENTIFIED BY 'password';",
                "REVOKE SYSTEM_USER, SYSTEM_VARIABLES_ADMIN, SUPER, REPLICATION_SLAVE_ADMIN, GROUP_REPLICATION_ADMIN, BINLOG_ADMIN, SET_USER_ID, ENCRYPTION_KEY_ADMIN, VERSION_TOKEN_ADMIN, CONNECTION_ADMIN ON *.* FROM root@'%';",
                "REVOKE SYSTEM_USER, SYSTEM_VARIABLES_ADMIN, SUPER, REPLICATION_SLAVE_ADMIN, GROUP_REPLICATION_ADMIN, BINLOG_ADMIN, SET_USER_ID, ENCRYPTION_KEY_ADMIN, VERSION_TOKEN_ADMIN, CONNECTION_ADMIN ON *.* FROM root@localhost;",
                "FLUSH PRIVILEGES;",
            )
        )

        self.mysql.configure_mysql_users()
<<<<<<< HEAD

        self.assertEqual(_run_mysqlcli_script.call_count, 2)

=======

        self.assertEqual(_run_mysqlcli_script.call_count, 2)

>>>>>>> b3b4fcde
        self.assertEqual(
            sorted(_run_mysqlcli_script.mock_calls),
            sorted(
                [
                    call(_expected_create_root_user_commands),
                    call(_expected_configure_user_commands, password="password"),
                ]
            ),
        )

    @patch("mysqlsh_helpers.MySQL._run_mysqlcli_script")
    def test_configure_mysql_users_fail(self, _run_mysqlcli_script):
        """Test failed to configuring the MySQL users."""
        _run_mysqlcli_script.side_effect = subprocess.CalledProcessError(
            cmd="mysqlsh", returncode=127
        )

        with self.assertRaises(MySQLConfigureMySQLUsersError):
            self.mysql.configure_mysql_users()

    @patch("os.path.exists")
    def test_mysqlsh_bin(self, _exists):
        """Test the mysqlsh_bin property."""
        _exists.return_value = True
        self.assertEqual(MySQL.get_mysqlsh_bin(), "/usr/bin/mysqlsh")

        _exists.return_value = False
        self.assertEqual(MySQL.get_mysqlsh_bin(), "/snap/bin/mysql-shell")

    @patch("mysqlsh_helpers.MySQL._run_mysqlsh_script")
    @patch("mysqlsh_helpers.MySQL._wait_until_mysql_connection")
    def test_configure_instance(self, _wait_until_mysql_connection, _run_mysqlsh_script):
        """Test a successful execution of configure_instance."""
        configure_instance_commands = (
            'dba.configure_instance(\'serverconfig:serverconfigpassword@127.0.0.1\', {"clusterAdmin": "clusteradmin", "clusterAdminPassword": "clusteradminpassword", "restart": "true"})',
        )

        self.mysql.configure_instance()

        _run_mysqlsh_script.assert_called_once_with("\n".join(configure_instance_commands))
        _wait_until_mysql_connection.assert_called_once()

    @patch("mysqlsh_helpers.MySQL._run_mysqlsh_script")
    @patch("mysqlsh_helpers.MySQL._wait_until_mysql_connection")
    def test_configure_instance_exceptions(
        self, _wait_until_mysql_connection, _run_mysqlsh_script
    ):
        """Test exceptions raise while running configure_instance."""
        # Test an issue with _run_mysqlsh_script
        _run_mysqlsh_script.side_effect = subprocess.CalledProcessError(cmd="mock", returncode=127)

        with self.assertRaises(MySQLConfigureInstanceError):
            self.mysql.configure_instance()

        _wait_until_mysql_connection.assert_not_called()

        # Reset mocks
        _run_mysqlsh_script.reset_mock()
        _wait_until_mysql_connection.reset_mock()

        # Test an issue with _wait_until_mysql_connection
        _wait_until_mysql_connection.side_effect = subprocess.CalledProcessError(
            cmd="mock", returncode=127
        )

        with self.assertRaises(MySQLConfigureInstanceError):
            self.mysql.configure_instance()

        _run_mysqlsh_script.assert_called_once()

    @patch("mysqlsh_helpers.MySQL._run_mysqlsh_script")
    def test_create_cluster(self, _run_mysqlsh_script):
        """Test a successful execution of create_cluster."""
        create_cluster_commands = (
            "shell.connect('serverconfig:serverconfigpassword@127.0.0.1')",
            "dba.create_cluster('test_cluster')",
        )

        self.mysql.create_cluster()

        _run_mysqlsh_script.assert_called_once_with("\n".join(create_cluster_commands))

    @patch("mysqlsh_helpers.MySQL._run_mysqlsh_script")
    def test_create_cluster_exceptions(self, _run_mysqlsh_script):
        """Test exceptions raised while running create_cluster."""
        _run_mysqlsh_script.side_effect = subprocess.CalledProcessError(cmd="mock", returncode=127)

        with self.assertRaises(MySQLCreateClusterError):
            self.mysql.create_cluster()

    @patch("mysqlsh_helpers.MySQL._run_mysqlsh_script")
    def test_add_instance_to_cluster(self, _run_mysqlsh_script):
        """Test a successful execution of create_cluster."""
        add_instance_to_cluster_commands = (
            "shell.connect('clusteradmin:clusteradminpassword@127.0.0.1')",
            "cluster = dba.get_cluster('test_cluster')",
            'cluster.add_instance(\'clusteradmin@127.0.0.2\', {"password": "clusteradminpassword", "recoveryMethod": "auto"})',
        )

        self.mysql.add_instance_to_cluster("127.0.0.2")

        _run_mysqlsh_script.assert_called_once_with("\n".join(add_instance_to_cluster_commands))

    @patch("mysqlsh_helpers.MySQL._run_mysqlsh_script")
    def test_add_instance_to_cluster_exception(self, _run_mysqlsh_script):
        """Test exceptions raised while running add_instance_to_cluster."""
        _run_mysqlsh_script.side_effect = subprocess.CalledProcessError(cmd="mock", returncode=127)

        with self.assertRaises(MySQLAddInstanceToClusterError):
            self.mysql.add_instance_to_cluster("127.0.0.2")<|MERGE_RESOLUTION|>--- conflicted
+++ resolved
@@ -33,10 +33,6 @@
 
         _expected_create_root_user_commands = " ".join(
             (
-<<<<<<< HEAD
-                "SET @@SESSION.SQL_LOG_BIN=0;",
-=======
->>>>>>> b3b4fcde
                 "CREATE USER 'root'@'%' IDENTIFIED BY 'password';",
                 "GRANT ALL ON *.* TO 'root'@'%' WITH GRANT OPTION;",
             )
@@ -44,10 +40,6 @@
 
         _expected_configure_user_commands = " ".join(
             (
-<<<<<<< HEAD
-                "SET @@SESSION.SQL_LOG_BIN=0;",
-=======
->>>>>>> b3b4fcde
                 "CREATE USER 'serverconfig'@'%' IDENTIFIED BY 'serverconfigpassword';",
                 "GRANT ALL ON *.* TO 'serverconfig'@'%' WITH GRANT OPTION;",
                 "UPDATE mysql.user SET authentication_string=null WHERE User='root' and Host='localhost';",
@@ -59,15 +51,9 @@
         )
 
         self.mysql.configure_mysql_users()
-<<<<<<< HEAD
 
         self.assertEqual(_run_mysqlcli_script.call_count, 2)
 
-=======
-
-        self.assertEqual(_run_mysqlcli_script.call_count, 2)
-
->>>>>>> b3b4fcde
         self.assertEqual(
             sorted(_run_mysqlcli_script.mock_calls),
             sorted(
