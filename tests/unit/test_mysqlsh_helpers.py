# Copyright 2022 Canonical Ltd.
# See LICENSE file for licensing details.

"""Unit tests for MySQL class."""

import os
import subprocess
import unittest
from unittest.mock import MagicMock, call, mock_open, patch

from charms.mysql.v0.mysql import (
    MySQLClientError,
    MySQLExecError,
    MySQLGetAutoTuningParametersError,
    MySQLGetAvailableMemoryError,
    MySQLStartMySQLDError,
    MySQLStopMySQLDError,
)

from constants import (
    CHARMED_MYSQL_SNAP_NAME,
    CHARMED_MYSQLD_SERVICE,
    MYSQLD_CONFIG_DIRECTORY,
    MYSQLD_CUSTOM_CONFIG_FILE,
    MYSQLD_SOCK_FILE,
)
from mysql_vm_helpers import (
    MySQL,
    MySQLCreateCustomMySQLDConfigError,
    MySQLResetRootPasswordAndStartMySQLDError,
    MySQLServiceNotRunningError,
    SnapServiceOperationError,
    snap_service_operation,
)


class StubConfig:
    def __init__(self):
        self.plugin_audit_enabled = True
        self.profile = "production"
        self.profile_limit_memory = None
        self.experimental_max_connections = None
        self.plugin_audit_strategy = "async"
        self.binlog_retention_days = 7
        self.logs_audit_policy = "logins"


class StubCharm:
    def __init__(self):
        self.config = StubConfig()


class TestMySQL(unittest.TestCase):
    def setUp(self):
        self.mysql = MySQL(
            "127.0.0.1",
            MYSQLD_SOCK_FILE,
            "test_cluster",
            "test_cluster_set",
            "password",
            "serverconfig",
            "serverconfigpassword",
            "clusteradmin",
            "clusteradminpassword",
            "monitoring",
            "monitoringpassword",
            "backups",
            "backupspassword",
            StubCharm(),  # type: ignore
        )

    @patch("subprocess.check_output")
    def test_run_mysqlsh_script(self, _check_output):
        """Test a successful execution of run_mysqlsh_script."""
        _check_output.return_value = "###stdout"

        self.mysql._run_mysqlsh_script(
            "script",
            user="serverconfig",
            password="serverconfigpassword",
            host="127.0.0.1",
        )

        _check_output.assert_called_once()

    @patch("subprocess.check_output")
    def test_run_mysqlsh_script_exception(self, _check_output):
        """Test a failed execution of run_mysqlsh_script."""
        _check_output.side_effect = subprocess.CalledProcessError(cmd="", returncode=1)

        with self.assertRaises(MySQLClientError):
            self.mysql._run_mysqlsh_script(
                "script",
                user="serverconfig",
                password="serverconfigpassword",
                host="127.0.0.1",
            )

    @patch("subprocess.check_output")
    @patch("pexpect.spawnu")
    def test_run_mysqlcli_script(self, _spawnu, _check_output):
        """Test a successful execution of run_mysqlcli_script."""
        mock_process = MagicMock()
        _spawnu.return_value = mock_process
        mock_process.readlines.return_value = ["\r\n", "result1\r\n", "result2\r\n"]

        # Test with password
        result = self.mysql._run_mysqlcli_script(
            ("script",),
            user="root",
            password="password",
            timeout=10,
        )

        _spawnu.assert_called_once_with(
            'charmed-mysql.mysql -u root -p -N -B --socket=/var/snap/charmed-mysql/common/var/run/mysqld/mysqld.sock -e "script"',
            timeout=10,
        )
        mock_process.expect.assert_called_once_with("Enter password:")
        mock_process.sendline.assert_called_once_with("password")
        self.assertEqual(result, [["result1"], ["result2"]])

        # Test without password
        _check_output.return_value = "result1\nresult2"
        result = self.mysql._run_mysqlcli_script(
            ("script",),
            user="root",
            timeout=10,
        )

        _check_output.assert_called_once_with(
            [
                "charmed-mysql.mysql",
                "-u",
                "root",
                "-N",
                "-B",
                "--socket=/var/snap/charmed-mysql/common/var/run/mysqld/mysqld.sock",
                "-e",
                "script",
            ],
            timeout=10,
            text=True,
        )
        self.assertEqual(result, [["result1"], ["result2"]])

    @patch("subprocess.check_output")
    def test_run_mysqlcli_script_exception(self, _check_output):
        """Test a failed execution of run_mysqlsh_script."""
        _check_output.side_effect = subprocess.CalledProcessError(
            cmd="", returncode=-1, stderr="Test error message"
        )

        sql_script = ("CREATE USER 'test_user'@'localhost' IDENTIFIED BY 'password';",)
        with self.assertRaises(MySQLClientError):
            self.mysql._run_mysqlcli_script(sql_script)

    @patch("mysql_vm_helpers.MySQL.wait_until_mysql_connection.retry.stop", return_value=1)
    @patch("os.path.exists", return_value=False)
    def test_wait_until_mysql_connection(self, _exists, _stop):
        """Test a failed execution of wait_until_mysql_connection."""
        with self.assertRaises(MySQLServiceNotRunningError):
            self.mysql.wait_until_mysql_connection()

    @patch("tempfile.NamedTemporaryFile")
    @patch("subprocess.check_output")
    @patch("mysql_vm_helpers.snap_service_operation")
    @patch("mysql_vm_helpers.MySQL.wait_until_mysql_connection")
    def test_reset_root_password_and_start_mysqld(
        self,
        _wait_until_mysql_connection,
        _snap_service_operation,
        _check_output,
        _named_temporary_file,
    ):
        """Test a successful execution of reset_root_password_and_start_mysqld."""
        self.mysql.reset_root_password_and_start_mysqld()

        self.assertEqual(2, _named_temporary_file.call_count)
        self.assertEqual(2, _check_output.call_count)
        self.assertEqual(1, _snap_service_operation.call_count)
        self.assertEqual(1, _wait_until_mysql_connection.call_count)

    @patch("tempfile.NamedTemporaryFile")
    @patch("subprocess.check_output")
    @patch("mysql_vm_helpers.snap_service_operation")
    @patch("mysql_vm_helpers.MySQL.wait_until_mysql_connection")
    def test_reset_root_password_and_start_mysqld_exception(
        self,
        _wait_until_mysql_connection,
        _snap_service_operation,
        _check_output,
        _named_temporary_file,
    ):
        """Test a failed execution of reset_root_password_and_start_mysqld."""
        _check_output.side_effect = subprocess.CalledProcessError(cmd="", returncode=-1)

        with self.assertRaises(MySQLResetRootPasswordAndStartMySQLDError):
            self.mysql.reset_root_password_and_start_mysqld()

        self.assertEqual(2, _named_temporary_file.call_count)
        self.assertEqual(1, _check_output.call_count)
        self.assertEqual(0, _snap_service_operation.call_count)
        self.assertEqual(0, _wait_until_mysql_connection.call_count)

        _named_temporary_file.reset_mock()
        _check_output.reset_mock()
        _snap_service_operation.reset_mock()
        _wait_until_mysql_connection.reset_mock()

        _check_output.side_effect = None
        _snap_service_operation.side_effect = SnapServiceOperationError()

        with self.assertRaises(MySQLResetRootPasswordAndStartMySQLDError):
            self.mysql.reset_root_password_and_start_mysqld()

        self.assertEqual(2, _named_temporary_file.call_count)
        self.assertEqual(2, _check_output.call_count)
        self.assertEqual(1, _snap_service_operation.call_count)
        self.assertEqual(0, _wait_until_mysql_connection.call_count)

        _named_temporary_file.reset_mock()
        _check_output.reset_mock()
        _snap_service_operation.reset_mock()
        _wait_until_mysql_connection.reset_mock()

        _check_output.side_effect = None
        _snap_service_operation.side_effect = None
        _wait_until_mysql_connection.side_effect = MySQLServiceNotRunningError()

        with self.assertRaises(MySQLResetRootPasswordAndStartMySQLDError):
            self.mysql.reset_root_password_and_start_mysqld()

        self.assertEqual(2, _named_temporary_file.call_count)
        self.assertEqual(2, _check_output.call_count)
        self.assertEqual(1, _snap_service_operation.call_count)
        self.assertEqual(1, _wait_until_mysql_connection.call_count)

    @patch("mysql_vm_helpers.snap.SnapCache")
    def test_snap_service_operation(self, _snap_cache):
        """Test a successful execution of function snap_service_operation."""
        _charmed_mysql_mock = MagicMock()
        _cache = {CHARMED_MYSQL_SNAP_NAME: _charmed_mysql_mock}
        _snap_cache.return_value.__getitem__.side_effect = _cache.__getitem__

        # Test start operation
        snap_service_operation(CHARMED_MYSQL_SNAP_NAME, CHARMED_MYSQLD_SERVICE, "start")

        _snap_cache.assert_called_once()
        _charmed_mysql_mock.start.assert_called_once()
        _charmed_mysql_mock.restart.assert_not_called()
        _charmed_mysql_mock.stop.assert_not_called()

        # Test restart operation
        _snap_cache.reset_mock()
        _charmed_mysql_mock.reset_mock()

        snap_service_operation(CHARMED_MYSQL_SNAP_NAME, CHARMED_MYSQLD_SERVICE, "restart")

        _snap_cache.assert_called_once()
        _charmed_mysql_mock.start.assert_not_called()
        _charmed_mysql_mock.restart.assert_called_once()
        _charmed_mysql_mock.stop.assert_not_called()

        # Test stop operation
        _snap_cache.reset_mock()
        _charmed_mysql_mock.reset_mock()

        snap_service_operation(CHARMED_MYSQL_SNAP_NAME, CHARMED_MYSQLD_SERVICE, "stop")

        _snap_cache.assert_called_once()
        _charmed_mysql_mock.start.assert_not_called()
        _charmed_mysql_mock.restart.assert_not_called()
        _charmed_mysql_mock.stop.assert_called_once()

    @patch("mysql_vm_helpers.snap.SnapCache")
    def test_snap_service_operation_exception(self, _snap_cache):
        """Test failure in execution of function snap_service_operation."""
        _charmed_mysql_mock = MagicMock()
        _cache = {CHARMED_MYSQL_SNAP_NAME: _charmed_mysql_mock}
        _snap_cache.return_value.__getitem__.side_effect = _cache.__getitem__

        with self.assertRaises(SnapServiceOperationError):
            snap_service_operation(CHARMED_MYSQL_SNAP_NAME, CHARMED_MYSQLD_SERVICE, "nonsense")

        _snap_cache.assert_not_called()

    @patch("shutil.chown")
    @patch("os.chmod")
    @patch("mysql_vm_helpers.MySQL.get_available_memory", return_value=16475447296)
    @patch(
        "mysql_vm_helpers.MySQL.get_innodb_buffer_pool_parameters",
        return_value=(1234, 5678, None),
    )
    @patch("mysql_vm_helpers.MySQL.get_max_connections", return_value=111)
    @patch("pathlib.Path")
    @patch("builtins.open")
    def test_write_mysqld_config(
        self,
        _open,
        _path,
        _get_innodb_buffer_pool_parameters,
        _get_max_connections,
        _get_available_memory,
        _chmod,
        _chown,
    ):
        """Test successful execution of create_custom_mysqld_config."""
        self.maxDiff = None
        _path_mock = MagicMock()
        _path.return_value = _path_mock

        _open_mock = unittest.mock.mock_open()
        _open.side_effect = _open_mock

        self.mysql.write_mysqld_config()

        config = "\n".join((
            "[mysqld]",
            "bind-address = 0.0.0.0",
            "mysqlx-bind-address = 0.0.0.0",
            "admin_address = 127.0.0.1",
            "report_host = 127.0.0.1",
            "max_connections = 111",
            "innodb_buffer_pool_size = 1234",
            "log_error_services = log_filter_internal;log_sink_internal",
            "log_error = /var/snap/charmed-mysql/common/var/log/mysql/error.log",
            "general_log = OFF",
            "general_log_file = /var/snap/charmed-mysql/common/var/log/mysql/general.log",
<<<<<<< HEAD
            "slow_query_log_file = /var/snap/charmed-mysql/common/var/log/mysql/slowquery.log",
            "loose-group_replication_paxos_single_leader = ON",
=======
            "slow_query_log_file = /var/snap/charmed-mysql/common/var/log/mysql/slow.log",
>>>>>>> 5cd10e4f
            "binlog_expire_logs_seconds = 604800",
            "loose-audit_log_policy = LOGINS",
            "loose-audit_log_file = /var/snap/charmed-mysql/common/var/log/mysql/audit.log",
            "loose-audit_log_format = JSON",
            "loose-audit_log_strategy = ASYNCHRONOUS",
            "innodb_buffer_pool_chunk_size = 5678",
            "\n",
        ))

        _get_max_connections.assert_called_once()
        _get_innodb_buffer_pool_parameters.assert_called_once()
        _path_mock.mkdir.assert_called_once_with(mode=0o755, parents=True, exist_ok=True)
        _open.assert_called_once_with(MYSQLD_CUSTOM_CONFIG_FILE, "w", encoding="utf-8")
        _get_available_memory.assert_called_once()

        self.assertTrue(call().write(config) in _open_mock.mock_calls)

        # Test `testing` profile
        self.mysql.charm.config.profile = "testing"
        _open_mock.reset_mock()
        self.mysql.write_mysqld_config()

        config = "\n".join((
            "[mysqld]",
            "bind-address = 0.0.0.0",
            "mysqlx-bind-address = 0.0.0.0",
            "admin_address = 127.0.0.1",
            "report_host = 127.0.0.1",
            "max_connections = 100",
            "innodb_buffer_pool_size = 20971520",
            "log_error_services = log_filter_internal;log_sink_internal",
            "log_error = /var/snap/charmed-mysql/common/var/log/mysql/error.log",
            "general_log = OFF",
            "general_log_file = /var/snap/charmed-mysql/common/var/log/mysql/general.log",
<<<<<<< HEAD
            "slow_query_log_file = /var/snap/charmed-mysql/common/var/log/mysql/slowquery.log",
            "loose-group_replication_paxos_single_leader = ON",
=======
            "slow_query_log_file = /var/snap/charmed-mysql/common/var/log/mysql/slow.log",
>>>>>>> 5cd10e4f
            "binlog_expire_logs_seconds = 604800",
            "loose-audit_log_policy = LOGINS",
            "loose-audit_log_file = /var/snap/charmed-mysql/common/var/log/mysql/audit.log",
            "loose-audit_log_format = JSON",
            "loose-audit_log_strategy = ASYNCHRONOUS",
            "innodb_buffer_pool_chunk_size = 1048576",
            "performance-schema-instrument = 'memory/%=OFF'",
            "loose-group_replication_message_cache_size = 134217728",
            "\n",
        ))

        self.assertTrue(
            call(
                f"{MYSQLD_CONFIG_DIRECTORY}/z-custom-mysqld.cnf",
                "w",
                encoding="utf-8",
            )
            in _open_mock.mock_calls
        )

    @patch(
        "mysql_vm_helpers.MySQL.get_innodb_buffer_pool_parameters",
        return_value=(1234, 5678),
    )
    @patch("pathlib.Path")
    @patch("builtins.open")
    def test_create_custom_mysqld_config_exception(
        self, _open, _path, _get_innodb_buffer_pool_parameters
    ):
        """Test failure in execution of create_custom_mysqld_config."""
        _get_innodb_buffer_pool_parameters.side_effect = MySQLGetAutoTuningParametersError

        _path_mock = MagicMock()
        _path.return_value = _path_mock

        _open_mock = unittest.mock.mock_open()
        _open.side_effect = _open_mock

        self.mysql.charm.config = MagicMock()  # type: ignore

        with self.assertRaises(MySQLCreateCustomMySQLDConfigError):
            self.mysql.write_mysqld_config()

    @patch("subprocess.Popen")
    def test_execute_commands(self, _popen):
        """Test a successful execution of _execute_commands."""
        process = MagicMock()
        _popen.return_value = process
        process.wait.return_value = 0
        self.mysql._execute_commands(
            ["ls", "-la", "|", "wc", "-l"],
            bash=True,
            user="test_user",
            group="test_group",
            env_extra={"envA": "valueA"},
        )
        env = os.environ.copy()
        env.update({"envA": "valueA"})
        _popen.assert_called_once_with(
            ["bash", "-c", "set -o pipefail; ls -la | wc -l"],
            user="test_user",
            group="test_group",
            env=env,
            encoding="utf-8",
            stdout=subprocess.PIPE,
            stderr=subprocess.PIPE,
        )

    @patch("subprocess.Popen")
    def test_execute_commands_exception(self, _popen):
        """Test a failure in execution of _execute_commands."""
        process = MagicMock()
        _popen.return_value = process
        process.wait.return_value = -1

        with self.assertRaises(MySQLExecError):
            self.mysql._execute_commands(
                ["ls", "-la"],
                bash=True,
                user="test_user",
                group="test_group",
                env_extra={"envA": "valueA"},
            )

    @patch("os.path.exists", return_value=True)
    def test_is_mysqld_running(self, _path_exists):
        """Test execution of is_mysqld_running()."""
        self.assertTrue(self.mysql.is_mysqld_running())

        _path_exists.return_value = False
        self.assertFalse(self.mysql.is_mysqld_running())

    @patch("mysql_vm_helpers.snap_service_operation")
    def test_stop_mysqld(self, _snap_service_operation):
        """Test execution of stop_mysqld()."""
        self.mysql.stop_mysqld()

        _snap_service_operation.assert_called_once_with(
            CHARMED_MYSQL_SNAP_NAME, CHARMED_MYSQLD_SERVICE, "stop"
        )

    @patch("mysql_vm_helpers.MySQL.kill_client_sessions")
    @patch("mysql_vm_helpers.snap_service_operation")
    def test_stop_mysqld_failure(self, _snap_service_operation, _):
        """Test failure of stop_mysqld()."""
        _snap_service_operation.side_effect = SnapServiceOperationError("failure")

        with self.assertRaises(MySQLStopMySQLDError):
            self.mysql.stop_mysqld()

    @patch("mysql_vm_helpers.snap_service_operation")
    @patch("mysql_vm_helpers.MySQL.wait_until_mysql_connection")
    def test_start_mysqld(
        self,
        _wait_until_mysql_connection,
        _snap_service_operation,
    ):
        """Test execution of start_mysqld()."""
        self.mysql.start_mysqld()

        _snap_service_operation.assert_called_once_with(
            CHARMED_MYSQL_SNAP_NAME, CHARMED_MYSQLD_SERVICE, "start"
        )
        _wait_until_mysql_connection.assert_called_once()

    @patch("mysql_vm_helpers.snap_service_operation")
    @patch("mysql_vm_helpers.MySQL.wait_until_mysql_connection")
    def test_start_mysqld_failure(
        self,
        _wait_until_mysql_connection,
        _snap_service_operation,
    ):
        """Test failure of start_mysqld()."""
        _snap_service_operation.side_effect = SnapServiceOperationError("failure")

        with self.assertRaises(MySQLStartMySQLDError):
            self.mysql.start_mysqld()

        _snap_service_operation.reset_mock()
        _wait_until_mysql_connection.side_effect = MySQLServiceNotRunningError

        with self.assertRaises(MySQLStartMySQLDError):
            self.mysql.start_mysqld()

    @patch("os.system")
    @patch("pathlib.Path.touch")
    @patch("pathlib.Path.owner")
    @patch("pathlib.Path.exists")
    @patch("subprocess.check_call")
    @patch("subprocess.run")
    @patch("os.path.exists", return_value=True)
    @patch("mysql_vm_helpers.snap.SnapCache")
    def test_install_snap(
        self,
        _cache,
        _path_exists,
        _run,
        _check_call,
        _pathlib_exists,
        _pathlib_owner,
        _touch,
        _system,
    ):
        """Test execution of install_snap()."""
        _mysql_snap = MagicMock()
        _cache.return_value = {CHARMED_MYSQL_SNAP_NAME: _mysql_snap}

        _mysql_snap.present = False
        _path_exists.return_value = False
        _pathlib_exists.return_value = False
        _pathlib_owner.return_value = None

        self.mysql.install_and_configure_mysql_dependencies()

        _check_call.assert_called_once_with(["charmed-mysql.mysqlsh", "--help"], stderr=-1)
        _run.assert_called_once_with(["snap", "alias", "charmed-mysql.mysql", "mysql"], check=True)

    def test_get_available_memory(self):
        meminfo = (
            "MemTotal:       16089488 kB"
            "MemFree:          799284 kB"
            "MemAvailable:    3926924 kB"
            "Buffers:          187232 kB"
            "Cached:          4445936 kB"
            "SwapCached:       156012 kB"
            "Active:         11890336 kB"
        )

        with patch("builtins.open", mock_open(read_data=meminfo)):
            self.assertEqual(self.mysql.get_available_memory(), 16475635712)

        with patch("builtins.open", mock_open(read_data="")):
            with self.assertRaises(MySQLGetAvailableMemoryError):
                self.mysql.get_available_memory()

    @patch("shutil.rmtree")
    @patch("os.makedirs")
    @patch("shutil.chown")
    def test_reset_data_dir(self, _chown, _makedirs, _rmtree):
        self.mysql.reset_data_dir()
        _chown.assert_called_once()
        _makedirs.assert_called_once()
        _rmtree.assert_called_once()<|MERGE_RESOLUTION|>--- conflicted
+++ resolved
@@ -327,12 +327,8 @@
             "log_error = /var/snap/charmed-mysql/common/var/log/mysql/error.log",
             "general_log = OFF",
             "general_log_file = /var/snap/charmed-mysql/common/var/log/mysql/general.log",
-<<<<<<< HEAD
-            "slow_query_log_file = /var/snap/charmed-mysql/common/var/log/mysql/slowquery.log",
             "loose-group_replication_paxos_single_leader = ON",
-=======
             "slow_query_log_file = /var/snap/charmed-mysql/common/var/log/mysql/slow.log",
->>>>>>> 5cd10e4f
             "binlog_expire_logs_seconds = 604800",
             "loose-audit_log_policy = LOGINS",
             "loose-audit_log_file = /var/snap/charmed-mysql/common/var/log/mysql/audit.log",
@@ -367,12 +363,8 @@
             "log_error = /var/snap/charmed-mysql/common/var/log/mysql/error.log",
             "general_log = OFF",
             "general_log_file = /var/snap/charmed-mysql/common/var/log/mysql/general.log",
-<<<<<<< HEAD
-            "slow_query_log_file = /var/snap/charmed-mysql/common/var/log/mysql/slowquery.log",
             "loose-group_replication_paxos_single_leader = ON",
-=======
             "slow_query_log_file = /var/snap/charmed-mysql/common/var/log/mysql/slow.log",
->>>>>>> 5cd10e4f
             "binlog_expire_logs_seconds = 604800",
             "loose-audit_log_policy = LOGINS",
             "loose-audit_log_file = /var/snap/charmed-mysql/common/var/log/mysql/audit.log",
