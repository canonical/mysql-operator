# Copyright 2022 Canonical Ltd.
# See LICENSE file for licensing details.

"""Unit tests for MySQL class."""

import subprocess
import unittest
from unittest.mock import patch

from charms.mysql.v0.mysql import MySQLClientError

from mysqlsh_helpers import MySQL, MySQLServiceNotRunningError


class TestMySQL(unittest.TestCase):
    def setUp(self):
        self.mysql = MySQL(
            "127.0.0.1",
            "test_cluster",
            "password",
            "serverconfig",
            "serverconfigpassword",
            "clusteradmin",
            "clusteradminpassword",
        )

<<<<<<< HEAD
    @patch("mysqlsh_helpers.MySQL._run_mysqlcli_script")
    def test_configure_mysql_users(self, _run_mysqlcli_script):
        """Test successful configuration of the MySQL users."""
        _run_mysqlcli_script.return_value = b""

        _expected_create_root_user_commands = "; ".join(
            (
                "CREATE USER 'root'@'%' IDENTIFIED BY 'password'",
                "GRANT ALL ON *.* TO 'root'@'%' WITH GRANT OPTION",
            )
        )

        _expected_configure_user_commands = "; ".join(
            (
                "CREATE USER 'serverconfig'@'%' IDENTIFIED BY 'serverconfigpassword'",
                "GRANT ALL ON *.* TO 'serverconfig'@'%' WITH GRANT OPTION",
                "UPDATE mysql.user SET authentication_string=null WHERE User='root' and Host='localhost'",
                "ALTER USER 'root'@'localhost' IDENTIFIED BY 'password'",
                "REVOKE SYSTEM_USER, SYSTEM_VARIABLES_ADMIN, SUPER, REPLICATION_SLAVE_ADMIN, GROUP_REPLICATION_ADMIN, BINLOG_ADMIN, SET_USER_ID, ENCRYPTION_KEY_ADMIN, VERSION_TOKEN_ADMIN, CONNECTION_ADMIN ON *.* FROM root@'%'",
                "REVOKE SYSTEM_USER, SYSTEM_VARIABLES_ADMIN, SUPER, REPLICATION_SLAVE_ADMIN, GROUP_REPLICATION_ADMIN, BINLOG_ADMIN, SET_USER_ID, ENCRYPTION_KEY_ADMIN, VERSION_TOKEN_ADMIN, CONNECTION_ADMIN ON *.* FROM root@localhost",
                "FLUSH PRIVILEGES",
            )
        )

        self.mysql.configure_mysql_users()

        self.assertEqual(_run_mysqlcli_script.call_count, 2)

        self.assertEqual(
            sorted(_run_mysqlcli_script.mock_calls),
            sorted(
                [
                    call(_expected_create_root_user_commands),
                    call(_expected_configure_user_commands, password="password"),
                ]
            ),
        )

    @patch("mysqlsh_helpers.MySQL._run_mysqlcli_script")
    def test_configure_mysql_users_fail(self, _run_mysqlcli_script):
        """Test failure of configuring the MySQL users."""
        _run_mysqlcli_script.side_effect = subprocess.CalledProcessError(
            cmd="mysqlsh", returncode=127
        )

        with self.assertRaises(MySQLConfigureMySQLUsersError):
            self.mysql.configure_mysql_users()

=======
>>>>>>> cd604b56
    @patch("os.path.exists")
    def test_mysqlsh_bin(self, _exists):
        """Test the mysqlsh_bin property."""
        _exists.return_value = True
        self.assertEqual(MySQL.get_mysqlsh_bin(), "/usr/bin/mysqlsh")

        _exists.return_value = False
        self.assertEqual(MySQL.get_mysqlsh_bin(), "/snap/bin/mysql-shell")

    @patch("tempfile.NamedTemporaryFile")
    @patch("subprocess.check_output")
    def test_run_mysqlsh_script(self, _check_output, _):
        """Test a successful execution of run_mysqlsh_script."""
        _check_output.return_value = b"stdout"

        self.mysql._run_mysqlsh_script("script")

<<<<<<< HEAD
        with self.assertRaises(MySQLConfigureInstanceError):
            self.mysql.configure_instance()

        _wait_until_mysql_connection.assert_not_called()

        # Reset mocks
        _run_mysqlsh_script.reset_mock()
        _wait_until_mysql_connection.reset_mock()

        # Test an issue with _wait_until_mysql_connection
        _wait_until_mysql_connection.side_effect = subprocess.CalledProcessError(
            cmd="mock", returncode=127
        )

        with self.assertRaises(MySQLConfigureInstanceError):
            self.mysql.configure_instance()

        _run_mysqlsh_script.assert_called_once()

    @patch("mysqlsh_helpers.MySQL._run_mysqlcli_script")
    def test_initialize_juju_units_operations_table(self, _run_mysqlcli_script):
        """Test a successful initialization of the mysql.juju_units_operations table."""
        expected_initialize_table_commands = (
            "CREATE TABLE mysql.juju_units_operations (task varchar(20), executor varchar(20), status varchar(20), primary key(task))",
            "INSERT INTO mysql.juju_units_operations values ('unit-teardown', '', 'not-started')",
        )

        self.mysql.initialize_juju_units_operations_table()

        _run_mysqlcli_script.assert_called_once_with(
            "; ".join(expected_initialize_table_commands),
            user="serverconfig",
            password="serverconfigpassword",
        )

    @patch("mysqlsh_helpers.MySQL._run_mysqlcli_script")
    def test_initialize_juju_units_operations_table_exception(self, _run_mysqlcli_script):
        """Test an exception initialization of the mysql.juju_units_operations table."""
        _run_mysqlcli_script.side_effect = subprocess.CalledProcessError(
            cmd="mock", returncode=127
        )

        with self.assertRaises(MySQLInitializeJujuOperationsTableError):
            self.mysql.initialize_juju_units_operations_table()

    @patch("mysqlsh_helpers.MySQL._run_mysqlsh_script")
    def test_create_cluster(self, _run_mysqlsh_script):
        """Test a successful execution of create_cluster."""
        create_cluster_commands = (
            "shell.connect('serverconfig:serverconfigpassword@127.0.0.1')",
            "cluster = dba.create_cluster('test_cluster')",
            "cluster.set_instance_option('127.0.0.1', 'label', 'mysql-0')",
        )
=======
        _check_output.assert_called_once()
>>>>>>> cd604b56

    @patch("tempfile.NamedTemporaryFile")
    @patch("subprocess.check_output")
    def test_run_mysqlsh_script_exception(self, _check_output, _):
        """Test a failed execution of run_mysqlsh_script."""
        _check_output.side_effect = subprocess.CalledProcessError(cmd="", returncode=-1)

        with self.assertRaises(MySQLClientError):
            self.mysql._run_mysqlsh_script("script")

    @patch("subprocess.check_output")
    def test_run_mysqlcli_script(self, _check_output):
        """Test a successful execution of run_mysqlsh_script."""
        self.mysql._run_mysqlcli_script("script")

        _check_output.assert_called_once_with(
            [
                "mysql",
                "-u",
                "root",
                "--protocol=SOCKET",
                "--socket=/var/run/mysqld/mysqld.sock",
                "-e",
                "script",
            ],
            stderr=subprocess.PIPE,
        )

    @patch("subprocess.check_output")
    def test_run_mysqlcli_script_exception(self, _check_output):
        """Test a failed execution of run_mysqlsh_script."""
        _check_output.side_effect = subprocess.CalledProcessError(cmd="", returncode=-1)

        with self.assertRaises(MySQLClientError):
            self.mysql._run_mysqlcli_script("script")

    @patch("mysqlsh_helpers.MySQL.wait_until_mysql_connection.retry.stop", return_value=1)
    @patch("os.path.exists", return_value=False)
    def test_wait_until_mysql_connection(self, _exists, _stop):
        """Test a failed execution of wait_until_mysql_connection."""
        with self.assertRaises(MySQLServiceNotRunningError):
            self.mysql.wait_until_mysql_connection()<|MERGE_RESOLUTION|>--- conflicted
+++ resolved
@@ -24,57 +24,6 @@
             "clusteradminpassword",
         )
 
-<<<<<<< HEAD
-    @patch("mysqlsh_helpers.MySQL._run_mysqlcli_script")
-    def test_configure_mysql_users(self, _run_mysqlcli_script):
-        """Test successful configuration of the MySQL users."""
-        _run_mysqlcli_script.return_value = b""
-
-        _expected_create_root_user_commands = "; ".join(
-            (
-                "CREATE USER 'root'@'%' IDENTIFIED BY 'password'",
-                "GRANT ALL ON *.* TO 'root'@'%' WITH GRANT OPTION",
-            )
-        )
-
-        _expected_configure_user_commands = "; ".join(
-            (
-                "CREATE USER 'serverconfig'@'%' IDENTIFIED BY 'serverconfigpassword'",
-                "GRANT ALL ON *.* TO 'serverconfig'@'%' WITH GRANT OPTION",
-                "UPDATE mysql.user SET authentication_string=null WHERE User='root' and Host='localhost'",
-                "ALTER USER 'root'@'localhost' IDENTIFIED BY 'password'",
-                "REVOKE SYSTEM_USER, SYSTEM_VARIABLES_ADMIN, SUPER, REPLICATION_SLAVE_ADMIN, GROUP_REPLICATION_ADMIN, BINLOG_ADMIN, SET_USER_ID, ENCRYPTION_KEY_ADMIN, VERSION_TOKEN_ADMIN, CONNECTION_ADMIN ON *.* FROM root@'%'",
-                "REVOKE SYSTEM_USER, SYSTEM_VARIABLES_ADMIN, SUPER, REPLICATION_SLAVE_ADMIN, GROUP_REPLICATION_ADMIN, BINLOG_ADMIN, SET_USER_ID, ENCRYPTION_KEY_ADMIN, VERSION_TOKEN_ADMIN, CONNECTION_ADMIN ON *.* FROM root@localhost",
-                "FLUSH PRIVILEGES",
-            )
-        )
-
-        self.mysql.configure_mysql_users()
-
-        self.assertEqual(_run_mysqlcli_script.call_count, 2)
-
-        self.assertEqual(
-            sorted(_run_mysqlcli_script.mock_calls),
-            sorted(
-                [
-                    call(_expected_create_root_user_commands),
-                    call(_expected_configure_user_commands, password="password"),
-                ]
-            ),
-        )
-
-    @patch("mysqlsh_helpers.MySQL._run_mysqlcli_script")
-    def test_configure_mysql_users_fail(self, _run_mysqlcli_script):
-        """Test failure of configuring the MySQL users."""
-        _run_mysqlcli_script.side_effect = subprocess.CalledProcessError(
-            cmd="mysqlsh", returncode=127
-        )
-
-        with self.assertRaises(MySQLConfigureMySQLUsersError):
-            self.mysql.configure_mysql_users()
-
-=======
->>>>>>> cd604b56
     @patch("os.path.exists")
     def test_mysqlsh_bin(self, _exists):
         """Test the mysqlsh_bin property."""
@@ -92,63 +41,7 @@
 
         self.mysql._run_mysqlsh_script("script")
 
-<<<<<<< HEAD
-        with self.assertRaises(MySQLConfigureInstanceError):
-            self.mysql.configure_instance()
-
-        _wait_until_mysql_connection.assert_not_called()
-
-        # Reset mocks
-        _run_mysqlsh_script.reset_mock()
-        _wait_until_mysql_connection.reset_mock()
-
-        # Test an issue with _wait_until_mysql_connection
-        _wait_until_mysql_connection.side_effect = subprocess.CalledProcessError(
-            cmd="mock", returncode=127
-        )
-
-        with self.assertRaises(MySQLConfigureInstanceError):
-            self.mysql.configure_instance()
-
-        _run_mysqlsh_script.assert_called_once()
-
-    @patch("mysqlsh_helpers.MySQL._run_mysqlcli_script")
-    def test_initialize_juju_units_operations_table(self, _run_mysqlcli_script):
-        """Test a successful initialization of the mysql.juju_units_operations table."""
-        expected_initialize_table_commands = (
-            "CREATE TABLE mysql.juju_units_operations (task varchar(20), executor varchar(20), status varchar(20), primary key(task))",
-            "INSERT INTO mysql.juju_units_operations values ('unit-teardown', '', 'not-started')",
-        )
-
-        self.mysql.initialize_juju_units_operations_table()
-
-        _run_mysqlcli_script.assert_called_once_with(
-            "; ".join(expected_initialize_table_commands),
-            user="serverconfig",
-            password="serverconfigpassword",
-        )
-
-    @patch("mysqlsh_helpers.MySQL._run_mysqlcli_script")
-    def test_initialize_juju_units_operations_table_exception(self, _run_mysqlcli_script):
-        """Test an exception initialization of the mysql.juju_units_operations table."""
-        _run_mysqlcli_script.side_effect = subprocess.CalledProcessError(
-            cmd="mock", returncode=127
-        )
-
-        with self.assertRaises(MySQLInitializeJujuOperationsTableError):
-            self.mysql.initialize_juju_units_operations_table()
-
-    @patch("mysqlsh_helpers.MySQL._run_mysqlsh_script")
-    def test_create_cluster(self, _run_mysqlsh_script):
-        """Test a successful execution of create_cluster."""
-        create_cluster_commands = (
-            "shell.connect('serverconfig:serverconfigpassword@127.0.0.1')",
-            "cluster = dba.create_cluster('test_cluster')",
-            "cluster.set_instance_option('127.0.0.1', 'label', 'mysql-0')",
-        )
-=======
         _check_output.assert_called_once()
->>>>>>> cd604b56
 
     @patch("tempfile.NamedTemporaryFile")
     @patch("subprocess.check_output")
