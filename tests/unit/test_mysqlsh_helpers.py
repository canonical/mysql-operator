--- conflicted
+++ resolved
@@ -98,11 +98,7 @@
         self.mysql.reset_root_password_and_start_mysqld()
 
         self.assertEqual(2, _named_temporary_file.call_count)
-<<<<<<< HEAD
-        self.assertEqual(4, _check_output.call_count)
-=======
         self.assertEqual(2, _check_output.call_count)
->>>>>>> 5ad58adf
         self.assertEqual(1, _snap_service_operation.call_count)
         self.assertEqual(1, _wait_until_mysql_connection.call_count)
 
@@ -140,11 +136,7 @@
             self.mysql.reset_root_password_and_start_mysqld()
 
         self.assertEqual(2, _named_temporary_file.call_count)
-<<<<<<< HEAD
-        self.assertEqual(4, _check_output.call_count)
-=======
         self.assertEqual(2, _check_output.call_count)
->>>>>>> 5ad58adf
         self.assertEqual(1, _snap_service_operation.call_count)
         self.assertEqual(0, _wait_until_mysql_connection.call_count)
 
@@ -161,11 +153,7 @@
             self.mysql.reset_root_password_and_start_mysqld()
 
         self.assertEqual(2, _named_temporary_file.call_count)
-<<<<<<< HEAD
-        self.assertEqual(4, _check_output.call_count)
-=======
         self.assertEqual(2, _check_output.call_count)
->>>>>>> 5ad58adf
         self.assertEqual(1, _snap_service_operation.call_count)
         self.assertEqual(1, _wait_until_mysql_connection.call_count)
 
