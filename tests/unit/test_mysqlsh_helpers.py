# Copyright 2022 Canonical Ltd.
# See LICENSE file for licensing details.

"""Unit tests for MySQL class."""

import os
import subprocess
import unittest
from unittest.mock import MagicMock, call, mock_open, patch

from charms.mysql.v0.mysql import (
    MySQLClientError,
    MySQLExecError,
    MySQLGetAutoTuningParametersError,
    MySQLGetAvailableMemoryError,
    MySQLStartMySQLDError,
    MySQLStopMySQLDError,
)

from constants import (
    CHARMED_MYSQL_SNAP_NAME,
    CHARMED_MYSQLD_SERVICE,
    MYSQLD_CONFIG_DIRECTORY,
    MYSQLD_CUSTOM_CONFIG_FILE,
    MYSQLD_SOCK_FILE,
)
from mysql_vm_helpers import (
    MySQL,
    MySQLCreateCustomMySQLDConfigError,
    MySQLResetRootPasswordAndStartMySQLDError,
    MySQLServiceNotRunningError,
    SnapServiceOperationError,
    snap_service_operation,
)


class StubConfig:
    def __init__(self):
        self.plugin_audit_enabled = True
        self.profile = "production"
        self.profile_limit_memory = None
        self.experimental_max_connections = None
        self.plugin_audit_strategy = "async"
<<<<<<< HEAD
        self.binlog_retention_days = 7
=======
>>>>>>> 47ed885d


class StubCharm:
    def __init__(self):
        self.config = StubConfig()


class TestMySQL(unittest.TestCase):
    def setUp(self):
        self.mysql = MySQL(
            "127.0.0.1",
            MYSQLD_SOCK_FILE,
            "test_cluster",
            "test_cluster_set",
            "password",
            "serverconfig",
            "serverconfigpassword",
            "clusteradmin",
            "clusteradminpassword",
            "monitoring",
            "monitoringpassword",
            "backups",
            "backupspassword",
            StubCharm(),  # type: ignore
        )

    @patch("tempfile.NamedTemporaryFile")
    @patch("subprocess.check_output")
    @patch("shutil.chown")
    def test_run_mysqlsh_script(self, _chown, _check_output, _):
        """Test a successful execution of run_mysqlsh_script."""
        _check_output.return_value = b"stdout"

        self.mysql._run_mysqlsh_script("script")

        _check_output.assert_called_once()
        _chown.assert_called_once()

    @patch("tempfile.NamedTemporaryFile")
    @patch("subprocess.check_output")
    @patch("shutil.chown")
    def test_run_mysqlsh_script_exception(self, _, _check_output, __):
        """Test a failed execution of run_mysqlsh_script."""
        _check_output.side_effect = subprocess.CalledProcessError(cmd="", returncode=1)

        with self.assertRaises(MySQLClientError):
            self.mysql._run_mysqlsh_script("script")

    @patch("subprocess.check_output")
    def test_run_mysqlcli_script(self, _check_output):
        """Test a successful execution of run_mysqlsh_script."""
        self.mysql._run_mysqlcli_script("script", timeout=10)

        _check_output.assert_called_once_with(
            [
                "charmed-mysql.mysql",
                "-u",
                "root",
                "--protocol=SOCKET",
                "--socket=/var/snap/charmed-mysql/common/var/run/mysqld/mysqld.sock",
                "-e",
                "script",
            ],
            stderr=subprocess.PIPE,
            timeout=10,
        )

    @patch("subprocess.check_output")
    def test_run_mysqlcli_script_exception(self, _check_output):
        """Test a failed execution of run_mysqlsh_script."""
        _check_output.side_effect = subprocess.CalledProcessError(
            cmd="", returncode=-1, stderr=b"Test error message"
        )

        with self.assertRaises(MySQLClientError):
            self.mysql._run_mysqlcli_script("script")

    @patch("mysql_vm_helpers.MySQL.wait_until_mysql_connection.retry.stop", return_value=1)
    @patch("os.path.exists", return_value=False)
    def test_wait_until_mysql_connection(self, _exists, _stop):
        """Test a failed execution of wait_until_mysql_connection."""
        with self.assertRaises(MySQLServiceNotRunningError):
            self.mysql.wait_until_mysql_connection()

    @patch("tempfile.NamedTemporaryFile")
    @patch("subprocess.check_output")
    @patch("mysql_vm_helpers.snap_service_operation")
    @patch("mysql_vm_helpers.MySQL.wait_until_mysql_connection")
    def test_reset_root_password_and_start_mysqld(
        self,
        _wait_until_mysql_connection,
        _snap_service_operation,
        _check_output,
        _named_temporary_file,
    ):
        """Test a successful execution of reset_root_password_and_start_mysqld."""
        self.mysql.reset_root_password_and_start_mysqld()

        self.assertEqual(2, _named_temporary_file.call_count)
        self.assertEqual(2, _check_output.call_count)
        self.assertEqual(1, _snap_service_operation.call_count)
        self.assertEqual(1, _wait_until_mysql_connection.call_count)

    @patch("tempfile.NamedTemporaryFile")
    @patch("subprocess.check_output")
    @patch("mysql_vm_helpers.snap_service_operation")
    @patch("mysql_vm_helpers.MySQL.wait_until_mysql_connection")
    def test_reset_root_password_and_start_mysqld_exception(
        self,
        _wait_until_mysql_connection,
        _snap_service_operation,
        _check_output,
        _named_temporary_file,
    ):
        """Test a failed execution of reset_root_password_and_start_mysqld."""
        _check_output.side_effect = subprocess.CalledProcessError(cmd="", returncode=-1)

        with self.assertRaises(MySQLResetRootPasswordAndStartMySQLDError):
            self.mysql.reset_root_password_and_start_mysqld()

        self.assertEqual(2, _named_temporary_file.call_count)
        self.assertEqual(1, _check_output.call_count)
        self.assertEqual(0, _snap_service_operation.call_count)
        self.assertEqual(0, _wait_until_mysql_connection.call_count)

        _named_temporary_file.reset_mock()
        _check_output.reset_mock()
        _snap_service_operation.reset_mock()
        _wait_until_mysql_connection.reset_mock()

        _check_output.side_effect = None
        _snap_service_operation.side_effect = SnapServiceOperationError()

        with self.assertRaises(MySQLResetRootPasswordAndStartMySQLDError):
            self.mysql.reset_root_password_and_start_mysqld()

        self.assertEqual(2, _named_temporary_file.call_count)
        self.assertEqual(2, _check_output.call_count)
        self.assertEqual(1, _snap_service_operation.call_count)
        self.assertEqual(0, _wait_until_mysql_connection.call_count)

        _named_temporary_file.reset_mock()
        _check_output.reset_mock()
        _snap_service_operation.reset_mock()
        _wait_until_mysql_connection.reset_mock()

        _check_output.side_effect = None
        _snap_service_operation.side_effect = None
        _wait_until_mysql_connection.side_effect = MySQLServiceNotRunningError()

        with self.assertRaises(MySQLResetRootPasswordAndStartMySQLDError):
            self.mysql.reset_root_password_and_start_mysqld()

        self.assertEqual(2, _named_temporary_file.call_count)
        self.assertEqual(2, _check_output.call_count)
        self.assertEqual(1, _snap_service_operation.call_count)
        self.assertEqual(1, _wait_until_mysql_connection.call_count)

    @patch("mysql_vm_helpers.snap.SnapCache")
    def test_snap_service_operation(self, _snap_cache):
        """Test a successful execution of function snap_service_operation."""
        _charmed_mysql_mock = MagicMock()
        _cache = {CHARMED_MYSQL_SNAP_NAME: _charmed_mysql_mock}
        _snap_cache.return_value.__getitem__.side_effect = _cache.__getitem__

        # Test start operation
        snap_service_operation(CHARMED_MYSQL_SNAP_NAME, CHARMED_MYSQLD_SERVICE, "start")

        _snap_cache.assert_called_once()
        _charmed_mysql_mock.start.assert_called_once()
        _charmed_mysql_mock.restart.assert_not_called()
        _charmed_mysql_mock.stop.assert_not_called()

        # Test restart operation
        _snap_cache.reset_mock()
        _charmed_mysql_mock.reset_mock()

        snap_service_operation(CHARMED_MYSQL_SNAP_NAME, CHARMED_MYSQLD_SERVICE, "restart")

        _snap_cache.assert_called_once()
        _charmed_mysql_mock.start.assert_not_called()
        _charmed_mysql_mock.restart.assert_called_once()
        _charmed_mysql_mock.stop.assert_not_called()

        # Test stop operation
        _snap_cache.reset_mock()
        _charmed_mysql_mock.reset_mock()

        snap_service_operation(CHARMED_MYSQL_SNAP_NAME, CHARMED_MYSQLD_SERVICE, "stop")

        _snap_cache.assert_called_once()
        _charmed_mysql_mock.start.assert_not_called()
        _charmed_mysql_mock.restart.assert_not_called()
        _charmed_mysql_mock.stop.assert_called_once()

    @patch("mysql_vm_helpers.snap.SnapCache")
    def test_snap_service_operation_exception(self, _snap_cache):
        """Test failure in execution of function snap_service_operation."""
        _charmed_mysql_mock = MagicMock()
        _cache = {CHARMED_MYSQL_SNAP_NAME: _charmed_mysql_mock}
        _snap_cache.return_value.__getitem__.side_effect = _cache.__getitem__

        with self.assertRaises(SnapServiceOperationError):
            snap_service_operation(CHARMED_MYSQL_SNAP_NAME, CHARMED_MYSQLD_SERVICE, "nonsense")

        _snap_cache.assert_not_called()

    @patch("shutil.chown")
    @patch("os.chmod")
    @patch("mysql_vm_helpers.MySQL.get_available_memory", return_value=16475447296)
    @patch(
        "mysql_vm_helpers.MySQL.get_innodb_buffer_pool_parameters",
        return_value=(1234, 5678, None),
    )
    @patch("mysql_vm_helpers.MySQL.get_max_connections", return_value=111)
    @patch("pathlib.Path")
    @patch("builtins.open")
    def test_write_mysqld_config(
        self,
        _open,
        _path,
        _get_innodb_buffer_pool_parameters,
        _get_max_connections,
        _get_available_memory,
        _chmod,
        _chown,
    ):
        """Test successful execution of create_custom_mysqld_config."""
        self.maxDiff = None
        _path_mock = MagicMock()
        _path.return_value = _path_mock

        _open_mock = unittest.mock.mock_open()
        _open.side_effect = _open_mock

        self.mysql.write_mysqld_config()

        config = "\n".join((
            "[mysqld]",
            "bind-address = 0.0.0.0",
            "mysqlx-bind-address = 0.0.0.0",
            "report_host = 127.0.0.1",
            "max_connections = 111",
            "innodb_buffer_pool_size = 1234",
            "log_error_services = log_filter_internal;log_sink_internal",
            "log_error = /var/snap/charmed-mysql/common/var/log/mysql/error.log",
            "general_log = ON",
            "general_log_file = /var/snap/charmed-mysql/common/var/log/mysql/general.log",
            "slow_query_log_file = /var/snap/charmed-mysql/common/var/log/mysql/slowquery.log",
<<<<<<< HEAD
            "binlog_expire_logs_seconds = 604800",
=======
            "loose-audit_log_policy = LOGINS",
            "loose-audit_log_file = /var/snap/charmed-mysql/common/var/log/mysql/audit.log",
            "loose-audit_log_format = JSON",
            "loose-audit_log_strategy = ASYNCHRONOUS",
>>>>>>> 47ed885d
            "innodb_buffer_pool_chunk_size = 5678",
            "\n",
        ))

        _get_max_connections.assert_called_once()
        _get_innodb_buffer_pool_parameters.assert_called_once()
        _path_mock.mkdir.assert_called_once_with(mode=0o755, parents=True, exist_ok=True)
        _open.assert_called_once_with(MYSQLD_CUSTOM_CONFIG_FILE, "w", encoding="utf-8")
        _get_available_memory.assert_called_once()

        self.maxDiff = None
        self.assertEqual(
            sorted(_open_mock.mock_calls),
            sorted([
                call(MYSQLD_CUSTOM_CONFIG_FILE, "w", encoding="utf-8"),
                call().__enter__(),
                call().write(config),
                call().__exit__(None, None, None),
            ]),
        )

        # Test `testing` profile
        self.mysql.charm.config.profile = "testing"
        _open_mock.reset_mock()
        self.mysql.write_mysqld_config()

        config = "\n".join((
            "[mysqld]",
            "bind-address = 0.0.0.0",
            "mysqlx-bind-address = 0.0.0.0",
            "report_host = 127.0.0.1",
            "max_connections = 100",
            "innodb_buffer_pool_size = 20971520",
            "log_error_services = log_filter_internal;log_sink_internal",
            "log_error = /var/snap/charmed-mysql/common/var/log/mysql/error.log",
            "general_log = ON",
            "general_log_file = /var/snap/charmed-mysql/common/var/log/mysql/general.log",
            "slow_query_log_file = /var/snap/charmed-mysql/common/var/log/mysql/slowquery.log",
<<<<<<< HEAD
            "binlog_expire_logs_seconds = 604800",
=======
            "loose-audit_log_policy = LOGINS",
            "loose-audit_log_file = /var/snap/charmed-mysql/common/var/log/mysql/audit.log",
            "loose-audit_log_format = JSON",
            "loose-audit_log_strategy = ASYNCHRONOUS",
>>>>>>> 47ed885d
            "innodb_buffer_pool_chunk_size = 1048576",
            "performance-schema-instrument = 'memory/%=OFF'",
            "loose-group_replication_message_cache_size = 134217728",
            "\n",
        ))

        self.assertEqual(
            sorted(_open_mock.mock_calls),
            sorted([
                call(
                    f"{MYSQLD_CONFIG_DIRECTORY}/z-custom-mysqld.cnf",
                    "w",
                    encoding="utf-8",
                ),
                call().__enter__(),
                call().write(config),
                call().__exit__(None, None, None),
            ]),
        )

    @patch(
        "mysql_vm_helpers.MySQL.get_innodb_buffer_pool_parameters",
        return_value=(1234, 5678),
    )
    @patch("pathlib.Path")
    @patch("builtins.open")
    def test_create_custom_mysqld_config_exception(
        self, _open, _path, _get_innodb_buffer_pool_parameters
    ):
        """Test failure in execution of create_custom_mysqld_config."""
        _get_innodb_buffer_pool_parameters.side_effect = MySQLGetAutoTuningParametersError

        _path_mock = MagicMock()
        _path.return_value = _path_mock

        _open_mock = unittest.mock.mock_open()
        _open.side_effect = _open_mock

        self.mysql.charm.config = MagicMock()  # type: ignore

        with self.assertRaises(MySQLCreateCustomMySQLDConfigError):
            self.mysql.write_mysqld_config()

    @patch("subprocess.Popen")
    def test_execute_commands(self, _popen):
        """Test a successful execution of _execute_commands."""
        process = MagicMock()
        _popen.return_value = process
        process.wait.return_value = 0
        self.mysql._execute_commands(
            ["ls", "-la", "|", "wc", "-l"],
            bash=True,
            user="test_user",
            group="test_group",
            env_extra={"envA": "valueA"},
        )
        env = os.environ.copy()
        env.update({"envA": "valueA"})
        _popen.assert_called_once_with(
            ["bash", "-c", "set -o pipefail; ls -la | wc -l"],
            user="test_user",
            group="test_group",
            env=env,
            encoding="utf-8",
            stdout=subprocess.PIPE,
            stderr=subprocess.PIPE,
        )

    @patch("subprocess.Popen")
    def test_execute_commands_exception(self, _popen):
        """Test a failure in execution of _execute_commands."""
        process = MagicMock()
        _popen.return_value = process
        process.wait.return_value = -1

        with self.assertRaises(MySQLExecError):
            self.mysql._execute_commands(
                ["ls", "-la"],
                bash=True,
                user="test_user",
                group="test_group",
                env_extra={"envA": "valueA"},
            )

    @patch("os.path.exists", return_value=True)
    def test_is_mysqld_running(self, _path_exists):
        """Test execution of is_mysqld_running()."""
        self.assertTrue(self.mysql.is_mysqld_running())

        _path_exists.return_value = False
        self.assertFalse(self.mysql.is_mysqld_running())

    @patch("mysql_vm_helpers.snap_service_operation")
    def test_stop_mysqld(self, _snap_service_operation):
        """Test execution of stop_mysqld()."""
        self.mysql.stop_mysqld()

        _snap_service_operation.assert_called_once_with(
            CHARMED_MYSQL_SNAP_NAME, CHARMED_MYSQLD_SERVICE, "stop"
        )

    @patch("mysql_vm_helpers.MySQL.kill_client_sessions")
    @patch("mysql_vm_helpers.snap_service_operation")
    def test_stop_mysqld_failure(self, _snap_service_operation, _):
        """Test failure of stop_mysqld()."""
        _snap_service_operation.side_effect = SnapServiceOperationError("failure")

        with self.assertRaises(MySQLStopMySQLDError):
            self.mysql.stop_mysqld()

    @patch("mysql_vm_helpers.snap_service_operation")
    @patch("mysql_vm_helpers.MySQL.wait_until_mysql_connection")
    def test_start_mysqld(
        self,
        _wait_until_mysql_connection,
        _snap_service_operation,
    ):
        """Test execution of start_mysqld()."""
        self.mysql.start_mysqld()

        _snap_service_operation.assert_called_once_with(
            CHARMED_MYSQL_SNAP_NAME, CHARMED_MYSQLD_SERVICE, "start"
        )
        _wait_until_mysql_connection.assert_called_once()

    @patch("mysql_vm_helpers.snap_service_operation")
    @patch("mysql_vm_helpers.MySQL.wait_until_mysql_connection")
    def test_start_mysqld_failure(
        self,
        _wait_until_mysql_connection,
        _snap_service_operation,
    ):
        """Test failure of start_mysqld()."""
        _snap_service_operation.side_effect = SnapServiceOperationError("failure")

        with self.assertRaises(MySQLStartMySQLDError):
            self.mysql.start_mysqld()

        _snap_service_operation.reset_mock()
        _wait_until_mysql_connection.side_effect = MySQLServiceNotRunningError

        with self.assertRaises(MySQLStartMySQLDError):
            self.mysql.start_mysqld()

    @patch("os.system")
    @patch("pathlib.Path.touch")
    @patch("pathlib.Path.owner")
    @patch("pathlib.Path.exists")
    @patch("subprocess.check_call")
    @patch("subprocess.run")
    @patch("os.path.exists", return_value=True)
    @patch("mysql_vm_helpers.snap.SnapCache")
    def test_install_snap(
        self,
        _cache,
        _path_exists,
        _run,
        _check_call,
        _pathlib_exists,
        _pathlib_owner,
        _touch,
        _system,
    ):
        """Test execution of install_snap()."""
        _mysql_snap = MagicMock()
        _cache.return_value = {CHARMED_MYSQL_SNAP_NAME: _mysql_snap}

        _mysql_snap.present = False
        _path_exists.return_value = False
        _pathlib_exists.return_value = False
        _pathlib_owner.return_value = None

        self.mysql.install_and_configure_mysql_dependencies()

        _check_call.assert_called_once_with(["charmed-mysql.mysqlsh", "--help"], stderr=-1)
        _run.assert_called_once_with(["snap", "alias", "charmed-mysql.mysql", "mysql"], check=True)

    def test_get_available_memory(self):
        meminfo = (
            "MemTotal:       16089488 kB"
            "MemFree:          799284 kB"
            "MemAvailable:    3926924 kB"
            "Buffers:          187232 kB"
            "Cached:          4445936 kB"
            "SwapCached:       156012 kB"
            "Active:         11890336 kB"
        )

        with patch("builtins.open", mock_open(read_data=meminfo)):
            self.assertEqual(self.mysql.get_available_memory(), 16475635712)

        with patch("builtins.open", mock_open(read_data="")):
            with self.assertRaises(MySQLGetAvailableMemoryError):
                self.mysql.get_available_memory()

    @patch("shutil.rmtree")
    @patch("os.makedirs")
    @patch("shutil.chown")
    def test_reset_data_dir(self, _chown, _makedirs, _rmtree):
        self.mysql.reset_data_dir()
        _chown.assert_called_once()
        _makedirs.assert_called_once()
        _rmtree.assert_called_once()<|MERGE_RESOLUTION|>--- conflicted
+++ resolved
@@ -41,10 +41,7 @@
         self.profile_limit_memory = None
         self.experimental_max_connections = None
         self.plugin_audit_strategy = "async"
-<<<<<<< HEAD
         self.binlog_retention_days = 7
-=======
->>>>>>> 47ed885d
 
 
 class StubCharm:
@@ -294,14 +291,11 @@
             "general_log = ON",
             "general_log_file = /var/snap/charmed-mysql/common/var/log/mysql/general.log",
             "slow_query_log_file = /var/snap/charmed-mysql/common/var/log/mysql/slowquery.log",
-<<<<<<< HEAD
             "binlog_expire_logs_seconds = 604800",
-=======
             "loose-audit_log_policy = LOGINS",
             "loose-audit_log_file = /var/snap/charmed-mysql/common/var/log/mysql/audit.log",
             "loose-audit_log_format = JSON",
             "loose-audit_log_strategy = ASYNCHRONOUS",
->>>>>>> 47ed885d
             "innodb_buffer_pool_chunk_size = 5678",
             "\n",
         ))
@@ -312,7 +306,6 @@
         _open.assert_called_once_with(MYSQLD_CUSTOM_CONFIG_FILE, "w", encoding="utf-8")
         _get_available_memory.assert_called_once()
 
-        self.maxDiff = None
         self.assertEqual(
             sorted(_open_mock.mock_calls),
             sorted([
@@ -340,14 +333,11 @@
             "general_log = ON",
             "general_log_file = /var/snap/charmed-mysql/common/var/log/mysql/general.log",
             "slow_query_log_file = /var/snap/charmed-mysql/common/var/log/mysql/slowquery.log",
-<<<<<<< HEAD
             "binlog_expire_logs_seconds = 604800",
-=======
             "loose-audit_log_policy = LOGINS",
             "loose-audit_log_file = /var/snap/charmed-mysql/common/var/log/mysql/audit.log",
             "loose-audit_log_format = JSON",
             "loose-audit_log_strategy = ASYNCHRONOUS",
->>>>>>> 47ed885d
             "innodb_buffer_pool_chunk_size = 1048576",
             "performance-schema-instrument = 'memory/%=OFF'",
             "loose-group_replication_message_cache_size = 134217728",
