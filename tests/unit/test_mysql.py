--- conflicted
+++ resolved
@@ -1154,7 +1154,6 @@
         with self.assertRaises(MySQLDeleteTempBackupDirectoryError):
             self.mysql.delete_temp_backup_directory("/temp/backup/directory")
 
-<<<<<<< HEAD
     @patch("charms.mysql.v0.mysql.MySQLBase._execute_commands")
     def test_retrieve_backup_with_xbcloud(
         self,
@@ -1474,7 +1473,7 @@
                 user="test-user",
                 group="test-group",
             )
-=======
+
     @patch("charms.mysql.v0.mysql.MySQLBase._run_mysqlcli_script")
     def test_tls_set_custom(self, _run_mysqlcli_script):
         """Test the successful execution of tls_set_custom."""
@@ -1531,7 +1530,6 @@
         self.mysql.kill_unencrypted_sessions()
 
         _run_mysqlsh_script.assert_called_with("\n".join(commands))
->>>>>>> 38d2c2d6
 
     def test_abstract_methods(self):
         """Test abstract methods."""
