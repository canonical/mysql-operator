# Copyright 2022 Canonical Ltd.
# See LICENSE file for licensing details.

"""Unit test for MySQL shared library."""

import unittest
from unittest.mock import call, patch

import tenacity
from charms.mysql.v0.mysql import (
    Error,
    MySQLAddInstanceToClusterError,
    MySQLBase,
    MySQLCheckUserExistenceError,
    MySQLClientError,
    MySQLConfigureInstanceError,
    MySQLConfigureMySQLUsersError,
    MySQLConfigureRouterUserError,
    MySQLCreateApplicationDatabaseAndScopedUserError,
    MySQLCreateClusterError,
    MySQLDeleteTempBackupDirectoryError,
    MySQLDeleteUserForRelationError,
    MySQLDeleteUsersForUnitError,
    MySQLExecError,
    MySQLExecuteBackupCommandsError,
    MySQLGetInnoDBBufferPoolParametersError,
    MySQLInitializeJujuOperationsTableError,
    MySQLOfflineModeAndHiddenInstanceExistsError,
    MySQLRemoveInstanceError,
    MySQLRemoveInstanceRetryError,
    MySQLUpgradeUserForMySQLRouterError,
)


class TestMySQLBase(unittest.TestCase):
    # Patch abstract methods so it's
    # possible to instantiate abstract class.
    @patch.multiple(MySQLBase, __abstractmethods__=set())
    def setUp(self):
        self.mysql = MySQLBase(
            "127.0.0.1",
            "test_cluster",
            "password",
            "serverconfig",
            "serverconfigpassword",
            "clusteradmin",
            "clusteradminpassword",
        )

    @patch("charms.mysql.v0.mysql.MySQLBase._run_mysqlcli_script")
    def test_configure_mysql_users(self, _run_mysqlcli_script):
        """Test successful configuration of MySQL users."""
        _run_mysqlcli_script.return_value = b""

        _expected_create_root_user_commands = "; ".join(
            (
                "CREATE USER 'root'@'%' IDENTIFIED BY 'password'",
                "GRANT ALL ON *.* TO 'root'@'%' WITH GRANT OPTION",
            )
        )

        _expected_configure_user_commands = "; ".join(
            (
                "CREATE USER 'serverconfig'@'%' IDENTIFIED BY 'serverconfigpassword'",
                "GRANT ALL ON *.* TO 'serverconfig'@'%' WITH GRANT OPTION",
                "UPDATE mysql.user SET authentication_string=null WHERE User='root' and Host='localhost'",
                "ALTER USER 'root'@'localhost' IDENTIFIED BY 'password'",
                "REVOKE SYSTEM_USER, SYSTEM_VARIABLES_ADMIN, SUPER, REPLICATION_SLAVE_ADMIN, GROUP_REPLICATION_ADMIN, BINLOG_ADMIN, SET_USER_ID, ENCRYPTION_KEY_ADMIN, VERSION_TOKEN_ADMIN, CONNECTION_ADMIN ON *.* FROM root@'%'",
                "REVOKE SYSTEM_USER, SYSTEM_VARIABLES_ADMIN, SUPER, REPLICATION_SLAVE_ADMIN, GROUP_REPLICATION_ADMIN, BINLOG_ADMIN, SET_USER_ID, ENCRYPTION_KEY_ADMIN, VERSION_TOKEN_ADMIN, CONNECTION_ADMIN ON *.* FROM root@localhost",
                "FLUSH PRIVILEGES",
            )
        )

        self.mysql.configure_mysql_users()

        self.assertEqual(_run_mysqlcli_script.call_count, 2)

        self.assertEqual(
            sorted(_run_mysqlcli_script.mock_calls),
            sorted(
                [
                    call(_expected_create_root_user_commands, password="password"),
                    call(_expected_configure_user_commands, password="password"),
                ]
            ),
        )

    @patch("charms.mysql.v0.mysql.MySQLBase._run_mysqlcli_script")
    def test_configure_mysql_users_fail(self, _run_mysqlcli_script):
        """Test failure to configure the MySQL users."""
        _run_mysqlcli_script.side_effect = MySQLClientError("Error on subprocess")

        with self.assertRaises(MySQLConfigureMySQLUsersError):
            self.mysql.configure_mysql_users()

    @patch("charms.mysql.v0.mysql.MySQLBase._run_mysqlcli_script")
    def test_does_mysql_user_exist(self, _run_mysqlcli_script):
        """Test successful execution of does_mysql_user_exist."""
        # Test passing in a custom hostname
        user_existence_command = (
            "select if((select count(*) from mysql.user where user = 'test_username' and host = '1.1.1.1'), 'USER_EXISTS', 'USER_DOES_NOT_EXIST') as ''",
        )

        self.mysql.does_mysql_user_exist("test_username", "1.1.1.1")
        _run_mysqlcli_script.assert_called_once_with(
            "\n".join(user_existence_command), user="serverconfig", password="serverconfigpassword"
        )

        # Reset the mock
        _run_mysqlcli_script.reset_mock()

        # Test default hostname
        user_existence_command = (
            "select if((select count(*) from mysql.user where user = 'test_username' and host = '1.1.1.2'), 'USER_EXISTS', 'USER_DOES_NOT_EXIST') as ''",
        )

        self.mysql.does_mysql_user_exist("test_username", "1.1.1.2")
        _run_mysqlcli_script.assert_called_once_with(
            "\n".join(user_existence_command), user="serverconfig", password="serverconfigpassword"
        )

    @patch("charms.mysql.v0.mysql.MySQLBase._run_mysqlcli_script")
    def test_does_mysql_user_exist_failure(self, _run_mysqlcli_script):
        """Test failure in execution of does_mysql_user_exist."""
        _run_mysqlcli_script.side_effect = MySQLClientError("Error on subprocess")

        with self.assertRaises(MySQLCheckUserExistenceError):
            self.mysql.does_mysql_user_exist("test_username", "1.1.1.1")

    @patch("charms.mysql.v0.mysql.MySQLBase.get_cluster_primary_address")
    @patch("charms.mysql.v0.mysql.MySQLBase._run_mysqlsh_script")
    def test_configure_mysqlrouter_user(self, _run_mysqlsh_script, _get_cluster_primary_address):
        """Test the successful execution of configure_mysqlrouter_user."""
        _get_cluster_primary_address.return_value = "2.2.2.2"
        _run_mysqlsh_script.return_value = ""

        _expected_create_mysqlrouter_user_commands = "\n".join(
            (
                "shell.connect('serverconfig:serverconfigpassword@2.2.2.2')",
                "session.run_sql(\"CREATE USER 'test_username'@'1.1.1.1' IDENTIFIED BY 'test_password' ATTRIBUTE '{\\\"unit_name\\\": \\\"app/0\\\"}';\")",
            )
        )

        _expected_mysqlrouter_user_grant_commands = "\n".join(
            (
                "shell.connect('serverconfig:serverconfigpassword@2.2.2.2')",
                "session.run_sql(\"GRANT CREATE USER ON *.* TO 'test_username'@'1.1.1.1' WITH GRANT OPTION;\")",
                "session.run_sql(\"GRANT SELECT, INSERT, UPDATE, DELETE, EXECUTE ON mysql_innodb_cluster_metadata.* TO 'test_username'@'1.1.1.1';\")",
                "session.run_sql(\"GRANT SELECT ON mysql.user TO 'test_username'@'1.1.1.1';\")",
                "session.run_sql(\"GRANT SELECT ON performance_schema.replication_group_members TO 'test_username'@'1.1.1.1';\")",
                "session.run_sql(\"GRANT SELECT ON performance_schema.replication_group_member_stats TO 'test_username'@'1.1.1.1';\")",
                "session.run_sql(\"GRANT SELECT ON performance_schema.global_variables TO 'test_username'@'1.1.1.1';\")",
            )
        )

        self.mysql.configure_mysqlrouter_user("test_username", "test_password", "1.1.1.1", "app/0")

        self.assertEqual(_run_mysqlsh_script.call_count, 2)

        self.assertEqual(
            sorted(_run_mysqlsh_script.mock_calls),
            sorted(
                [
                    call(_expected_create_mysqlrouter_user_commands),
                    call(_expected_mysqlrouter_user_grant_commands),
                ]
            ),
        )

    @patch("charms.mysql.v0.mysql.MySQLBase.get_cluster_primary_address")
    @patch("charms.mysql.v0.mysql.MySQLBase._run_mysqlsh_script")
    def test_configure_mysqlrouter_user_failure(
        self, _run_mysqlsh_script, _get_cluster_primary_address
    ):
        """Test failure to configure the MySQLRouter user."""
        _get_cluster_primary_address.return_value = "2.2.2.2"
        _run_mysqlsh_script.side_effect = MySQLClientError("Error on subprocess")

        with self.assertRaises(MySQLConfigureRouterUserError):
            self.mysql.configure_mysqlrouter_user(
                "test_username", "test_password", "1.1.1.1", "app/0"
            )

    @patch("charms.mysql.v0.mysql.MySQLBase.get_cluster_primary_address")
    @patch("charms.mysql.v0.mysql.MySQLBase._run_mysqlsh_script")
    def test_create_application_database_and_scoped_user(
        self, _run_mysqlsh_script, _get_cluster_primary_address
    ):
        """Test the successful execution of create_application_database_and_scoped_user."""
        _get_cluster_primary_address.return_value = "2.2.2.2"
        _run_mysqlsh_script.return_value = ""

        _expected_create_database_commands = "\n".join(
            (
                "shell.connect('serverconfig:serverconfigpassword@2.2.2.2')",
                'session.run_sql("CREATE DATABASE IF NOT EXISTS `test-database`;")',
            )
        )

        _expected_create_scoped_user_commands = "\n".join(
            (
                "shell.connect('serverconfig:serverconfigpassword@2.2.2.2')",
                'session.run_sql("CREATE USER `test-username`@`1.1.1.1` IDENTIFIED BY \'test-password\' ATTRIBUTE \'{\\"unit_name\\": \\"app/0\\"}\';")',
                'session.run_sql("GRANT USAGE ON *.* TO `test-username`@`1.1.1.1`;")',
                'session.run_sql("GRANT ALL PRIVILEGES ON `test-database`.* TO `test-username`@`1.1.1.1`;")',
            )
        )

        self.mysql.create_application_database_and_scoped_user(
            "test-database", "test-username", "test-password", "1.1.1.1", "app/0"
        )

        self.assertEqual(_run_mysqlsh_script.call_count, 2)

        self.assertEqual(
            sorted(_run_mysqlsh_script.mock_calls),
            sorted(
                [
                    call(_expected_create_database_commands),
                    call(_expected_create_scoped_user_commands),
                ]
            ),
        )

    @patch("charms.mysql.v0.mysql.MySQLBase.get_cluster_primary_address")
    @patch("charms.mysql.v0.mysql.MySQLBase._run_mysqlsh_script")
    def test_create_application_database_and_scoped_user_failure(
        self, _run_mysqlsh_script, _get_cluster_primary_address
    ):
        """Test failure to create application database and scoped user."""
        _get_cluster_primary_address.return_value = "2.2.2.2"
        _run_mysqlsh_script.side_effect = MySQLClientError("Error on subprocess")

        with self.assertRaises(MySQLCreateApplicationDatabaseAndScopedUserError):
            self.mysql.create_application_database_and_scoped_user(
                "test_database", "test_username", "test_password", "1.1.1.1", "app/.0"
            )

    @patch(
        "charms.mysql.v0.mysql.MySQLBase._run_mysqlcli_script",
        return_value="test_column\ntest@1.1.1.1\ntest2@1.1.1.2",
    )
    @patch("charms.mysql.v0.mysql.MySQLBase.get_cluster_primary_address", return_value="2.2.2.2")
    @patch("charms.mysql.v0.mysql.MySQLBase._run_mysqlsh_script")
    def test_delete_users_for_unit(
        self, _run_mysqlsh_script, _get_cluster_primary_address, _run_mysqlcli_script
    ):
        """Test successful execution of delete_users_for_unit."""
        _expected_get_unit_user_commands = "; ".join(
            (
                "SELECT CONCAT(user.user, '@', user.host) FROM mysql.user AS user JOIN information_schema.user_attributes AS attributes ON (user.user = attributes.user AND user.host = attributes.host) WHERE attributes.attribute LIKE '%\"unit_name\": \"app/0\"%'",
            )
        )

        _expected_drop_users_command = "\n".join(
            (
                "shell.connect('serverconfig:serverconfigpassword@2.2.2.2')",
                "session.run_sql(\"DROP USER IF EXISTS 'test'@'1.1.1.1', 'test2'@'1.1.1.2';\")",
            )
        )

        self.mysql.delete_users_for_unit("app/0")

        _run_mysqlcli_script.assert_called_once_with(
            _expected_get_unit_user_commands,
            user="serverconfig",
            password="serverconfigpassword",
        )
        _get_cluster_primary_address.assert_called_once()
        _run_mysqlsh_script.assert_called_once_with(_expected_drop_users_command)

    @patch("charms.mysql.v0.mysql.MySQLBase._run_mysqlcli_script")
    def test_delete_users_for_unit_failure(self, _run_mysqlcli_script):
        """Test failure to delete users for a unit."""
        _run_mysqlcli_script.side_effect = MySQLClientError("Error on subprocess")

        with self.assertRaises(MySQLDeleteUsersForUnitError):
            self.mysql.delete_users_for_unit("app/0")

    @patch("charms.mysql.v0.mysql.MySQLBase._run_mysqlsh_script")
    @patch("charms.mysql.v0.mysql.MySQLBase.wait_until_mysql_connection")
    def test_configure_instance(self, _wait_until_mysql_connection, _run_mysqlsh_script):
        """Test a successful execution of configure_instance."""
        configure_instance_commands = (
            'dba.configure_instance(\'serverconfig:serverconfigpassword@127.0.0.1\', {"restart": "true", "clusterAdmin": "clusteradmin", "clusterAdminPassword": "clusteradminpassword"})',
        )

        self.mysql.configure_instance()

        _run_mysqlsh_script.assert_called_once_with("\n".join(configure_instance_commands))

    @patch("charms.mysql.v0.mysql.MySQLBase._run_mysqlsh_script")
    @patch("charms.mysql.v0.mysql.MySQLBase.wait_until_mysql_connection")
    def test_configure_instance_exceptions(
        self, _wait_until_mysql_connection, _run_mysqlsh_script
    ):
        """Test exceptions raise while running configure_instance."""
        # Test an issue with _run_mysqlsh_script
        _run_mysqlsh_script.side_effect = MySQLClientError("Error on subprocess")

        with self.assertRaises(MySQLConfigureInstanceError):
            self.mysql.configure_instance()

        _wait_until_mysql_connection.assert_not_called()

        # Reset mocks
        _run_mysqlsh_script.reset_mock()
        _wait_until_mysql_connection.reset_mock()

        # Test an issue with _wait_until_mysql_connection
        _wait_until_mysql_connection.side_effect = MySQLClientError("Error on subprocess")

        with self.assertRaises(MySQLConfigureInstanceError):
            self.mysql.configure_instance()

        _run_mysqlsh_script.assert_called_once()

    @patch("charms.mysql.v0.mysql.MySQLBase._run_mysqlcli_script")
    def test_initialize_juju_units_operations_table(self, _run_mysqlcli_script):
        """Test a successful initialization of the mysql.juju_units_operations table."""
        expected_initialize_table_commands = (
            "CREATE TABLE mysql.juju_units_operations (task varchar(20), executor varchar(20), "
            "status varchar(20), primary key(task))",
            "INSERT INTO mysql.juju_units_operations values ('unit-teardown', '', 'not-started')",
        )

        self.mysql.initialize_juju_units_operations_table()

        _run_mysqlcli_script.assert_called_once_with(
            "; ".join(expected_initialize_table_commands),
            user="serverconfig",
            password="serverconfigpassword",
        )

    @patch("charms.mysql.v0.mysql.MySQLBase._run_mysqlcli_script")
    def test_initialize_juju_units_operations_table_exception(self, _run_mysqlcli_script):
        """Test an exception initialization of the mysql.juju_units_operations table."""
        _run_mysqlcli_script.side_effect = MySQLClientError("Error on subprocess")

        with self.assertRaises(MySQLInitializeJujuOperationsTableError):
            self.mysql.initialize_juju_units_operations_table()

    @patch("charms.mysql.v0.mysql.MySQLBase._run_mysqlsh_script")
    def test_create_cluster(self, _run_mysqlsh_script):
        """Test a successful execution of create_cluster."""
        create_cluster_commands = (
            "shell.connect('serverconfig:serverconfigpassword@127.0.0.1')",
            'cluster = dba.create_cluster(\'test_cluster\', {"communicationStack": "MySQL"})',
            "cluster.set_instance_option('127.0.0.1', 'label', 'mysql-0')",
        )

        self.mysql.create_cluster("mysql-0")

        _run_mysqlsh_script.assert_called_once_with("\n".join(create_cluster_commands))

    @patch("charms.mysql.v0.mysql.MySQLBase._run_mysqlsh_script")
    def test_create_cluster_exceptions(self, _run_mysqlsh_script):
        """Test exceptions raised while running create_cluster."""
        _run_mysqlsh_script.side_effect = MySQLClientError("Error on subprocess")

        with self.assertRaises(MySQLCreateClusterError):
            self.mysql.create_cluster("mysql-0")

    @patch("charms.mysql.v0.mysql.MySQLBase._run_mysqlsh_script")
    def test_add_instance_to_cluster(self, _run_mysqlsh_script):
        """Test a successful execution of create_cluster."""
        add_instance_to_cluster_commands = (
            "shell.connect('clusteradmin:clusteradminpassword@127.0.0.1')",
            "cluster = dba.get_cluster('test_cluster')",
            "cluster.add_instance('clusteradmin@127.0.0.2', {\"password\": "
            '"clusteradminpassword", "label": "mysql-1", "recoveryMethod": "auto"})',
        )

        self.mysql.add_instance_to_cluster("127.0.0.2", "mysql-1")

        _run_mysqlsh_script.assert_called_once_with("\n".join(add_instance_to_cluster_commands))

    @patch("charms.mysql.v0.mysql.MySQLBase._run_mysqlsh_script")
    def test_add_instance_to_cluster_exception(self, _run_mysqlsh_script):
        """Test exceptions raised while running add_instance_to_cluster."""
        _run_mysqlsh_script.side_effect = MySQLClientError("Error on subprocess")

        with self.assertRaises(MySQLAddInstanceToClusterError):
            self.mysql.add_instance_to_cluster("127.0.0.2", "mysql-1")

    @patch(
        "charms.mysql.v0.mysql.MySQLBase._run_mysqlsh_script", return_value="INSTANCE_CONFIGURED"
    )
    def test_is_instance_configured_for_innodb(self, _run_mysqlsh_script):
        """Test with no exceptions while calling the is_instance_configured_for_innodb method."""
        # test successfully configured instance
        check_instance_configuration_commands = (
            "shell.connect('clusteradmin:clusteradminpassword@127.0.0.2')",
            "instance_configured = dba.check_instance_configuration()['status'] == 'ok'",
            'print("INSTANCE_CONFIGURED" if instance_configured else "INSTANCE_NOT_CONFIGURED")',
        )

        is_instance_configured = self.mysql.is_instance_configured_for_innodb(
            "127.0.0.2", "mysql-1"
        )

        _run_mysqlsh_script.assert_called_once_with(
            "\n".join(check_instance_configuration_commands)
        )
        self.assertTrue(is_instance_configured)

        # reset mocks
        _run_mysqlsh_script.reset_mock()

        # test instance not configured for innodb
        _run_mysqlsh_script.return_value = "INSTANCE_NOT_CONFIGURED"

        is_instance_configured = self.mysql.is_instance_configured_for_innodb(
            "127.0.0.2", "mysql-1"
        )

        _run_mysqlsh_script.assert_called_once_with(
            "\n".join(check_instance_configuration_commands)
        )
        self.assertFalse(is_instance_configured)

    @patch("charms.mysql.v0.mysql.MySQLBase._run_mysqlsh_script")
    def test_is_instance_configured_for_innodb_exceptions(self, _run_mysqlsh_script):
        """Test an exception while calling the is_instance_configured_for_innodb method."""
        _run_mysqlsh_script.side_effect = MySQLClientError("Error on subprocess")

        check_instance_configuration_commands = (
            "shell.connect('clusteradmin:clusteradminpassword@127.0.0.2')",
            "instance_configured = dba.check_instance_configuration()['status'] == 'ok'",
            'print("INSTANCE_CONFIGURED" if instance_configured else "INSTANCE_NOT_CONFIGURED")',
        )

        is_instance_configured = self.mysql.is_instance_configured_for_innodb(
            "127.0.0.2", "mysql-1"
        )

        _run_mysqlsh_script.assert_called_once_with(
            "\n".join(check_instance_configuration_commands)
        )
        self.assertFalse(is_instance_configured)

    @patch("charms.mysql.v0.mysql.MySQLBase.get_cluster_primary_address")
    @patch("charms.mysql.v0.mysql.MySQLBase._acquire_lock")
    @patch("charms.mysql.v0.mysql.MySQLBase._get_cluster_member_addresses")
    @patch("charms.mysql.v0.mysql.MySQLBase._run_mysqlsh_script")
    @patch("charms.mysql.v0.mysql.MySQLBase._release_lock")
    def test_remove_primary_instance(
        self,
        _release_lock,
        _run_mysqlsh_script,
        _get_cluster_member_addresses,
        _acquire_lock,
        _get_cluster_primary_address,
    ):
        """Test with no exceptions while running the remove_instance() method."""
        _get_cluster_primary_address.side_effect = ["1.1.1.1", "2.2.2.2"]
        _acquire_lock.return_value = True
        _get_cluster_member_addresses.return_value = ("2.2.2.2", True)

        self.mysql.remove_instance("mysql-0")

        expected_remove_instance_commands = "\n".join(
            [
                "shell.connect('clusteradmin:clusteradminpassword@127.0.0.1')",
                "cluster = dba.get_cluster('test_cluster')",
                "number_cluster_members = len(cluster.status()['defaultReplicaSet']['topology'])",
                'cluster.remove_instance(\'clusteradmin@127.0.0.1\', {"password": "clusteradminpassword", "force": "true"}) if number_cluster_members > 1 else cluster.dissolve({"force": "true"})',
            ]
        )

        self.assertEqual(_get_cluster_primary_address.call_count, 2)
        _acquire_lock.assert_called_once_with("1.1.1.1", "mysql-0", "unit-teardown")
        _get_cluster_member_addresses.assert_called_once_with(exclude_unit_labels=["mysql-0"])
        _run_mysqlsh_script.assert_called_once_with(expected_remove_instance_commands)
        _release_lock.assert_called_once_with("2.2.2.2", "mysql-0", "unit-teardown")

    @patch("charms.mysql.v0.mysql.MySQLBase.get_cluster_primary_address")
    @patch("charms.mysql.v0.mysql.MySQLBase._acquire_lock")
    @patch("charms.mysql.v0.mysql.MySQLBase._get_cluster_member_addresses")
    @patch("charms.mysql.v0.mysql.MySQLBase._run_mysqlsh_script")
    @patch("charms.mysql.v0.mysql.MySQLBase._release_lock")
    def test_remove_primary_instance_error_acquiring_lock(
        self,
        _release_lock,
        _run_mysqlsh_script,
        _get_cluster_member_addresses,
        _acquire_lock,
        _get_cluster_primary_address,
    ):
        """Test an issue acquiring lock while running the remove_instance() method."""
        _get_cluster_primary_address.side_effect = ["1.1.1.1", "2.2.2.2"]
        _acquire_lock.return_value = False

        # disable tenacity retry
        self.mysql.remove_instance.retry.retry = tenacity.retry_if_not_result(lambda _: True)

        with self.assertRaises(MySQLRemoveInstanceRetryError):
            self.mysql.remove_instance("mysql-0")

        self.assertEqual(_get_cluster_primary_address.call_count, 1)
        _acquire_lock.assert_called_once_with("1.1.1.1", "mysql-0", "unit-teardown")
        _get_cluster_member_addresses.assert_not_called()
        _run_mysqlsh_script.assert_not_called()
        _release_lock.assert_not_called()

    @patch("charms.mysql.v0.mysql.MySQLBase.get_cluster_primary_address")
    @patch("charms.mysql.v0.mysql.MySQLBase._acquire_lock")
    @patch("charms.mysql.v0.mysql.MySQLBase._get_cluster_member_addresses")
    @patch("charms.mysql.v0.mysql.MySQLBase._run_mysqlsh_script")
    @patch("charms.mysql.v0.mysql.MySQLBase._release_lock")
    def test_remove_primary_instance_error_releasing_lock(
        self,
        _release_lock,
        _run_mysqlsh_script,
        _get_cluster_member_addresses,
        _acquire_lock,
        _get_cluster_primary_address,
    ):
        """Test an issue releasing locks while running the remove_instance() method."""
        _get_cluster_primary_address.side_effect = ["1.1.1.1", "2.2.2.2"]
        _acquire_lock.return_value = True
        _get_cluster_member_addresses.return_value = ("2.2.2.2", True)
        _release_lock.side_effect = MySQLClientError("Error on subprocess")

        with self.assertRaises(MySQLRemoveInstanceError):
            self.mysql.remove_instance("mysql-0")

        expected_remove_instance_commands = "\n".join(
            [
                "shell.connect('clusteradmin:clusteradminpassword@127.0.0.1')",
                "cluster = dba.get_cluster('test_cluster')",
                "number_cluster_members = len(cluster.status()['defaultReplicaSet']['topology'])",
                'cluster.remove_instance(\'clusteradmin@127.0.0.1\', {"password": "clusteradminpassword", "force": "true"}) if number_cluster_members > 1 else cluster.dissolve({"force": "true"})',
            ]
        )

        self.assertEqual(_get_cluster_primary_address.call_count, 2)
        _acquire_lock.assert_called_once_with("1.1.1.1", "mysql-0", "unit-teardown")
        _get_cluster_member_addresses.assert_called_once_with(exclude_unit_labels=["mysql-0"])
        _run_mysqlsh_script.assert_called_once_with(expected_remove_instance_commands)
        _release_lock.assert_called_once_with("2.2.2.2", "mysql-0", "unit-teardown")

    @patch("charms.mysql.v0.mysql.MySQLBase._run_mysqlsh_script")
    def test_acquire_lock(self, _run_mysqlsh_script):
        """Test a successful execution of _acquire_lock()."""
        _run_mysqlsh_script.return_value = "<ACQUIRED_LOCK>1</ACQUIRED_LOCK>"

        acquired_lock = self.mysql._acquire_lock("1.1.1.1", "mysql-0", "unit-teardown")

        self.assertTrue(acquired_lock)

        expected_acquire_lock_commands = "\n".join(
            [
                "shell.connect('clusteradmin:clusteradminpassword@1.1.1.1')",
                "session.run_sql(\"UPDATE mysql.juju_units_operations SET executor='mysql-0', status='in-progress' WHERE task='unit-teardown' AND executor='';\")",
                "acquired_lock = session.run_sql(\"SELECT count(*) FROM mysql.juju_units_operations WHERE task='unit-teardown' AND executor='mysql-0';\").fetch_one()[0]",
                "print(f'<ACQUIRED_LOCK>{acquired_lock}</ACQUIRED_LOCK>')",
            ]
        )
        _run_mysqlsh_script.assert_called_once_with(expected_acquire_lock_commands)

    @patch("charms.mysql.v0.mysql.MySQLBase._run_mysqlsh_script")
    def test_unable_to_acquire_lock(self, _run_mysqlsh_script):
        """Test a successful execution of _acquire_lock() but failure to acquire lock."""
        _run_mysqlsh_script.return_value = "<ACQUIRED_LOCK>0</ACQUIRED_LOCK>"

        acquired_lock = self.mysql._acquire_lock("1.1.1.1", "mysql-0", "unit-teardown")

        self.assertFalse(acquired_lock)

    @patch("charms.mysql.v0.mysql.MySQLBase._run_mysqlsh_script")
    def test_issue_with_acquire_lock(self, _run_mysqlsh_script):
        """Test an issue while executing _acquire_lock()."""
        _run_mysqlsh_script.return_value = ""

        acquired_lock = self.mysql._acquire_lock("1.1.1.1", "mysql-0", "unit-teardown")

        self.assertFalse(acquired_lock)

    @patch("charms.mysql.v0.mysql.MySQLBase._run_mysqlsh_script")
    def test_release_lock(self, _run_mysqlsh_script):
        """Test a successful execution of _acquire_lock()."""
        self.mysql._release_lock("2.2.2.2", "mysql-0", "unit-teardown")

        expected_release_lock_commands = "\n".join(
            [
                "shell.connect('clusteradmin:clusteradminpassword@2.2.2.2')",
                "session.run_sql(\"UPDATE mysql.juju_units_operations SET executor='', status='not-started' WHERE task='unit-teardown' AND executor='mysql-0';\")",
            ]
        )
        _run_mysqlsh_script.assert_called_once_with(expected_release_lock_commands)

    @patch("charms.mysql.v0.mysql.MySQLBase._run_mysqlsh_script")
    def test_get_cluster_member_addresses(self, _run_mysqlsh_script):
        """Test a successful execution of _get_cluster_member_addresses()."""
        _run_mysqlsh_script.return_value = "<MEMBER_ADDRESSES>1.1.1.1,2.2.2.2</MEMBER_ADDRESSES>"

        cluster_members, valid = self.mysql._get_cluster_member_addresses(
            exclude_unit_labels=["mysql-0"]
        )

        self.assertEqual(cluster_members, ["1.1.1.1", "2.2.2.2"])
        self.assertTrue(valid)

        expected_commands = "\n".join(
            [
                "shell.connect('clusteradmin:clusteradminpassword@127.0.0.1')",
                "cluster = dba.get_cluster('test_cluster')",
                "member_addresses = ','.join([member['address'] for label, member in cluster.status()['defaultReplicaSet']['topology'].items() if label not in ['mysql-0']])",
                "print(f'<MEMBER_ADDRESSES>{member_addresses}</MEMBER_ADDRESSES>')",
            ]
        )
        _run_mysqlsh_script.assert_called_once_with(expected_commands)

    @patch("charms.mysql.v0.mysql.MySQLBase._run_mysqlsh_script")
    def test_empty_get_cluster_member_addresses(self, _run_mysqlsh_script):
        """Test successful execution of _get_cluster_member_addresses() with empty return value."""
        _run_mysqlsh_script.return_value = "<MEMBER_ADDRESSES></MEMBER_ADDRESSES>"

        cluster_members, valid = self.mysql._get_cluster_member_addresses(
            exclude_unit_labels=["mysql-0"]
        )

        self.assertEqual(cluster_members, [])
        self.assertTrue(valid)

    @patch("charms.mysql.v0.mysql.MySQLBase._run_mysqlsh_script")
    def test_error_get_cluster_member_addresses(self, _run_mysqlsh_script):
        """Test an issue executing _get_cluster_member_addresses()."""
        _run_mysqlsh_script.return_value = ""

        cluster_members, valid = self.mysql._get_cluster_member_addresses(
            exclude_unit_labels=["mysql-0"]
        )

        self.assertEqual(cluster_members, [])
        self.assertFalse(valid)

    @patch("charms.mysql.v0.mysql.MySQLBase._run_mysqlsh_script")
    def test_get_cluster_primary_address(self, _run_mysqlsh_script):
        """Test a successful execution of _get_cluster_primary_address()."""
        _run_mysqlsh_script.return_value = "<PRIMARY_ADDRESS>1.1.1.1</PRIMARY_ADDRESS>"

        primary_address = self.mysql.get_cluster_primary_address()

        self.assertEqual(primary_address, "1.1.1.1")

        expected_commands = "\n".join(
            [
                "shell.connect('clusteradmin:clusteradminpassword@127.0.0.1')",
                "cluster = dba.get_cluster('test_cluster')",
                "primary_address = sorted([cluster_member['address'] for cluster_member in cluster.status()['defaultReplicaSet']['topology'].values() if cluster_member['mode'] == 'R/W'])[0]",
                "print(f'<PRIMARY_ADDRESS>{primary_address}</PRIMARY_ADDRESS>')",
            ]
        )
        _run_mysqlsh_script.assert_called_once_with(expected_commands)

    @patch("charms.mysql.v0.mysql.MySQLBase._run_mysqlsh_script")
    def test_no_match_cluster_primary_address_with_connect_instance_address(
        self, _run_mysqlsh_script
    ):
        """Test an issue executing _get_cluster_primary_address()."""
        _run_mysqlsh_script.return_value = ""

        primary_address = self.mysql.get_cluster_primary_address(
            connect_instance_address="127.0.0.2"
        )

        self.assertIsNone(primary_address)

        expected_commands = "\n".join(
            [
                "shell.connect('clusteradmin:clusteradminpassword@127.0.0.2')",
                "cluster = dba.get_cluster('test_cluster')",
                "primary_address = sorted([cluster_member['address'] for cluster_member in cluster.status()['defaultReplicaSet']['topology'].values() if cluster_member['mode'] == 'R/W'])[0]",
                "print(f'<PRIMARY_ADDRESS>{primary_address}</PRIMARY_ADDRESS>')",
            ]
        )
        _run_mysqlsh_script.assert_called_once_with(expected_commands)

    @patch("charms.mysql.v0.mysql.MySQLBase._run_mysqlsh_script")
    def test_is_instance_in_cluster(self, _run_mysqlsh_script):
        """Test a successful execution of is_instance_in_cluster() method."""
        _run_mysqlsh_script.return_value = "ONLINE"

        result = self.mysql.is_instance_in_cluster("mysql-0")
        self.assertTrue(result)

        expected_commands = "\n".join(
            [
                "shell.connect('clusteradmin:clusteradminpassword@127.0.0.1')",
                "cluster = dba.get_cluster('test_cluster')",
                "print(cluster.status()['defaultReplicaSet']['topology'].get('mysql-0', {}).get('status', 'NOT_A_MEMBER'))",
            ]
        )
        _run_mysqlsh_script.assert_called_once_with(expected_commands)

        _run_mysqlsh_script.return_value = "NOT_A_MEMBER"

        result = self.mysql.is_instance_in_cluster("mysql-0")
        self.assertFalse(result)

    @patch("charms.mysql.v0.mysql.MySQLBase._run_mysqlsh_script")
    def test_is_instance_in_cluster_exception(self, _run_mysqlsh_script):
        """Test an exception executing is_instance_in_cluster() method."""
        _run_mysqlsh_script.side_effect = MySQLClientError("Error on subprocess")

        result = self.mysql.is_instance_in_cluster("mysql-0")
        self.assertFalse(result)

    @patch("charms.mysql.v0.mysql.MySQLBase._run_mysqlsh_script")
    def test_get_cluster_status(self, _run_mysqlsh_script):
        """Test a successful execution of get_cluster_status() method."""
        _run_mysqlsh_script.return_value = '{"status":"online"}'

        self.mysql.get_cluster_status()
        expected_commands = "\n".join(
            (
                "shell.connect('clusteradmin:clusteradminpassword@127.0.0.1')",
                "cluster = dba.get_cluster('test_cluster')",
                "print(cluster.status())",
            )
        )
        _run_mysqlsh_script.assert_called_once_with(expected_commands)

    @patch("json.loads")
    @patch("charms.mysql.v0.mysql.MySQLBase._run_mysqlsh_script")
    def test_get_cluster_status_failure(self, _run_mysqlsh_script, _json_loads):
        """Test an exception executing get_cluster_status() method."""
        _run_mysqlsh_script.side_effect = MySQLClientError("Error on subprocess")

        self.mysql.get_cluster_status()
        _json_loads.assert_not_called()

    def test_error(self):
        """Test Error class."""
        error = Error("Error message")

        self.assertEqual(error.__repr__(), "<charms.mysql.v0.mysql.Error ('Error message',)>")
        self.assertEqual(error.name, "<charms.mysql.v0.mysql.Error>")
        self.assertEqual(error.message, "Error message")

    @patch("charms.mysql.v0.mysql.MySQLBase.get_cluster_primary_address", return_value="2.2.2.2")
    @patch("charms.mysql.v0.mysql.MySQLBase._run_mysqlsh_script")
    def test_delete_user_for_relation(self, _run_mysqlsh_script, _get_cluster_primary_address):
        """Test delete_user_for_relation() method."""
        self.mysql.delete_user_for_relation(40)

        expected_commands = "\n".join(
            (
                "shell.connect('serverconfig:serverconfigpassword@2.2.2.2')",
                "session.run_sql(\"DROP USER IF EXISTS 'relation-40'@'%';\")",
            )
        )
        _get_cluster_primary_address.assert_called_once()
        _run_mysqlsh_script.assert_called_once_with(expected_commands)

    @patch("charms.mysql.v0.mysql.MySQLBase.get_cluster_primary_address", return_value="2.2.2.2")
    @patch("charms.mysql.v0.mysql.MySQLBase._run_mysqlsh_script")
    def test_delete_user_for_relation_failure(
        self, _run_mysqlsh_script, _get_cluster_primary_address
    ):
        """Test failure to delete users for relation."""
        _run_mysqlsh_script.side_effect = MySQLClientError("Error on subprocess")

        with self.assertRaises(MySQLDeleteUserForRelationError):
            self.mysql.delete_user_for_relation(40)

    @patch("charms.mysql.v0.mysql.MySQLBase._run_mysqlsh_script")
    def test_get_cluster_members_addresses(self, _run_mysqlsh_script):
        """Test get_cluster_members_addresses() method."""
        _run_mysqlsh_script.return_value = "<MEMBERS>member1,member2,member4</MEMBERS>"

        output = self.mysql.get_cluster_members_addresses()

        expected_commands = "\n".join(
            (
                "shell.connect('clusteradmin:clusteradminpassword@127.0.0.1')",
                "cluster = dba.get_cluster('test_cluster')",
                "members = ','.join((member['address'] for member in cluster.describe()['defaultReplicaSet']['topology']))",
                "print(f'<MEMBERS>{members}</MEMBERS>')",
            )
        )

        _run_mysqlsh_script.assert_called_once_with(expected_commands)

        self.assertEqual(output, {"member1", "member2", "member4"})

    @patch("charms.mysql.v0.mysql.MySQLBase._run_mysqlsh_script")
    def test_get_mysql_version(self, _run_mysqlsh_script):
        """Test get_mysql_version() method."""
        _run_mysqlsh_script.return_value = "<VERSION>8.0.29-0ubuntu0.20.04.3</VERSION>"

        version = self.mysql.get_mysql_version()
        expected_commands = "\n".join(
            (
                "shell.connect('clusteradmin:clusteradminpassword@127.0.0.1')",
                'result = session.run_sql("SELECT version()")',
                'print(f"<VERSION>{result.fetch_one()[0]}</VERSION>")',
            )
        )

        _run_mysqlsh_script.assert_called_once_with(expected_commands)

        self.assertEqual(version, "8.0.29-0ubuntu0.20.04.3")

    @patch(
        "charms.mysql.v0.mysql.MySQLBase.get_cluster_primary_address", return_value="1.1.1.1:3306"
    )
    @patch("charms.mysql.v0.mysql.MySQLBase._run_mysqlsh_script")
    def test_upgrade_user_for_mysqlrouter(self, _run_mysqlsh_script, _get_cluster_primary_address):
        """Test the successful execution of upgrade_user_for_mysqlrouter."""
        expected_commands = "\n".join(
            (
                "shell.connect('clusteradmin:clusteradminpassword@1.1.1.1:3306')",
                "cluster = dba.get_cluster('test_cluster')",
                'cluster.setup_router_account(\'test_user@%\', {"update": "true"})',
            )
        )

        self.mysql.upgrade_user_for_mysqlrouter("test_user", "%")

        _run_mysqlsh_script.assert_called_once_with(expected_commands)

    @patch(
        "charms.mysql.v0.mysql.MySQLBase.get_cluster_primary_address", return_value="1.1.1.1:3306"
    )
    @patch("charms.mysql.v0.mysql.MySQLBase._run_mysqlsh_script")
    def test_upgrade_user_for_mysqlrouter_exception(
        self, _run_mysqlsh_script, _get_cluster_primary_address
    ):
        """Test an exception during the execution of upgrade_user_for_mysqlrouter."""
        _run_mysqlsh_script.side_effect = MySQLClientError("Error upgrading user")

        with self.assertRaises(MySQLUpgradeUserForMySQLRouterError):
            self.mysql.upgrade_user_for_mysqlrouter("test_user", "%")

        _run_mysqlsh_script.side_effect = None
        _get_cluster_primary_address.return_value = None

        with self.assertRaises(MySQLUpgradeUserForMySQLRouterError):
            self.mysql.upgrade_user_for_mysqlrouter("test_user", "%")

    @patch(
        "charms.mysql.v0.mysql.MySQLBase.get_cluster_primary_address", return_value="1.1.1.1:3306"
    )
    @patch("charms.mysql.v0.mysql.MySQLBase._run_mysqlsh_script")
    def test_grant_privileges_to_user(self, _run_mysqlsh_script, _get_cluster_primary_address):
        """Test the successful execution of grant_privileges_to_user."""
        expected_commands = "\n".join(
            (
                "shell.connect('clusteradmin:clusteradminpassword@1.1.1.1:3306')",
                "session.run_sql(\"GRANT CREATE USER ON *.* TO 'test_user'@'%' WITH GRANT OPTION\")",
            )
        )

        self.mysql.grant_privileges_to_user(
            "test_user", "%", ["CREATE USER"], with_grant_option=True
        )

        _run_mysqlsh_script.assert_called_with(expected_commands)

        _run_mysqlsh_script.reset_mock()

        expected_commands = "\n".join(
            (
                "shell.connect('clusteradmin:clusteradminpassword@1.1.1.1:3306')",
                "session.run_sql(\"GRANT SELECT, UPDATE ON *.* TO 'test_user'@'%'\")",
            )
        )

        self.mysql.grant_privileges_to_user("test_user", "%", ["SELECT", "UPDATE"])

        _get_cluster_primary_address.assert_called()
        _run_mysqlsh_script.assert_called_with(expected_commands)

    @patch(
        "charms.mysql.v0.mysql.MySQLBase.get_cluster_status",
        return_value={
            "defaultreplicaset": {
                "topology": {
                    "mysql-k8s-0": {
                        "address": "mysql-k8s-0.mysql-k8s-endpoints:3306",
                        "memberrole": "secondary",
                        "status": "online",
                    },
                    "mysql-k8s-1": {
                        "address": "mysql-k8s-1.mysql-k8s-endpoints:3306",
                        "memberrole": "primary",
                        "status": "online",
                    },
                    "mysql-k8s-2": {
                        "address": "mysql-k8s-2.mysql-k8s-endpoints:3306",
                        "memberrole": "",
                        "status": "offline",
                    },
                }
            }
        },
    )
    def test_get_cluster_endpoints(self, _):
        """Test get_cluster_endpoints() method."""
        endpoints = self.mysql.get_cluster_endpoints(get_ips=False)

        self.assertEqual(
            endpoints,
            (
                "mysql-k8s-1.mysql-k8s-endpoints:3306",
                "mysql-k8s-0.mysql-k8s-endpoints:3306",
                "mysql-k8s-2.mysql-k8s-endpoints:3306",
            ),
        )

    @patch("charms.mysql.v0.mysql.MySQLBase._run_mysqlsh_script")
    def test_offline_mode_and_hidden_instance_exists(self, _run_mysqlsh_script):
        """Test the offline_mode_and_hidden_instance_exists() method."""
        commands = (
            "shell.connect('clusteradmin:clusteradminpassword@127.0.0.1')",
            "cluster_topology = dba.get_cluster('test_cluster').status()['defaultReplicaSet']['topology']",
            "selected_instances = [label for label, member in cluster_topology.items() if 'Instance has offline_mode enabled' in member.get('instanceErrors', '') and member.get('hiddenFromRouter')]",
            "print(f'<OFFLINE_MODE_INSTANCES>{len(selected_instances)}</OFFLINE_MODE_INSTANCES>')",
        )

        _run_mysqlsh_script.return_value = "<OFFLINE_MODE_INSTANCES>1</OFFLINE_MODE_INSTANCES>"

        exists = self.mysql.offline_mode_and_hidden_instance_exists()
        self.assertTrue(exists)
        _run_mysqlsh_script.assert_called_once_with("\n".join(commands))

        _run_mysqlsh_script.reset_mock()
        _run_mysqlsh_script.return_value = "<OFFLINE_MODE_INSTANCES>0</OFFLINE_MODE_INSTANCES>"

        exists = self.mysql.offline_mode_and_hidden_instance_exists()
        self.assertFalse(exists)
        _run_mysqlsh_script.assert_called_once_with("\n".join(commands))

        _run_mysqlsh_script.reset_mock()
        _run_mysqlsh_script.side_effect = MySQLClientError()

        with self.assertRaises(MySQLOfflineModeAndHiddenInstanceExistsError):
            self.mysql.offline_mode_and_hidden_instance_exists()

        _run_mysqlsh_script.reset_mock()
        _run_mysqlsh_script.return_value = "garbage"

        with self.assertRaises(MySQLOfflineModeAndHiddenInstanceExistsError):
            self.mysql.offline_mode_and_hidden_instance_exists()

<<<<<<< HEAD
    @patch("charms.mysql.v0.mysql.MySQLBase._get_total_memory")
    def test_get_innodb_buffer_pool_parameters(self, _get_total_memory):
        """Test the successful execution of get_innodb_buffer_pool_parameters()."""
        _get_total_memory.return_value = 16484458496

        pool_size, chunk_size = self.mysql.get_innodb_buffer_pool_parameters()
        self.assertEqual(12482248704, pool_size)
        self.assertEqual(1560281088, chunk_size)

        _get_total_memory.return_value = 3221000000
        pool_size, chunk_size = self.mysql.get_innodb_buffer_pool_parameters()
        self.assertEqual(1610612736, pool_size)
        self.assertEqual(201326592, chunk_size)

        _get_total_memory.return_value = 1073741825
        pool_size, chunk_size = self.mysql.get_innodb_buffer_pool_parameters()
        self.assertEqual(536870912, pool_size)
        self.assertIsNone(chunk_size)

    @patch("charms.mysql.v0.mysql.MySQLBase._get_total_memory")
    def test_get_innodb_buffer_pool_parameters_exception(self, _get_total_memory):
        """Test a failure in execution of get_innodb_buffer_pool_parameters()."""
        _get_total_memory.side_effect = MySQLExecError

        with self.assertRaises(MySQLGetInnoDBBufferPoolParametersError):
            self.mysql.get_innodb_buffer_pool_parameters()

    @patch("charms.mysql.v0.mysql.MySQLBase._execute_commands")
    def test_get_total_memory(self, _execute_commands):
        """Test successful execution of _get_total_memory()."""
        _execute_commands.return_value = "16484458496\n", None

        total_memory = self.mysql._get_total_memory()

        self.assertEqual(16484458496, total_memory)

        _execute_commands.assert_called_once_with(
            "free --bytes | awk '/^Mem:/{print $2; exit}'".split(),
            bash=True,
        )

    @patch("charms.mysql.v0.mysql.MySQLBase._execute_commands")
    def test_get_total_memory_exception(self, _execute_commands):
        """Test a failure in execution of _get_total_memory()."""
        _execute_commands.side_effect = MySQLExecError

        with self.assertRaises(MySQLExecError):
            self.mysql._get_total_memory()

    @patch("charms.mysql.v0.mysql.MySQLBase._execute_commands")
    def test_execute_backup_commands(self, _execute_commands):
        """Test successful execution of execute_backup_commands()."""
        _execute_commands.side_effect = [
            ("16", None),
            ("/tmp/base/directory/xtra_backup_ABCD", None),
            ("stdout", "stderr"),
        ]

        stdout, stderr = self.mysql.execute_backup_commands(
            "s3_bucket",
            "s3_directory",
            "s3_access_key",
            "s3_secret_key",
            "s3_endpoint",
            "/xtrabackup/location",
            "/xbcloud/location",
            "/xtrabackup/plugin/dir",
            "/mysqld/socket/file.sock",
            "/tmp/base/directory",
            "/defaults/file.cnf",
            user="test_user",
            group="test_group",
        )

        self.assertEqual(stdout, "stdout")
        self.assertEqual(stderr, "stderr")

        self.assertEqual(_execute_commands.call_count, 3)

        _expected_nproc_commands = ["nproc"]
        _expected_tmp_dir_commands = (
            "mktemp --directory /tmp/base/directory/xtra_backup_XXXX".split()
        )
        _expected_xtrabackup_commands = """
/xtrabackup/location --defaults-file=/defaults/file.cnf
            --defaults-group=mysqld
            --no-version-check
            --parallel=16
            --user=serverconfig
            --password=serverconfigpassword
            --socket=/mysqld/socket/file.sock
            --lock-ddl
            --backup
            --stream=xbstream
            --xtrabackup-plugin-dir=/xtrabackup/plugin/dir
            --target-dir=/tmp/base/directory/xtra_backup_ABCD
            --no-server-version-check
    | /xbcloud/location put
            --curl-retriable-errors=7
            --insecure
            --storage=s3
            --parallel=10
            --md5
            --s3-bucket=s3_bucket
            --s3-endpoint=s3_endpoint
            s3_directory
""".split()

        self.assertEqual(
            sorted(_execute_commands.mock_calls),
            sorted(
                [
                    call(_expected_nproc_commands),
                    call(_expected_tmp_dir_commands, user="test_user", group="test_group"),
                    call(
                        _expected_xtrabackup_commands,
                        bash=True,
                        user="test_user",
                        group="test_group",
                        env={
                            "ACCESS_KEY_ID": "s3_access_key",
                            "SECRET_ACCESS_KEY": "s3_secret_key",
                        },
                    ),
                ]
            ),
        )

    @patch("charms.mysql.v0.mysql.MySQLBase._execute_commands")
    def test_execute_backup_commands_exceptions(self, _execute_commands):
        """Test a failure in the execution of execute_backup_commands()."""
        _execute_commands.side_effect = MySQLExecError("failure")

        args = [
            "s3_bucket",
            "s3_directory",
            "s3_access_key",
            "s3_secret_key",
            "s3_endpoint",
            "/xtrabackup/location",
            "/xbcloud/location",
            "/xtrabackup/plugin/dir",
            "/mysqld/socket/file.sock",
            "/tmp/base/directory",
            "/defaults/file.cnf",
        ]
        kwargs = {
            "user": "test_user",
            "group": "test_group",
        }

        with self.assertRaises(MySQLExecuteBackupCommandsError):
            self.mysql.execute_backup_commands(*args, **kwargs)

        _execute_commands.side_effect = Exception("failure")

        with self.assertRaises(MySQLExecuteBackupCommandsError):
            self.mysql.execute_backup_commands(*args, **kwargs)

        _execute_commands.side_effect = [
            ("16", None),
            ("/tmp/base/directory/xtra_backup_ABCD", None),
            MySQLExecError("failure"),
        ]

        with self.assertRaises(MySQLExecuteBackupCommandsError):
            self.mysql.execute_backup_commands(*args, **kwargs)

        _execute_commands.side_effect = [
            ("16", None),
            ("/tmp/base/directory/xtra_backup_ABCD", None),
            Exception("failure"),
        ]

        with self.assertRaises(MySQLExecuteBackupCommandsError):
            self.mysql.execute_backup_commands(*args, **kwargs)

    @patch("charms.mysql.v0.mysql.MySQLBase._execute_commands")
    def test_delete_temp_backup_directory(self, _execute_commands):
        """Test successful execution of delete_temp_backup_directory()."""
        self.mysql.delete_temp_backup_directory(
            "/temp/base/directory", user="test_user", group="test_group"
        )

        _execute_commands.assert_called_once_with(
            "find /temp/base/directory -wholename /temp/base/directory/xtra_backup_* -delete".split(),
            user="test_user",
            group="test_group",
        )

    @patch("charms.mysql.v0.mysql.MySQLBase._execute_commands")
    def test_delete_temp_backup_directory_exception(self, _execute_commands):
        """Test a failure in execution of delete_temp_backup_directory()."""
        _execute_commands.side_effect = MySQLExecError("failure")

        with self.assertRaises(MySQLDeleteTempBackupDirectoryError):
            self.mysql.delete_temp_backup_directory("/temp/backup/directory")

        _execute_commands.side_effect = Exception("failure")

        with self.assertRaises(MySQLDeleteTempBackupDirectoryError):
            self.mysql.delete_temp_backup_directory("/temp/backup/directory")
=======
    @patch("charms.mysql.v0.mysql.MySQLBase._run_mysqlcli_script")
    def test_tls_set_custom(self, _run_mysqlcli_script):
        """Test the successful execution of tls_set_custom."""
        commands = (
            "SET PERSIST ssl_ca='ca_path';"
            "SET PERSIST ssl_key='key_path';"
            "SET PERSIST ssl_cert='cert_path';"
            "SET PERSIST require_secure_transport=on;"
            "ALTER INSTANCE RELOAD TLS;"
        )

        self.mysql.tls_setup("ca_path", "key_path", "cert_path", True)

        _run_mysqlcli_script.assert_called_with(
            commands,
            user=self.mysql.server_config_user,
            password=self.mysql.server_config_password,
        )

    @patch("charms.mysql.v0.mysql.MySQLBase._run_mysqlcli_script")
    def test_tls_restore_deafult(self, _run_mysqlcli_script):
        """Test the successful execution of tls_set_custom."""
        commands = (
            "SET PERSIST ssl_ca='ca.pem';"
            "SET PERSIST ssl_key='server-key.pem';"
            "SET PERSIST ssl_cert='server-cert.pem';"
            "SET PERSIST require_secure_transport=off;"
            "ALTER INSTANCE RELOAD TLS;"
        )

        self.mysql.tls_setup()

        _run_mysqlcli_script.assert_called_with(
            commands,
            user=self.mysql.server_config_user,
            password=self.mysql.server_config_password,
        )

    @patch("charms.mysql.v0.mysql.MySQLBase._run_mysqlsh_script")
    def test_kill_unencrypted_sessions(self, _run_mysqlsh_script):
        """Test kill non TLS connections."""
        commands = (
            f"shell.connect('{self.mysql.server_config_user}:{self.mysql.server_config_password}@127.0.0.1')",
            (
                'processes = session.run_sql("'
                "SELECT processlist_id FROM performance_schema.threads WHERE "
                "connection_type = 'TCP/IP' AND type = 'FOREGROUND';"
                '")'
            ),
            "process_id_list = [id[0] for id in processes.fetch_all()]",
            'for process_id in process_id_list:\n  session.run_sql(f"KILL CONNECTION {process_id}")',
        )

        self.mysql.kill_unencrypted_sessions()

        _run_mysqlsh_script.assert_called_with("\n".join(commands))
>>>>>>> be199b4a

    def test_abstract_methods(self):
        """Test abstract methods."""
        with self.assertRaises(NotImplementedError):
            self.mysql.wait_until_mysql_connection()

        with self.assertRaises(NotImplementedError):
            self.mysql._run_mysqlsh_script("")

        with self.assertRaises(NotImplementedError):
            self.mysql._run_mysqlcli_script("")

        with self.assertRaises(NotImplementedError):
            self.mysql._execute_commands([])<|MERGE_RESOLUTION|>--- conflicted
+++ resolved
@@ -946,7 +946,6 @@
         with self.assertRaises(MySQLOfflineModeAndHiddenInstanceExistsError):
             self.mysql.offline_mode_and_hidden_instance_exists()
 
-<<<<<<< HEAD
     @patch("charms.mysql.v0.mysql.MySQLBase._get_total_memory")
     def test_get_innodb_buffer_pool_parameters(self, _get_total_memory):
         """Test the successful execution of get_innodb_buffer_pool_parameters()."""
@@ -1149,7 +1148,7 @@
 
         with self.assertRaises(MySQLDeleteTempBackupDirectoryError):
             self.mysql.delete_temp_backup_directory("/temp/backup/directory")
-=======
+
     @patch("charms.mysql.v0.mysql.MySQLBase._run_mysqlcli_script")
     def test_tls_set_custom(self, _run_mysqlcli_script):
         """Test the successful execution of tls_set_custom."""
@@ -1206,7 +1205,6 @@
         self.mysql.kill_unencrypted_sessions()
 
         _run_mysqlsh_script.assert_called_with("\n".join(commands))
->>>>>>> be199b4a
 
     def test_abstract_methods(self):
         """Test abstract methods."""
