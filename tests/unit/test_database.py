--- conflicted
+++ resolved
@@ -68,11 +68,7 @@
 
         username = (
             f"relation-{self.database_relation_id}_{self.harness.model.uuid.replace('-', '')}"
-<<<<<<< HEAD
-        )[:32]
-=======
         )[:26]
->>>>>>> 90bb1fbc
         self.assertEqual(
             database_relation_databag,
             {
