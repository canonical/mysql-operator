--- conflicted
+++ resolved
@@ -170,13 +170,7 @@
 
         self.assertIsNotNone(peer_relation_databag["cluster-name"])
 
-<<<<<<< HEAD
-    @patch_network_get(private_address="1.1.1.1")
     @patch("hostname_resolution.MySQLMachineHostnameResolution.unit_in_hosts", return_value=True)
-    @patch("mysql_vm_helpers.MySQL.create_cluster_set")
-    @patch("mysql_vm_helpers.MySQL.stop_mysqld")
-=======
->>>>>>> 3669a41a
     @patch("subprocess.check_call")
     @patch("charm.MySQLOperatorCharm.create_cluster")
     @patch("charm.MySQLOperatorCharm.workload_initialise")
@@ -185,12 +179,7 @@
         _workload_initialise,
         _create_cluster,
         _check_call,
-<<<<<<< HEAD
-        _stop_mysqld,
-        _create_cluster_set,
         _unit_in_hosts,
-=======
->>>>>>> 3669a41a
     ):
         # execute on_leader_elected and config_changed to populate the peer databag
         self.harness.set_leader(True)
