# Copyright 2022 Canonical Ltd.
# See LICENSE file for licensing details.

import unittest
from unittest.mock import PropertyMock, patch

import pytest
from charms.mysql.v0.mysql import (
    MySQLConfigureInstanceError,
    MySQLConfigureMySQLUsersError,
    MySQLCreateClusterError,
    MySQLInitializeJujuOperationsTableError,
)
from ops.model import ActiveStatus, BlockedStatus, MaintenanceStatus, WaitingStatus
from ops.testing import Harness
from tenacity import Retrying, stop_after_attempt

from charm import MySQLOperatorCharm
from mysql_vm_helpers import (
    MySQLCreateCustomMySQLDConfigError,
    MySQLResetRootPasswordAndStartMySQLDError,
)


class TestCharm(unittest.TestCase):
    def setUp(self):
        self.harness = Harness(MySQLOperatorCharm)
        self.addCleanup(self.harness.cleanup)
        self.harness.begin()
        self.charm = self.harness.charm
        self.peer_relation_id = self.harness.add_relation("database-peers", "database-peers")
        upgrade_relation_id = self.harness.add_relation("upgrade", "upgrade")
        self.harness.update_relation_data(
            upgrade_relation_id, self.charm.unit.name, {"state": "idle"}
        )
        self.harness.add_relation_unit(self.peer_relation_id, "mysql/1")
        self.harness.add_relation("restart", "restart")

    @patch("upgrade.MySQLVMUpgrade.cluster_state", return_value="idle")
    @patch("socket.getfqdn", return_value="test-hostname")
    @patch("socket.gethostbyname", return_value="")
    @patch("subprocess.check_call")
    @patch("mysql_vm_helpers.is_volume_mounted", return_value=True)
    @patch("mysql_vm_helpers.MySQL.install_and_configure_mysql_dependencies")
    def test_on_install(self, _install_and_configure_mysql_dependencies, ___, __, _, _____, ____):
        self.charm.on.install.emit()
        _install_and_configure_mysql_dependencies.assert_called_once()

        self.assertTrue(isinstance(self.harness.model.unit.status, WaitingStatus))

    @patch("charm.Retrying", return_value=Retrying(stop=stop_after_attempt(1)))
    @patch("subprocess.check_call")
    @patch("mysql_vm_helpers.is_volume_mounted", return_value=True)
    @patch(
        "mysql_vm_helpers.MySQL.install_and_configure_mysql_dependencies", side_effect=Exception()
    )
    def test_on_install_exception(
        self,
        _install_and_configure_mysql_dependencies,
        _is_volume_mounted,
        _check_call,
        _retrying,
    ):
        self.charm.on.install.emit()

        self.assertTrue(isinstance(self.harness.model.unit.status, BlockedStatus))

    @pytest.mark.usefixtures("without_juju_secrets")
    def test_on_leader_elected_sets_mysql_passwords_in_peer_databag(self):
        # ensure that the peer relation databag is empty
        peer_relation_databag = self.harness.get_relation_data(
            self.peer_relation_id, self.harness.charm.app
        )
        self.assertEqual(peer_relation_databag, {})

        # trigger the leader_elected event
        self.harness.set_leader(True)

        # ensure passwords set in the peer relation databag
        peer_relation_databag = self.harness.get_relation_data(
            self.peer_relation_id, self.harness.charm.app
        )
        expected_peer_relation_databag_keys = [
            "root-password",
            "server-config-password",
            "cluster-admin-password",
            "monitoring-password",
            "backups-password",
            "cluster-name",
            "cluster-set-domain-name",
        ]
        self.assertEqual(
            sorted(peer_relation_databag.keys()), sorted(expected_peer_relation_databag_keys)
        )

    def test_on_leader_elected_sets_mysql_passwords_secret(self):
        # ensure that the peer relation databag is empty
        peer_relation_databag = self.harness.get_relation_data(
            self.peer_relation_id, self.harness.charm.app
        )
        self.assertEqual(peer_relation_databag, {})

        # trigger the leader_elected event
        self.harness.set_leader(True)

        expected_peer_relation_databag_keys = [
            "root-password",
            "server-config-password",
            "cluster-admin-password",
            "monitoring-password",
            "backups-password",
        ]

        for key in expected_peer_relation_databag_keys:
            self.assertTrue(self.harness.charm.get_secret("app", key).isalnum())

    def test_on_leader_elected_sets_config_cluster_name_in_peer_databag(self):
        # ensure that the peer relation databag is empty
        peer_relation_databag = self.harness.get_relation_data(
            self.peer_relation_id, self.harness.charm.app
        )
        self.assertEqual(peer_relation_databag, {})

        # trigger the leader_elected and config_changed events
        self.harness.update_config({"cluster-name": "test-cluster"})
        self.harness.set_leader(True)

        # ensure that the peer relation has 'cluster_name' set to the config value
        peer_relation_databag = self.harness.get_relation_data(
            self.peer_relation_id, self.harness.charm.app
        )

        self.assertEqual(peer_relation_databag["cluster-name"], "test-cluster")

    def test_on_config_changed_sets_random_cluster_name_in_peer_databag(self):
        # ensure that the peer relation databag is empty
        peer_relation_databag = self.harness.get_relation_data(
            self.peer_relation_id, self.harness.charm.app
        )
        self.assertEqual(peer_relation_databag, {})

        # trigger the leader_elected and config_changed events
        self.harness.set_leader(True)
        self.charm.on.config_changed.emit()

        # ensure that the peer relation has a randomly generated 'cluster_name'
        peer_relation_databag = self.harness.get_relation_data(
            self.peer_relation_id, self.harness.charm.app
        )

        self.assertIsNotNone(peer_relation_databag["cluster-name"])

    @patch("charm.MySQLOperatorCharm._can_start", return_value=True)
    @patch("charm.MySQLOperatorCharm.create_cluster")
    @patch("charm.MySQLOperatorCharm.workload_initialise")
    def test_on_start(
        self,
        _workload_initialise,
        _create_cluster,
        _can_start,
    ):
        # execute on_leader_elected and config_changed to populate the peer databag
        self.harness.set_leader(True)
        self.charm.on.config_changed.emit()

        self.charm.on.start.emit()
        _workload_initialise.assert_called_once()
        _create_cluster.assert_called_once()
        _can_start.assert_called_once()

        self.assertTrue(isinstance(self.harness.model.unit.status, ActiveStatus))

        self.harness.set_leader(False)
        self.charm.on.start.emit()
        self.assertTrue(isinstance(self.harness.model.unit.status, WaitingStatus))
        self.assertEqual(self.charm.unit_peer_data["member-role"], "secondary")
        self.assertEqual(self.charm.unit_peer_data["member-state"], "waiting")

    @patch("charm.MySQLOperatorCharm._can_start", return_value=True)
    @patch("charm.MySQLOperatorCharm.create_cluster")
    @patch("charm.MySQLOperatorCharm.workload_initialise")
    def test_on_start_exceptions(
        self,
        _workload_initialise,
        _create_cluster,
        _can_start,
    ):
        # execute on_leader_elected and config_changed to populate the peer databag
        self.harness.set_leader(True)
        self.charm.on.config_changed.emit()

        # test an exception while configuring mysql users
        _workload_initialise.side_effect = MySQLConfigureMySQLUsersError

        self.charm.on.start.emit()
        self.assertTrue(isinstance(self.harness.model.unit.status, BlockedStatus))

        _workload_initialise.reset_mock()

        # test an exception while configuring the instance
        _workload_initialise.side_effect = MySQLConfigureInstanceError

        self.charm.on.start.emit()
        self.assertTrue(isinstance(self.harness.model.unit.status, BlockedStatus))

        _workload_initialise.reset_mock()

        # test an exception initializing the mysql.juju_units_operations table
        _create_cluster.side_effect = MySQLInitializeJujuOperationsTableError

        self.charm.on.start.emit()
        self.assertTrue(isinstance(self.harness.model.unit.status, BlockedStatus))

        _create_cluster.reset_mock()

        # test an exception with creating a cluster
        _create_cluster.side_effect = MySQLCreateClusterError

        self.charm.on.start.emit()
        self.assertTrue(isinstance(self.harness.model.unit.status, BlockedStatus))

        # test an exception with resetting the root password and starting mysqld
        _create_cluster.side_effect = MySQLResetRootPasswordAndStartMySQLDError

        self.charm.on.start.emit()
        self.assertTrue(isinstance(self.harness.model.unit.status, BlockedStatus))

        # test an exception creating a custom mysqld config
        _workload_initialise.side_effect = MySQLCreateCustomMySQLDConfigError

        self.charm.on.start.emit()
        self.assertTrue(isinstance(self.harness.model.unit.status, BlockedStatus))

    @patch(
        "charm.MySQLOperatorCharm.cluster_initialized",
        new_callable=PropertyMock(return_value=True),
    )
    @patch("charm.MySQLOperatorCharm.unit_initialized", return_value=True)
    @patch("charms.mysql.v0.mysql.MySQLCharmBase.active_status_message", return_value="")
    @patch("mysql_vm_helpers.MySQL.get_member_state")
    @patch("mysql_vm_helpers.MySQL.get_cluster_primary_address")
    @patch("charm.is_volume_mounted", return_value=True)
    @patch("mysql_vm_helpers.MySQL.reboot_from_complete_outage")
    @patch("charm.snap_service_operation")
    @patch("mysql_vm_helpers.MySQL.reconcile_binlogs_collection", return_value=True)
    @patch("python_hosts.Hosts.write")
    @patch("mysql_vm_helpers.MySQL.wait_until_mysql_connection")
    @patch(
        "hostname_resolution.MySQLMachineHostnameResolution.update_etc_hosts", return_value=True
    )
    def test_on_update(
        self,
        _,
        __,
<<<<<<< HEAD
=======
        ___,
>>>>>>> 487f2b9f
        _snap_service_operation,
        _reboot_from_complete_outage,
        _is_volume_mounted,
        _get_cluster_primary_address,
        _get_member_state,
        _active_status_message,
        _unit_initialized,
        _cluster_initialized,
    ):
        self.harness.update_relation_data(
            self.peer_relation_id,
            self.charm.app.name,
            {
                "cluster-name": "test-cluster",
                "cluster-set-domain-name": "test-domain",
            },
        )
        self.harness.remove_relation_unit(self.peer_relation_id, "mysql/1")
        self.harness.set_leader()
        self.charm.on.config_changed.emit()
        self.harness.update_relation_data(
            self.peer_relation_id,
            self.charm.unit.name,
            {
                "member-role": "primary",
                "member-state": "online",
            },
        )
        _get_member_state.return_value = ("online", "primary")

        self.charm.on.update_status.emit()
        _get_member_state.assert_called_once()
        _reboot_from_complete_outage.assert_not_called()
        _snap_service_operation.assert_not_called()
        _is_volume_mounted.assert_called_once()
        _get_cluster_primary_address.assert_called_once()

        self.assertTrue(isinstance(self.harness.model.unit.status, ActiveStatus))

        # test instance state = offline
        _get_member_state.reset_mock()
        _get_cluster_primary_address.reset_mock()

        _get_member_state.return_value = ("offline", "primary")
        self.harness.update_relation_data(
            self.peer_relation_id,
            self.charm.unit.name,
            {
                "member-state": "offline",
            },
        )

        self.charm.on.update_status.emit()
        _get_member_state.assert_called_once()
        _reboot_from_complete_outage.assert_called_once()
        _snap_service_operation.assert_called()
        _get_cluster_primary_address.assert_called_once()

        self.assertTrue(isinstance(self.harness.model.unit.status, MaintenanceStatus))
        # test instance state = unreachable
        _get_member_state.reset_mock()
        _get_cluster_primary_address.reset_mock()
        _snap_service_operation.reset_mock()

        _reboot_from_complete_outage.reset_mock()
        _snap_service_operation.return_value = False
        _get_member_state.return_value = ("unreachable", "primary")

        self.charm.on.update_status.emit()
        _get_member_state.assert_called_once()
        _reboot_from_complete_outage.assert_not_called()
        _snap_service_operation.assert_called_once()
        _get_cluster_primary_address.assert_not_called()

        self.assertTrue(isinstance(self.harness.model.unit.status, BlockedStatus))<|MERGE_RESOLUTION|>--- conflicted
+++ resolved
@@ -252,10 +252,8 @@
         self,
         _,
         __,
-<<<<<<< HEAD
-=======
         ___,
->>>>>>> 487f2b9f
+        reconcile_binlogs_collection,
         _snap_service_operation,
         _reboot_from_complete_outage,
         _is_volume_mounted,
