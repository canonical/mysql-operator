--- conflicted
+++ resolved
@@ -167,36 +167,11 @@
         self.harness.charm.set_secret("unit", "somekey", "")
         assert self.harness.charm.get_secret("unit", "somekey") is None
 
-<<<<<<< HEAD
-        with self._caplog.at_level(logging.ERROR):
-            self.harness.charm.remove_secret("app", "replication")
-            # FIX
-            return
-            assert (
-                "Non-existing field 'replication' was attempted to be removed" in self._caplog.text
-            )
-
-            self.harness.charm.remove_secret("unit", "somekey")
-            assert "Non-existing field 'somekey' was attempted to be removed" in self._caplog.text
-
-            self.harness.charm.remove_secret("app", "non-existing-secret")
-            assert (
-                "Non-existing field 'non-existing-secret' was attempted to be removed"
-                in self._caplog.text
-            )
-
-            self.harness.charm.remove_secret("unit", "non-existing-secret")
-            assert (
-                "Non-existing field 'non-existing-secret' was attempted to be removed"
-                in self._caplog.text
-            )
-=======
         # Ensure deleting non-existent secrets does not raise errors
         self.harness.charm.remove_secret("app", "replication")
         self.harness.charm.remove_secret("unit", "somekey")
         self.harness.charm.remove_secret("app", "non-existing-secret")
         self.harness.charm.remove_secret("unit", "non-existing-secret")
->>>>>>> 9396b8e1
 
     @pytest.mark.usefixtures("with_juju_secrets")
     def test_delete_existing_password_secrets(self):
@@ -210,40 +185,11 @@
         self.harness.charm.set_secret("unit", "somekey", "")
         assert self.harness.charm.get_secret("unit", "somekey") is None
 
-<<<<<<< HEAD
-        with self._caplog.at_level(logging.ERROR):
-            self.harness.charm.remove_secret("app", "operator-password")
-            # FIX
-            return
-            assert (
-                "Non-existing secret operator-password was attempted to be removed."
-                in self._caplog.text
-            )
-
-            self.harness.charm.remove_secret("unit", "operator-password")
-            assert (
-                "Non-existing secret operator-password was attempted to be removed."
-                in self._caplog.text
-            )
-
-            self.harness.charm.remove_secret("app", "non-existing-secret")
-            assert (
-                "Non-existing field 'non-existing-secret' was attempted to be removed"
-                in self._caplog.text
-            )
-
-            self.harness.charm.remove_secret("unit", "non-existing-secret")
-            assert (
-                "Non-existing field 'non-existing-secret' was attempted to be removed"
-                in self._caplog.text
-            )
-=======
         # Ensure deleting non-existing secrets does not raise errors
         self.harness.charm.remove_secret("app", "root-password")
         self.harness.charm.remove_secret("unit", "root-password")
         self.harness.charm.remove_secret("app", "non-existing-secret")
         self.harness.charm.remove_secret("unit", "non-existing-secret")
->>>>>>> 9396b8e1
 
     def test_abstract_methods(self):
         """Test abstract methods."""
