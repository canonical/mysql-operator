# Copyright 2023 Canonical Ltd.
# See LICENSE file for licensing details.

import unittest
from unittest.mock import call, patch

from charms.data_platform_libs.v0.upgrade import ClusterNotReadyError, VersionError
from charms.mysql.v0.mysql import (
    MySQLServerNotUpgradableError,
    MySQLSetClusterPrimaryError,
    MySQLSetVariableError,
    MySQLStartMySQLDError,
    MySQLStopMySQLDError,
)
from ops.testing import Harness
from tenacity import RetryError

from charm import MySQLOperatorCharm

MOCK_STATUS_ONLINE = {
    "defaultreplicaset": {
        "topology": {
            "0": {"status": "online"},
            "1": {"status": "online"},
        },
    }
}
MOCK_STATUS_OFFLINE = {
    "defaultreplicaset": {
        "topology": {
            "0": {"status": "online"},
            "1": {"status": "online", "instanceerrors": ["some error"]},
        },
    }
}


class TestUpgrade(unittest.TestCase):
    """Test the upgrade class."""

    def setUp(self):
        """Set up the test."""
        self.harness = Harness(MySQLOperatorCharm)
        self.harness.begin()
        self.upgrade_relation_id = self.harness.add_relation("upgrade", "mysql")
        self.peer_relation_id = self.harness.add_relation("database-peers", "mysql")
        for rel_id in (self.upgrade_relation_id, self.peer_relation_id):
            self.harness.add_relation_unit(rel_id, "mysql/1")
        self.harness.update_relation_data(self.upgrade_relation_id, "mysql/1", {"state": "idle"})
        self.harness.update_relation_data(
            self.peer_relation_id,
            "mysql",
            {"cluster-name": "test_cluster", "cluster-set-domain-name": "test_cluster_set"},
        )
        self.charm = self.harness.charm

    def test_build_upgrade_stack(self):
        """Test building the upgrade stack."""
        self.harness.add_relation_unit(self.upgrade_relation_id, "mysql/2")
        us = self.charm.upgrade.build_upgrade_stack()
        self.assertTrue(len(us) == 3)
        self.assertEqual(us, [0, 1, 2])

    @patch("charms.rolling_ops.v0.rollingops.RollingOpsManager._on_process_locks")
    @patch("charm.MySQLOperatorCharm.get_unit_address", return_value="10.0.1.1")
    @patch("upgrade.MySQLVMUpgrade._pre_upgrade_prepare")
    @patch("mysql_vm_helpers.MySQL.get_cluster_status", return_value=MOCK_STATUS_ONLINE)
    def test_pre_upgrade_check(
        self, mock_get_cluster_status, mock_pre_upgrade_prepare, mock_get_unit_address, _
    ):
        """Test the pre upgrade check."""
        self.harness.set_leader(True)
        self.charm.on.config_changed.emit()

        self.charm.upgrade.pre_upgrade_check()
        mock_pre_upgrade_prepare.assert_called_once()
        mock_get_cluster_status.assert_called_once()

        self.assertEqual(
            self.harness.get_relation_data(self.upgrade_relation_id, "mysql/0")["state"],
            "idle",
        )

        mock_get_cluster_status.return_value = MOCK_STATUS_OFFLINE

        with self.assertRaises(ClusterNotReadyError):
            self.charm.upgrade.pre_upgrade_check()

        mock_get_cluster_status.return_value = MOCK_STATUS_ONLINE

        mock_pre_upgrade_prepare.side_effect = MySQLSetClusterPrimaryError
        with self.assertRaises(ClusterNotReadyError):
            self.charm.upgrade.pre_upgrade_check()

        mock_pre_upgrade_prepare.side_effect = MySQLSetVariableError
        with self.assertRaises(ClusterNotReadyError):
            self.charm.upgrade.pre_upgrade_check()

    @patch("upgrade.logger.critical")
    def test_log_rollback(self, mock_logging):
        """Test roolback logging."""
        self.charm.upgrade.log_rollback_instructions()
        calls = [
            call(
                "Upgrade failed, follow the instructions below to rollback:\n"
                "    1. Re-run `pre-upgrade-check` action on the leader unit to enter 'recovery' state\n"
                "    2. Run `juju refresh` to the previously deployed charm revision or local charm file"
            )
        ]
        mock_logging.assert_has_calls(calls)

    @patch("charms.rolling_ops.v0.rollingops.RollingOpsManager._on_process_locks")
    @patch("charm.MySQLOperatorCharm.get_unit_address", return_value="10.0.1.1")
    @patch("mysql_vm_helpers.MySQL.set_dynamic_variable")
    @patch("mysql_vm_helpers.MySQL.get_primary_label", return_value="mysql-1")
    @patch("mysql_vm_helpers.MySQL.set_cluster_primary")
    def test_pre_upgrade_prepare(
        self,
        mock_set_cluster_primary,
        mock_get_primary_label,
        mock_set_dynamic_variable,
        mock_get_unit_address,
        _,
    ):
        """Test the pre upgrade prepare."""
        self.harness.set_leader(True)
        self.charm.on.config_changed.emit()

        self.charm.upgrade._pre_upgrade_prepare()

        mock_set_cluster_primary.assert_called_once()
        mock_get_primary_label.assert_called_once()
        assert mock_set_dynamic_variable.call_count == 2

    @patch("charm.MySQLOperatorCharm.recover_unit_after_restart")
    @patch("mysql_vm_helpers.MySQL.install_plugins")
    @patch("upgrade.set_cron_daemon")
    @patch("upgrade.MySQLVMUpgrade._check_server_unsupported_downgrade")
    @patch("upgrade.MySQLVMUpgrade._reset_on_unsupported_downgrade")
    @patch("mysql_vm_helpers.MySQL.hold_if_recovering")
    @patch("pathlib.Path.exists", return_value=True)
    @patch("mysql_vm_helpers.MySQL.get_mysql_version", return_value="8.0.33")
    @patch("charm.MySQLOperatorCharm.install_workload", return_value=True)
    @patch("charm.MySQLOperatorCharm.unit_fqdn", return_value="10.0.1.1")
    @patch("mysql_vm_helpers.MySQL.stop_mysqld")
    @patch("mysql_vm_helpers.MySQL.start_mysqld")
    @patch("upgrade.MySQLVMUpgrade._check_server_upgradeability")
<<<<<<< HEAD
    @patch("mysql_vm_helpers.MySQL.setup_logrotate_and_cron", return_value=True)
    def test_upgrade_granted(
        self,
        mock_setup_logrotate_and_cron,
=======
    @patch("mysql_vm_helpers.MySQL.is_instance_in_cluster", return_value=True)
    @patch("charm.MySQLOperatorCharm._on_config_changed")
    def test_upgrade_granted(
        self,
        mock_config_change,
        mock_is_instance_in_cluster,
>>>>>>> 24fea96f
        mock_check_server_upgradeability,
        mock_start_mysqld,
        mock_stop_mysqld,
        mock_unit_fqdn,
        mock_install_workload,
        mock_get_mysql_version,
        mock_path_exists,
        mock_hold_if_recovering,
        mock_reset_on_unsupported_downgrade,
        mock_check_server_unsupported_downgrade,
        mock_set_cron_daemon,
        mock_install_plugins,
        mock_recover_unit_after_restart,
    ):
        """Test upgrade-granted hook."""
        self.charm.on.config_changed.emit()
        self.harness.update_relation_data(
            self.upgrade_relation_id, "mysql/0", {"state": "upgrading"}
        )
        self.charm.upgrade._on_upgrade_granted(None)
        self.assertEqual(
            self.harness.get_relation_data(self.upgrade_relation_id, "mysql/1")["state"],
            "idle",  # change to `completed` - behavior not yet set in the lib
        )
        mock_check_server_upgradeability.assert_called_once()
        mock_start_mysqld.assert_called_once()
        mock_stop_mysqld.assert_called_once()
        mock_install_workload.assert_called_once()
        mock_get_mysql_version.assert_called_once()
        mock_config_change.assert_called()

        self.harness.update_relation_data(
            self.upgrade_relation_id, "mysql/0", {"state": "upgrading"}
        )
        # setup for exception
        mock_recover_unit_after_restart.side_effect = RetryError

        self.charm.upgrade._on_upgrade_granted(None)
        self.assertEqual(
            self.harness.get_relation_data(self.upgrade_relation_id, "mysql/0")["state"], "failed"
        )

        # Failed to check server upgradeability
        self.harness.update_relation_data(
            self.upgrade_relation_id, "mysql/0", {"state": "upgrading"}
        )
        mock_check_server_upgradeability.side_effect = VersionError(message="foo", cause="bar")
        self.charm.upgrade._on_upgrade_granted(None)
        self.assertEqual(
            self.harness.get_relation_data(self.upgrade_relation_id, "mysql/0")["state"], "failed"
        )
        mock_check_server_upgradeability.side_effect = None

        # Failed to stop mysqld
        self.harness.update_relation_data(
            self.upgrade_relation_id, "mysql/0", {"state": "upgrading"}
        )
        mock_stop_mysqld.side_effect = MySQLStopMySQLDError
        self.charm.upgrade._on_upgrade_granted(None)
        self.assertEqual(
            self.harness.get_relation_data(self.upgrade_relation_id, "mysql/0")["state"], "failed"
        )
        mock_stop_mysqld.side_effect = None

        # Failed to start
        self.harness.update_relation_data(
            self.upgrade_relation_id, "mysql/0", {"state": "upgrading"}
        )
        mock_check_server_unsupported_downgrade.return_value = True
        mock_start_mysqld.side_effect = MySQLStartMySQLDError
        self.charm.upgrade._on_upgrade_granted(None)
        mock_reset_on_unsupported_downgrade.assert_called_once()

    @patch("charm.MySQLOperatorCharm.unit_fqdn")
    @patch("mysql_vm_helpers.MySQL.verify_server_upgradable")
    def test_check_server_upgradeability(self, mock_is_server_upgradeable, mock_unit_fqdn):
        """Test the server upgradeability check."""
        self.charm.upgrade.upgrade_stack = [0, 1]
        self.charm.upgrade._check_server_upgradeability()
        mock_is_server_upgradeable.assert_called_once()

        mock_is_server_upgradeable.side_effect = MySQLServerNotUpgradableError
        with self.assertRaises(VersionError):
            self.charm.upgrade._check_server_upgradeability()

        self.charm.upgrade.upgrade_stack = [0]
        mock_is_server_upgradeable.reset_mock()
        self.charm.upgrade._check_server_upgradeability()
        mock_is_server_upgradeable.assert_not_called()

    @patch("mysql_vm_helpers.MySQL.fetch_error_log")
    def test_check_server_unsupported_downgrade(self, mock_fetch_error_log):
        mock_fetch_error_log.return_value = "MY-013171"
        self.assertTrue(self.charm.upgrade._check_server_unsupported_downgrade())
        mock_fetch_error_log.return_value = "MY-013sdasa"
        self.assertTrue(not self.charm.upgrade._check_server_unsupported_downgrade())

    @patch("charm.MySQLOperatorCharm.join_unit_to_cluster")
    @patch("mysql_vm_helpers.MySQL.rescan_cluster")
    @patch("charm.MySQLOperatorCharm._get_primary_from_online_peer")
    @patch("charm.MySQLOperatorCharm.workload_initialise")
    @patch("mysql_vm_helpers.MySQL.install_and_configure_mysql_dependencies")
    @patch("mysql_vm_helpers.MySQL.uninstall_mysql")
    @patch("mysql_vm_helpers.MySQL.reset_data_dir")
    def test_reset_on_unsupported_downgrade(
        self,
        mock_reset_data_dir,
        mock_uninstall_workload,
        mock_install_workload,
        mock_init_workload,
        mock_get_primary,
        mock_rescan_cluster,
        mock_join_unit,
    ):
        self.charm.upgrade._reset_on_unsupported_downgrade()
        self.assertEqual(self.charm.unit_peer_data["member-role"], "secondary")
        self.assertEqual(self.charm.unit_peer_data["member-state"], "waiting")

    @patch("charms.rolling_ops.v0.rollingops.RollingOpsManager._on_process_locks")
    @patch("upgrade.MySQLVMUpgrade._prepare_upgrade_from_legacy")
    def test_upgrade_charm_legacy(self, mock_prepare_upgrade_from_legacy, _):
        self.harness.update_relation_data(self.upgrade_relation_id, "mysql/0", {"state": ""})

        # non leader
        self.charm.on.upgrade_charm.emit()
        self.assertEqual(
            self.harness.get_relation_data(self.upgrade_relation_id, "mysql/0")["state"], "ready"
        )

        # leader / deferred
        self.harness.update_relation_data(self.upgrade_relation_id, "mysql/0", {"state": ""})
        self.harness.set_leader(True)
        self.charm.on.upgrade_charm.emit()
        mock_prepare_upgrade_from_legacy.assert_not_called()

        # leader / not deferred
        mock_prepare_upgrade_from_legacy.reset_mock()
        self.harness.update_relation_data(self.upgrade_relation_id, "mysql/0", {"state": ""})
        self.harness.update_relation_data(self.upgrade_relation_id, "mysql/1", {"state": "ready"})
        self.harness.set_leader(True)
        self.charm.on.upgrade_charm.emit()
        self.assertEqual(
            self.harness.get_relation_data(self.upgrade_relation_id, "mysql/0")["state"], "ready"
        )
        mock_prepare_upgrade_from_legacy.assert_called_once()

    def test_prepare_upgrade_from_legacy(self):
        self.charm.upgrade._prepare_upgrade_from_legacy()
        self.assertEqual(
            self.harness.get_relation_data(self.upgrade_relation_id, "mysql")["upgrade-stack"],
            "[0, 1]",
        )<|MERGE_RESOLUTION|>--- conflicted
+++ resolved
@@ -145,19 +145,12 @@
     @patch("mysql_vm_helpers.MySQL.stop_mysqld")
     @patch("mysql_vm_helpers.MySQL.start_mysqld")
     @patch("upgrade.MySQLVMUpgrade._check_server_upgradeability")
-<<<<<<< HEAD
-    @patch("mysql_vm_helpers.MySQL.setup_logrotate_and_cron", return_value=True)
-    def test_upgrade_granted(
-        self,
-        mock_setup_logrotate_and_cron,
-=======
     @patch("mysql_vm_helpers.MySQL.is_instance_in_cluster", return_value=True)
     @patch("charm.MySQLOperatorCharm._on_config_changed")
     def test_upgrade_granted(
         self,
         mock_config_change,
         mock_is_instance_in_cluster,
->>>>>>> 24fea96f
         mock_check_server_upgradeability,
         mock_start_mysqld,
         mock_stop_mysqld,
