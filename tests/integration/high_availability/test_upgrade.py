--- conflicted
+++ resolved
@@ -103,11 +103,6 @@
 
     logger.info("Refresh the charm")
     await application.refresh(path=charm)
-<<<<<<< HEAD
-    async with ops_test.fast_forward("60s"):
-        await ops_test.model.wait_for_idle(apps=[mysql_app_name], status="active", timeout=TIMEOUT)
-=======
->>>>>>> f0abc404
 
     logger.info("Wait for upgrade to start")
     await ops_test.model.block_until(
