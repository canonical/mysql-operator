--- conflicted
+++ resolved
@@ -45,14 +45,14 @@
     new_revisions["x86_64"] = "69"
     with snap_revisions.open("w") as file:
         json.dump(new_revisions, file)
-    charm = await charm_local_build(ops_test, charm)
+    local_charm = await charm_local_build(ops_test, charm)
 
     with snap_revisions.open("w") as file:
         json.dump(old_revisions, file)
 
     async with ops_test.fast_forward("30s"):
         await ops_test.model.deploy(
-            charm,
+            local_charm,
             application_name=MYSQL_APP_NAME,
             num_units=3,
             base="ubuntu@22.04",
@@ -159,7 +159,7 @@
     new_revisions["x86_64"] = "69"
     with snap_revisions.open("w") as file:
         json.dump(new_revisions, file)
-    charm = await charm_local_build(ops_test, charm, refresh=True)
+    local_charm = await charm_local_build(ops_test, charm, refresh=True)
 
     logger.info("Get leader unit")
     leader_unit = await get_leader_unit(ops_test, MYSQL_APP_NAME)
@@ -172,7 +172,7 @@
 
     sleep(20)
     logger.info("Refresh with previous charm")
-    await application.refresh(path=charm)
+    await application.refresh(path=local_charm)
 
     logger.info("Wait for upgrade to start")
     await ops_test.model.block_until(
@@ -182,11 +182,6 @@
     await ops_test.model.wait_for_idle(apps=[MYSQL_APP_NAME], status="active", timeout=TIMEOUT)
 
     logger.info("Ensure rollback has taken place")
-<<<<<<< HEAD
-    message = "Downgrade is incompatible. Resetting workload"
-    warnings = await get_model_logs(ops_test, log_level="WARNING", log_lines=300)
-    assert message in warnings
-=======
 
     status_logs = await get_status_log(ops_test, upgrading_unit.name, 100)
 
@@ -205,7 +200,6 @@
             upgrade_complete_index = index
             break
     assert upgrade_complete_index > -1, "Upgrade completed status log not found for rollback"
->>>>>>> 487f2b9f
 
     logger.info("Ensure continuous_writes after rollback procedure")
     await ensure_all_units_continuous_writes_incrementing(ops_test)
@@ -243,17 +237,18 @@
 
     update_files = ["snap_revisions.json", "src/upgrade.py"]
 
-    charm = pathlib.Path(shutil.copy(charm, f"local-{pathlib.Path(charm).stem}.charm"))
+    # create a copy of the charm to avoid modifying the original
+    local_charm = pathlib.Path(shutil.copy(charm, f"local-{pathlib.Path(charm).stem}.charm"))
 
     for path in update_files:
         with open(path, "r") as f:
             content = f.read()
 
-        with ZipFile(charm, mode="a") as charm_zip:
+        with ZipFile(local_charm, mode="a") as charm_zip:
             charm_zip.writestr(path, content)
 
     if refresh:
         # when refreshing, return posix path
-        return charm
+        return local_charm
     # when deploying, return prefixed full path
-    return f"local:{charm.resolve()}"+    return f"local:{local_charm.resolve()}"