--- conflicted
+++ resolved
@@ -275,11 +275,7 @@
 
     # wait for the update of the endpoints
     try:
-<<<<<<< HEAD
-        for attempt in AsyncRetrying(stop=stop_after_delay(5 * 60), wait=wait_fixed(20)):
-=======
-        async for attempt in AsyncRetrying(stop=stop_after_delay(5), wait=wait_fixed(20)):
->>>>>>> c5968a66
+        async for attempt in AsyncRetrying(stop=stop_after_delay(5 * 60), wait=wait_fixed(20)):
             with attempt:
                 # check update for read-only-endpoints
                 await check_read_only_endpoints(
@@ -297,11 +293,7 @@
 
     # wait for the update of the endpoints
     try:
-<<<<<<< HEAD
-        for attempt in AsyncRetrying(stop=stop_after_delay(5 * 60), wait=wait_fixed(20)):
-=======
-        async for attempt in AsyncRetrying(stop=stop_after_delay(5), wait=wait_fixed(20)):
->>>>>>> c5968a66
+        async for attempt in AsyncRetrying(stop=stop_after_delay(5 * 60), wait=wait_fixed(20)):
             with attempt:
                 # check update for read-only-endpoints
                 await check_read_only_endpoints(
