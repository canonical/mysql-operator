#!/usr/bin/env python3
# Copyright 2022 Canonical Ltd.
# See LICENSE file for licensing details.

import logging
from pathlib import Path
from typing import Dict, List

import pytest
import yaml
from pytest_operator.plugin import OpsTest

from ..helpers import (
    execute_queries_on_unit,
    get_primary_unit,
    get_server_config_credentials,
    scale_application,
)

logger = logging.getLogger(__name__)

METADATA = yaml.safe_load(Path("./metadata.yaml").read_text())
APP_NAME = METADATA["name"]
CLUSTER_NAME = "test_cluster"
KEYSTONE_APP_NAME = "keystone"
ANOTHER_KEYSTONE_APP_NAME = "another-keystone"
SLOW_WAIT_TIMEOUT = 25 * 60
FAST_WAIT_TIMEOUT = 15 * 60


async def deploy_and_relate_keystone_with_mysql(
    ops_test: OpsTest,
    keystone_application_name: str,
    number_of_units: int,
) -> None:
    """Helper function to deploy and relate keystone with mysql.

    Args:
        ops_test: The ops test framework
        keystone_application_name: The name of the keystone application to deploy
        number_of_units: The number of keystone units to deploy
    """
    # Deploy keystone
    # Explicitly setting the series to 'focal' as it defaults to 'xenial'
<<<<<<< HEAD
    logger.info("Deploy keystone..")
    await ops_test.model.deploy(
=======
    keystone_application = await ops_test.model.deploy(
>>>>>>> 3583bec8
        "keystone",
        channel="yoga/stable",
        series="jammy",
        application_name=keystone_application_name,
        num_units=number_of_units,
    )
<<<<<<< HEAD
=======

    await ops_test.model.block_until(
        lambda: {unit.workload_status for unit in keystone_application.units} == {"blocked"},
        timeout=SLOW_WAIT_TIMEOUT,
    )
>>>>>>> 3583bec8

    # Relate keystone to mysql
    logger.info("Relate keystone and mysql")
    await ops_test.model.relate(f"{keystone_application_name}:shared-db", f"{APP_NAME}:shared-db")
<<<<<<< HEAD
    logger.info("Wait keystone settle after relation")
    await ops_test.model.wait_for_idle(
        apps=[keystone_application_name],
        status="active",
        raise_on_blocked=False,  # both applications are blocked initially
=======
    await ops_test.model.block_until(
        lambda: {unit.workload_status for unit in keystone_application.units} == {"active"},
>>>>>>> 3583bec8
        timeout=SLOW_WAIT_TIMEOUT,
    )


async def check_successful_keystone_migration(
    ops_test: OpsTest, server_config_credentials: Dict
) -> None:
    """Checks that the keystone application is successfully migrated in mysql.

    Args:
        ops_test: The ops test framework
        server_config_credentials: The credentials for the server config user
    """
    logger.info("Checking keystone migration")
    show_tables_sql = [
        "SHOW DATABASES",
    ]
    get_count_keystone_tables_sql = [
        "SELECT count(*) FROM information_schema.tables WHERE table_schema = 'keystone'",
    ]

    for unit in ops_test.model.applications[APP_NAME].units:
        unit_address = await unit.get_public_address()

        # Ensure 'keystone' database exists in mysql
        output = await execute_queries_on_unit(
            unit_address,
            server_config_credentials["username"],
            server_config_credentials["password"],
            show_tables_sql,
        )
        assert "keystone" in output

        # Ensure that keystone tables exist in the 'keystone' database
        output = await execute_queries_on_unit(
            unit_address,
            server_config_credentials["username"],
            server_config_credentials["password"],
            get_count_keystone_tables_sql,
        )
        assert output[0] > 0


async def check_keystone_users_existence(
    ops_test: OpsTest,
    server_config_credentials: Dict[str, str],
    users_that_should_exist: List[str],
    users_that_should_not_exist: List[str],
) -> None:
    """Checks that keystone users exist in the database.

    Args:
        ops_test: The ops test framework
        server_config_credentials: The credentials for the server config user
        users_that_should_exist: List of users that should exist in the database
        users_that_should_not_exist: List of users that should not exist in the database
    """
    random_unit = ops_test.model.applications[APP_NAME].units[0]
    server_config_credentials = await get_server_config_credentials(random_unit)

    select_users_sql = [
        "SELECT CONCAT(user, '@', host) FROM mysql.user",
    ]

    unit = ops_test.model.applications[APP_NAME].units[0]
    unit_address = await unit.get_public_address()

    # Retrieve all users in the database
    output = await execute_queries_on_unit(
        unit_address,
        server_config_credentials["username"],
        server_config_credentials["password"],
        select_users_sql,
    )

    # Assert users that should exist
    for user in users_that_should_exist:
        assert user in output

    # Assert users that should not exist
    for user in users_that_should_not_exist:
        assert user not in output


@pytest.mark.group(1)
@pytest.mark.abort_on_fail
async def test_keystone_bundle_shared_db(ops_test: OpsTest, mysql_charm_series: str) -> None:
    """Deploy the keystone bundle to test the 'shared-db' relation.

    Args:
        ops_test: The ops test framework
        mysql_charm_series: The series for the database machine
    """
    charm = await ops_test.build_charm(".")

    config = {"cluster-name": CLUSTER_NAME, "profile": "testing"}
    await ops_test.model.deploy(
        charm,
        application_name=APP_NAME,
        config=config,
        num_units=3,
        series=mysql_charm_series,
    )

    # Reduce the update_status frequency for the duration of the test
    async with ops_test.fast_forward():
        # Wait until the mysql charm is successfully deployed
        await ops_test.model.wait_for_idle(
            apps=[APP_NAME],
            status="active",
            raise_on_blocked=True,
            timeout=FAST_WAIT_TIMEOUT,
            wait_for_exact_units=3,
        )
        assert len(ops_test.model.applications[APP_NAME].units) == 3

        for unit in ops_test.model.applications[APP_NAME].units:
            assert unit.workload_status == "active"

        # Get the server config credentials
        random_unit = ops_test.model.applications[APP_NAME].units[0]
        server_config_credentials = await get_server_config_credentials(random_unit)

        # Deploy and test the first deployment of keystone
        await deploy_and_relate_keystone_with_mysql(ops_test, KEYSTONE_APP_NAME, 2)
        await check_successful_keystone_migration(ops_test, server_config_credentials)

        keystone_users = []
        for unit in ops_test.model.applications[KEYSTONE_APP_NAME].units:
            unit_address = await unit.get_public_address()

            keystone_users.append(f"keystone@{unit_address}")

        await check_keystone_users_existence(
            ops_test, server_config_credentials, keystone_users, []
        )

        # Deploy and test another deployment of keystone
        await deploy_and_relate_keystone_with_mysql(ops_test, ANOTHER_KEYSTONE_APP_NAME, 2)
        await check_successful_keystone_migration(ops_test, server_config_credentials)

        another_keystone_users = []
        for unit in ops_test.model.applications[ANOTHER_KEYSTONE_APP_NAME].units:
            unit_address = await unit.get_public_address()

            another_keystone_users.append(f"keystone@{unit_address}")

        await check_keystone_users_existence(
            ops_test, server_config_credentials, keystone_users + another_keystone_users, []
        )

        # Scale down the second deployment of keystone and confirm that the first deployment
        # is still active
        await scale_application(ops_test, ANOTHER_KEYSTONE_APP_NAME, 0)
        await ops_test.model.remove_application(ANOTHER_KEYSTONE_APP_NAME, block_until_done=True)

        await check_keystone_users_existence(
            ops_test, server_config_credentials, keystone_users, another_keystone_users
        )

        # Scale down the primary unit of mysql
        primary_unit = await get_primary_unit(
            ops_test,
            random_unit,
            APP_NAME,
            CLUSTER_NAME,
            server_config_credentials["username"],
            server_config_credentials["password"],
        )
        primary_unit_name = primary_unit.name

        await ops_test.model.destroy_units(primary_unit_name)

        await ops_test.model.wait_for_idle(
            apps=[APP_NAME],
            status="active",
            raise_on_blocked=True,
            timeout=FAST_WAIT_TIMEOUT,
            wait_for_exact_units=2,
        )

        await check_keystone_users_existence(
            ops_test, server_config_credentials, keystone_users, another_keystone_users
        )

        # Scale mysql back up to 3 units
        await scale_application(ops_test, APP_NAME, 3)

        # Scale down the first deployment of keystone
        await scale_application(ops_test, KEYSTONE_APP_NAME, 0)
        await ops_test.model.remove_application(KEYSTONE_APP_NAME, block_until_done=True)

        # Scale down the mysql application
        await scale_application(ops_test, APP_NAME, 0)
        await ops_test.model.remove_application(APP_NAME, block_until_done=True)<|MERGE_RESOLUTION|>--- conflicted
+++ resolved
@@ -41,41 +41,26 @@
         number_of_units: The number of keystone units to deploy
     """
     # Deploy keystone
-    # Explicitly setting the series to 'focal' as it defaults to 'xenial'
-<<<<<<< HEAD
     logger.info("Deploy keystone..")
-    await ops_test.model.deploy(
-=======
     keystone_application = await ops_test.model.deploy(
->>>>>>> 3583bec8
         "keystone",
         channel="yoga/stable",
         series="jammy",
         application_name=keystone_application_name,
         num_units=number_of_units,
     )
-<<<<<<< HEAD
-=======
 
     await ops_test.model.block_until(
         lambda: {unit.workload_status for unit in keystone_application.units} == {"blocked"},
         timeout=SLOW_WAIT_TIMEOUT,
     )
->>>>>>> 3583bec8
 
     # Relate keystone to mysql
     logger.info("Relate keystone and mysql")
     await ops_test.model.relate(f"{keystone_application_name}:shared-db", f"{APP_NAME}:shared-db")
-<<<<<<< HEAD
     logger.info("Wait keystone settle after relation")
-    await ops_test.model.wait_for_idle(
-        apps=[keystone_application_name],
-        status="active",
-        raise_on_blocked=False,  # both applications are blocked initially
-=======
     await ops_test.model.block_until(
         lambda: {unit.workload_status for unit in keystone_application.units} == {"active"},
->>>>>>> 3583bec8
         timeout=SLOW_WAIT_TIMEOUT,
     )
 
