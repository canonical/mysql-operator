#!/usr/bin/env python3
# Copyright 2022 Canonical Ltd.
# See LICENSE file for licensing details.

import asyncio
import logging
from pathlib import Path

import pytest
import yaml
from pytest_operator.plugin import OpsTest

from ..helpers import (
    get_legacy_mysql_credentials,
    is_connection_possible,
    is_relation_broken,
    is_relation_joined,
)

logger = logging.getLogger(__name__)

DB_METADATA = yaml.safe_load(Path("./metadata.yaml").read_text())
DATABASE_APP_NAME = DB_METADATA["name"]
CLUSTER_NAME = "test_cluster"

APPLICATION_APP_NAME = "mysql-test-app"

APPS = [DATABASE_APP_NAME, APPLICATION_APP_NAME]
ENDPOINT = "mysql"

TEST_USER = "testuser"
TEST_DATABASE = "continuous_writes_database"
TIMEOUT = 15 * 60


@pytest.mark.group(1)
@pytest.mark.abort_on_fail
@pytest.mark.skip_if_deployed
async def test_build_and_deploy(ops_test: OpsTest, mysql_charm_series: str) -> None:
    """Build the charm and deploy 3 units to ensure a cluster is formed."""
    db_charm = await ops_test.build_charm(".")

    config = {"cluster-name": CLUSTER_NAME, "profile": "testing"}

    logger.info(
        f"Deploying {DATABASE_APP_NAME} charm with 3 units, and {APPLICATION_APP_NAME} with 2 units"
    )

    await asyncio.gather(
        ops_test.model.deploy(
            db_charm,
            application_name=DATABASE_APP_NAME,
            config=config,
            num_units=3,
            series=mysql_charm_series,
        ),
        ops_test.model.deploy(
            APPLICATION_APP_NAME,
            application_name=APPLICATION_APP_NAME,
            num_units=2,
            channel="latest/edge",
        ),
    )

    logger.info("Awaiting until both applications are correctly deployed")

    # Reduce the update_status frequency until the cluster is deployed
    async with ops_test.fast_forward("60s"):
        await ops_test.model.block_until(
            lambda: len(ops_test.model.applications[DATABASE_APP_NAME].units) == 3, timeout=TIMEOUT
        )

        await ops_test.model.block_until(
            lambda: len(ops_test.model.applications[APPLICATION_APP_NAME].units) == 2,
            timeout=TIMEOUT,
        )

        await asyncio.gather(
            ops_test.model.wait_for_idle(
                apps=[DATABASE_APP_NAME],
                status="active",
                raise_on_blocked=True,
                timeout=TIMEOUT,
            ),
            ops_test.model.wait_for_idle(
                apps=[APPLICATION_APP_NAME],
                status="waiting",
                raise_on_blocked=True,
                timeout=TIMEOUT,
            ),
        )

    assert len(ops_test.model.applications[DATABASE_APP_NAME].units) == 3

    for unit in ops_test.model.applications[DATABASE_APP_NAME].units:
        assert unit.workload_status == "active"

    assert len(ops_test.model.applications[APPLICATION_APP_NAME].units) == 2


@pytest.mark.group(1)
@pytest.mark.abort_on_fail
async def test_relation_creation(ops_test: OpsTest):
    """Relate charms and wait for the expected changes in status."""
    # Configure a user and database to be used for the relation
    # as required for this relation
    await ops_test.model.applications[DATABASE_APP_NAME].set_config(
        {"mysql-interface-user": TEST_USER, "mysql-interface-database": TEST_DATABASE}
    )

    logger.info(f"Relating {DATABASE_APP_NAME}:{ENDPOINT} with {APPLICATION_APP_NAME}:{ENDPOINT}")

    await ops_test.model.relate(
        f"{APPLICATION_APP_NAME}:{ENDPOINT}", f"{DATABASE_APP_NAME}:{ENDPOINT}"
    )

    async with ops_test.fast_forward("60s"):
        await ops_test.model.block_until(
            lambda: is_relation_joined(ops_test, ENDPOINT, ENDPOINT) is True,
            timeout=TIMEOUT,
        )

        logger.info("Waiting until both applications are active")

        await ops_test.model.block_until(
            lambda: ops_test.model.applications[DATABASE_APP_NAME].status == "active"
            and ops_test.model.applications[APPLICATION_APP_NAME].status == "active",
            timeout=TIMEOUT,
        )


@pytest.mark.group(1)
@pytest.mark.abort_on_fail
async def test_relation_broken(ops_test: OpsTest):
    """Remove relation and wait for the expected changes in status."""
    # store database credentials for test access later
    credentials = await application_database_credentials(ops_test)

    logger.info(
        "Asserting that a connection to the database is still possible with application credentials"
    )

    assert is_connection_possible(credentials) is True

    await ops_test.model.applications[DATABASE_APP_NAME].remove_relation(
        f"{APPLICATION_APP_NAME}:{ENDPOINT}", f"{DATABASE_APP_NAME}:{ENDPOINT}"
    )

    logger.info(
        f"Removing relation {DATABASE_APP_NAME}:{ENDPOINT} with {APPLICATION_APP_NAME}:{ENDPOINT}"
    )

    await ops_test.model.block_until(
        lambda: is_relation_broken(ops_test, ENDPOINT, ENDPOINT) is True,
        timeout=TIMEOUT,
    )

<<<<<<< HEAD
=======
    logger.info(
        f"Waiting till {DATABASE_APP_NAME} is active and {APPLICATION_APP_NAME} is waiting"
    )

>>>>>>> f0abc404
    async with ops_test.fast_forward("60s"):
        await asyncio.gather(
            ops_test.model.wait_for_idle(
                apps=[DATABASE_APP_NAME],
                status="active",
                raise_on_blocked=True,
            ),
            ops_test.model.wait_for_idle(
                apps=[APPLICATION_APP_NAME],
                status="waiting",
                raise_on_blocked=True,
            ),
        )

    logger.info(
        "Asserting that a connection to the database is not possible with application credentials"
    )

    assert is_connection_possible(credentials) is False


async def application_database_credentials(ops_test: OpsTest) -> dict:
    unit = ops_test.model.applications[APPLICATION_APP_NAME].units[0]
    return await get_legacy_mysql_credentials(unit)<|MERGE_RESOLUTION|>--- conflicted
+++ resolved
@@ -155,13 +155,10 @@
         timeout=TIMEOUT,
     )
 
-<<<<<<< HEAD
-=======
     logger.info(
         f"Waiting till {DATABASE_APP_NAME} is active and {APPLICATION_APP_NAME} is waiting"
     )
 
->>>>>>> f0abc404
     async with ops_test.fast_forward("60s"):
         await asyncio.gather(
             ops_test.model.wait_for_idle(
