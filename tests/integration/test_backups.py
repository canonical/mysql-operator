#!/usr/bin/env python3
# Copyright 2022 Canonical Ltd.
# See LICENSE file for licensing details.

import logging
<<<<<<< HEAD
import os
import socket
=======
import uuid
>>>>>>> f757f4e5
from pathlib import Path

import boto3
import pytest
from pytest_operator.plugin import OpsTest

from . import juju_
from .helpers import (
    execute_queries_on_unit,
    get_primary_unit_wrapper,
    get_server_config_credentials,
    get_unit_ip,
    rotate_credentials,
    scale_application,
)
from .high_availability.high_availability_helpers import (
    deploy_and_scale_mysql,
    insert_data_into_mysql_and_validate_replication,
)

logger = logging.getLogger(__name__)

<<<<<<< HEAD
host_ip = socket.gethostbyname(socket.gethostname())

CLOUD_CONFIGS = {
    "aws": {
        "endpoint": "https://s3.amazonaws.com",
        "bucket": "data-charms-testing",
        "path": "mysql",
        "region": "us-east-1",
    },
    "gcp": {
        "endpoint": "https://storage.googleapis.com",
        "bucket": "data-charms-testing",
        "path": "mysql",
        "region": "",
    },
    "ceph": {
        "endpoint": f"http://{host_ip}",
        "bucket": os.environ["S3_BUCKET"],
        "path": "mysql",
        "region": os.environ["S3_REGION"],
    },
}
=======
>>>>>>> f757f4e5
S3_INTEGRATOR = "s3-integrator"
S3_INTEGRATOR_CHANNEL = "latest/stable"
TIMEOUT = 10 * 60
CLUSTER_ADMIN_USER = "clusteradmin"
CLUSTER_ADMIN_PASSWORD = "clusteradminpassword"
SERVER_CONFIG_USER = "serverconfig"
SERVER_CONFIG_PASSWORD = "serverconfigpassword"
ROOT_USER = "root"
ROOT_PASSWORD = "rootpassword"
DATABASE_NAME = "backup-database"
TABLE_NAME = "backup-table"

backups_by_cloud = {}
value_before_backup, value_after_backup = None, None


@pytest.fixture(scope="session")
def cloud_configs():
    # Add UUID to path to avoid conflict with tests running in parallel (e.g. multiple Juju
    # versions on a PR, multiple PRs)
    path = f"mysql/{uuid.uuid4()}"

    return {
        "aws": {
            "endpoint": "https://s3.amazonaws.com",
            "bucket": "data-charms-testing",
            "path": path,
            "region": "us-east-1",
        },
        "gcp": {
            "endpoint": "https://storage.googleapis.com",
            "bucket": "data-charms-testing",
            "path": path,
            "region": "",
        },
    }


@pytest.fixture(scope="session")
def cloud_credentials(github_secrets) -> dict[str, dict[str, str]]:
    """Read cloud credentials."""
    return {
        "aws": {
            "access-key": github_secrets["AWS_ACCESS_KEY"],
            "secret-key": github_secrets["AWS_SECRET_KEY"],
        },
        "gcp": {
            "access-key": github_secrets["GCP_ACCESS_KEY"],
            "secret-key": github_secrets["GCP_SECRET_KEY"],
        },
        "ceph": {
            "access-key": os.environ["S3_ACCESS_KEY"],
            "secret-key": os.environ["S3_SECRET_KEY"],
        },
    }


@pytest.fixture(scope="session", autouse=True)
def clean_backups_from_buckets(cloud_configs, cloud_credentials) -> None:
    """Teardown to clean up created backups from clouds."""
    yield

    logger.info("Cleaning backups from cloud buckets")
    for cloud_name, config in cloud_configs.items():
        backup = backups_by_cloud.get(cloud_name)

        if not backup:
            continue

        session = boto3.session.Session(
            aws_access_key_id=cloud_credentials[cloud_name]["access-key"],
            aws_secret_access_key=cloud_credentials[cloud_name]["secret-key"],
            region_name=config["region"],
        )
        s3 = session.resource("s3", endpoint_url=config["endpoint"])
        bucket = s3.Bucket(config["bucket"])

        # GCS doesn't support batch delete operation, so delete the objects one by one
        backup_path = str(Path(config["path"]) / backups_by_cloud[cloud_name])
        for bucket_object in bucket.objects.filter(Prefix=backup_path):
            bucket_object.delete()


@pytest.mark.group(1)
async def test_build_and_deploy(ops_test: OpsTest, mysql_charm_series: str) -> None:
    """Simple test to ensure that the mysql charm gets deployed."""
    mysql_application_name = await deploy_and_scale_mysql(ops_test, mysql_charm_series)

    primary_mysql = await get_primary_unit_wrapper(ops_test, mysql_application_name)

    logger.info("Rotating all mysql credentials")

    await rotate_credentials(
        primary_mysql, username=CLUSTER_ADMIN_USER, password=CLUSTER_ADMIN_PASSWORD
    )
    await rotate_credentials(
        primary_mysql, username=SERVER_CONFIG_USER, password=SERVER_CONFIG_PASSWORD
    )
    await rotate_credentials(primary_mysql, username=ROOT_USER, password=ROOT_PASSWORD)

    logger.info("Deploying s3 integrator")

    await ops_test.model.deploy(S3_INTEGRATOR, channel=S3_INTEGRATOR_CHANNEL)
    await ops_test.model.relate(mysql_application_name, S3_INTEGRATOR)

    await ops_test.model.wait_for_idle(
        apps=[S3_INTEGRATOR],
        status="blocked",
        raise_on_blocked=False,
        timeout=TIMEOUT,
    )


@pytest.mark.group(1)
@pytest.mark.abort_on_fail
async def test_backup(
    ops_test: OpsTest, mysql_charm_series: str, cloud_configs, cloud_credentials
) -> None:
    """Test to create a backup and list backups."""
    mysql_application_name = await deploy_and_scale_mysql(ops_test, mysql_charm_series)

    global backups_by_cloud, value_before_backup, value_after_backup

    zeroth_unit = ops_test.model.units[f"{mysql_application_name}/0"]

    primary_unit = await get_primary_unit_wrapper(ops_test, mysql_application_name)
    non_primary_units = [
        unit
        for unit in ops_test.model.applications[mysql_application_name].units
        if unit.name != primary_unit.name
    ]

    # insert data into cluster before
    logger.info("Inserting value before backup")
    value_before_backup = await insert_data_into_mysql_and_validate_replication(
        ops_test,
        DATABASE_NAME,
        TABLE_NAME,
    )

    for cloud_name, config in cloud_configs.items():
        # set the s3 config and credentials
        logger.info(f"Syncing credentials for {cloud_name}")

        await ops_test.model.applications[S3_INTEGRATOR].set_config(config)
        await juju_.run_action(
            ops_test.model.units[f"{S3_INTEGRATOR}/0"],
            "sync-s3-credentials",
            **cloud_credentials[cloud_name],
        )

        await ops_test.model.wait_for_idle(
            apps=[mysql_application_name, S3_INTEGRATOR],
            status="active",
            timeout=TIMEOUT,
        )

        # list backups
        logger.info("Listing existing backup ids")

        results = await juju_.run_action(zeroth_unit, "list-backups")
        output = results["backups"]
        backup_ids = [line.split("|")[0].strip() for line in output.split("\n")[2:]]

        # create backup
        logger.info("Creating backup")

        results = await juju_.run_action(non_primary_units[0], "create-backup")
        backup_id = results["backup-id"]

        # list backups again and ensure new backup id exists
        logger.info("Listing backup ids post backup")

        results = await juju_.run_action(zeroth_unit, "list-backups")
        output = results["backups"]
        new_backup_ids = [line.split("|")[0].strip() for line in output.split("\n")[2:]]

        assert sorted(new_backup_ids) == sorted(backup_ids + [backup_id])

        backups_by_cloud[cloud_name] = backup_id

    # insert data into cluster after backup
    logger.info("Inserting value after backup")
    value_after_backup = await insert_data_into_mysql_and_validate_replication(
        ops_test,
        DATABASE_NAME,
        TABLE_NAME,
    )


@pytest.mark.group(1)
@pytest.mark.abort_on_fail
async def test_restore_on_same_cluster(
    ops_test: OpsTest, mysql_charm_series: str, cloud_configs, cloud_credentials
) -> None:
    """Test to restore a backup to the same mysql cluster."""
    mysql_application_name = await deploy_and_scale_mysql(ops_test, mysql_charm_series)

    logger.info("Scaling mysql application to 1 unit")
    async with ops_test.fast_forward():
        await scale_application(ops_test, mysql_application_name, 1)

    mysql_unit = ops_test.model.units[f"{mysql_application_name}/0"]
    mysql_unit_address = await get_unit_ip(ops_test, mysql_unit.name)
    server_config_credentials = await get_server_config_credentials(mysql_unit)

    select_values_sql = [f"SELECT id FROM `{DATABASE_NAME}`.`{TABLE_NAME}`"]

    for cloud_name, config in cloud_configs.items():
        assert backups_by_cloud[cloud_name]

        # set the s3 config and credentials
        logger.info(f"Syncing credentials for {cloud_name}")

        await ops_test.model.applications[S3_INTEGRATOR].set_config(config)
        await juju_.run_action(
            ops_test.model.units[f"{S3_INTEGRATOR}/0"],
            "sync-s3-credentials",
            **cloud_credentials[cloud_name],
        )

        await ops_test.model.wait_for_idle(
            apps=[mysql_application_name, S3_INTEGRATOR],
            status="active",
            timeout=TIMEOUT,
        )

        # restore the backup
        logger.info(f"Restoring backup with id {backups_by_cloud[cloud_name]}")

        await juju_.run_action(
            mysql_unit, action_name="restore", **{"backup-id": backups_by_cloud[cloud_name]}
        )

        # ensure the correct inserted values exist
        logger.info(
            "Ensuring that the pre-backup inserted value exists in database, while post-backup inserted value does not"
        )

        values = await execute_queries_on_unit(
            mysql_unit_address,
            server_config_credentials["username"],
            server_config_credentials["password"],
            select_values_sql,
        )
        assert values == [value_before_backup]

        # insert data into cluster after restore
        logger.info(f"Inserting value after restore from {cloud_name}")
        value_after_restore = await insert_data_into_mysql_and_validate_replication(
            ops_test,
            DATABASE_NAME,
            TABLE_NAME,
        )

        logger.info("Ensuring that pre-backup and post-restore values exist in the database")

        values = await execute_queries_on_unit(
            mysql_unit_address,
            server_config_credentials["username"],
            server_config_credentials["password"],
            select_values_sql,
        )
        assert sorted(values) == sorted([value_before_backup, value_after_restore])

    logger.info("Scaling mysql application to 3 units")
    await scale_application(ops_test, mysql_application_name, 3)

    logger.info("Ensuring inserted values before backup and after restore exist on all units")
    for unit in ops_test.model.applications[mysql_application_name].units:
        unit_address = await get_unit_ip(ops_test, unit.name)

        values = await execute_queries_on_unit(
            unit_address,
            server_config_credentials["username"],
            server_config_credentials["password"],
            select_values_sql,
        )

        assert sorted(values) == sorted([value_before_backup, value_after_restore])

    # scale down the cluster to preserve resources for the following tests
    await scale_application(ops_test, mysql_application_name, 0)


@pytest.mark.group(1)
@pytest.mark.abort_on_fail
async def test_restore_on_new_cluster(
    ops_test: OpsTest, mysql_charm_series: str, cloud_configs, cloud_credentials
) -> None:
    """Test to restore a backup on a new mysql cluster."""
    logger.info("Deploying a new mysql cluster")

    new_mysql_application_name = await deploy_and_scale_mysql(
        ops_test,
        mysql_charm_series,
        check_for_existing_application=False,
        mysql_application_name="another-mysql",
        num_units=1,
    )

    # relate to S3 integrator
    await ops_test.model.relate(new_mysql_application_name, S3_INTEGRATOR)

    await ops_test.model.wait_for_idle(
        apps=[new_mysql_application_name, S3_INTEGRATOR],
        status="active",
        timeout=TIMEOUT,
    )

    # rotate all credentials
    logger.info("Rotating all mysql credentials")

    primary_mysql = ops_test.model.units[f"{new_mysql_application_name}/0"]
    primary_unit_address = await get_unit_ip(ops_test, primary_mysql.name)

    await rotate_credentials(
        primary_mysql, username="clusteradmin", password=CLUSTER_ADMIN_PASSWORD
    )
    await rotate_credentials(
        primary_mysql, username="serverconfig", password=SERVER_CONFIG_PASSWORD
    )
    await rotate_credentials(primary_mysql, username="root", password=ROOT_PASSWORD)

    server_config_credentials = await get_server_config_credentials(primary_mysql)
    select_values_sql = [f"SELECT id FROM `{DATABASE_NAME}`.`{TABLE_NAME}`"]

    for cloud_name, config in cloud_configs.items():
        assert backups_by_cloud[cloud_name]

        # set the s3 config and credentials
        logger.info(f"Syncing credentials for {cloud_name}")

        await ops_test.model.applications[S3_INTEGRATOR].set_config(config)
        await juju_.run_action(
            ops_test.model.units[f"{S3_INTEGRATOR}/0"],
            "sync-s3-credentials",
            **cloud_credentials[cloud_name],
        )

        await ops_test.model.wait_for_idle(
            apps=[new_mysql_application_name, S3_INTEGRATOR],
            status="active",
            timeout=TIMEOUT,
        )

        # restore the backup
        logger.info(f"Restoring backup with id {backups_by_cloud[cloud_name]}")

        await juju_.run_action(
            primary_mysql, action_name="restore", **{"backup-id": backups_by_cloud[cloud_name]}
        )

        # ensure the correct inserted values exist
        logger.info(
            "Ensuring that the pre-backup inserted value exists in database, while post-backup inserted value does not"
        )

        values = await execute_queries_on_unit(
            primary_unit_address,
            server_config_credentials["username"],
            server_config_credentials["password"],
            select_values_sql,
        )
        assert values == [value_before_backup]

        # insert data into cluster after restore
        logger.info(f"Inserting value after restore from {cloud_name}")
        value_after_restore = await insert_data_into_mysql_and_validate_replication(
            ops_test,
            DATABASE_NAME,
            TABLE_NAME,
            mysql_application_substring="another-mysql",
        )

        logger.info("Ensuring that pre-backup and post-restore values exist in the database")

        values = await execute_queries_on_unit(
            primary_unit_address,
            server_config_credentials["username"],
            server_config_credentials["password"],
            select_values_sql,
        )
        assert sorted(values) == sorted([value_before_backup, value_after_restore])

    logger.info("Scaling mysql application to 3 units")
    await scale_application(ops_test, new_mysql_application_name, 3)

    logger.info("Ensuring inserted values before backup and after restore exist on all units")
    for unit in ops_test.model.applications[new_mysql_application_name].units:
        unit_address = await get_unit_ip(ops_test, unit.name)

        values = await execute_queries_on_unit(
            unit_address,
            server_config_credentials["username"],
            server_config_credentials["password"],
            select_values_sql,
        )

        assert sorted(values) == sorted([value_before_backup, value_after_restore])<|MERGE_RESOLUTION|>--- conflicted
+++ resolved
@@ -3,12 +3,9 @@
 # See LICENSE file for licensing details.
 
 import logging
-<<<<<<< HEAD
 import os
 import socket
-=======
 import uuid
->>>>>>> f757f4e5
 from pathlib import Path
 
 import boto3
@@ -31,31 +28,6 @@
 
 logger = logging.getLogger(__name__)
 
-<<<<<<< HEAD
-host_ip = socket.gethostbyname(socket.gethostname())
-
-CLOUD_CONFIGS = {
-    "aws": {
-        "endpoint": "https://s3.amazonaws.com",
-        "bucket": "data-charms-testing",
-        "path": "mysql",
-        "region": "us-east-1",
-    },
-    "gcp": {
-        "endpoint": "https://storage.googleapis.com",
-        "bucket": "data-charms-testing",
-        "path": "mysql",
-        "region": "",
-    },
-    "ceph": {
-        "endpoint": f"http://{host_ip}",
-        "bucket": os.environ["S3_BUCKET"],
-        "path": "mysql",
-        "region": os.environ["S3_REGION"],
-    },
-}
-=======
->>>>>>> f757f4e5
 S3_INTEGRATOR = "s3-integrator"
 S3_INTEGRATOR_CHANNEL = "latest/stable"
 TIMEOUT = 10 * 60
@@ -78,6 +50,7 @@
     # versions on a PR, multiple PRs)
     path = f"mysql/{uuid.uuid4()}"
 
+    host_ip = socket.gethostbyname(socket.gethostname())
     return {
         "aws": {
             "endpoint": "https://s3.amazonaws.com",
@@ -90,6 +63,12 @@
             "bucket": "data-charms-testing",
             "path": path,
             "region": "",
+        },
+        "ceph": {
+            "endpoint": f"http://{host_ip}",
+            "bucket": os.environ["S3_BUCKET"],
+            "path": path,
+            "region": os.environ["S3_REGION"],
         },
     }
 
