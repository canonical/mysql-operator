#!/usr/bin/env python3
# Copyright 2022 Canonical Ltd.
# See LICENSE file for licensing details.

import logging
from pathlib import Path

import pytest
import yaml
from helpers import (
    app_name,
    cut_network_from_unit,
    execute_commands_on_unit,
    get_controller_machine,
    get_primary_unit_wrapper,
    get_process_pid,
    get_system_user_password,
    get_unit_ip,
    graceful_stop_server,
    instance_ip,
    is_connection_possible,
    is_machine_reachable_from,
    is_unit_in_cluster,
    restore_network_for_unit,
    scale_application,
    start_server,
    unit_hostname,
    wait_network_restore,
    write_random_chars_to_test_table,
)
from pytest_operator.plugin import OpsTest
from tenacity import RetryError, Retrying, stop_after_attempt, wait_fixed

from src.constants import CLUSTER_ADMIN_USERNAME, SERVER_CONFIG_USERNAME

logger = logging.getLogger(__name__)

METADATA = yaml.safe_load(Path("./metadata.yaml").read_text())
APP_NAME = METADATA["name"]
MYSQL_DAEMON = "mysqld"


async def build_and_deploy(ops_test: OpsTest) -> None:
    """Build and deploy."""
    if app := await app_name(ops_test):
        async with ops_test.fast_forward():
            await scale_application(ops_test, app, 3)
            return

    # Build and deploy charm from local source folder
    charm = await ops_test.build_charm(".")

    # Reduce the update_status frequency until the cluster is deployed
    async with ops_test.fast_forward():
        await ops_test.model.deploy(charm, application_name=APP_NAME, num_units=3)

        await ops_test.model.block_until(
            lambda: len(ops_test.model.applications[APP_NAME].units) == 3
        )
        await ops_test.model.wait_for_idle(
            apps=[APP_NAME],
            status="active",
            raise_on_blocked=True,
            timeout=1000,
        )


@pytest.mark.order(1)
@pytest.mark.abort_on_fail
@pytest.mark.healing_tests
async def test_kill_db_process(ops_test: OpsTest) -> None:
    """Kill mysqld process and check for auto cluster recovery."""
    await build_and_deploy(ops_test)

    app = await app_name(ops_test)

    primary_unit = await get_primary_unit_wrapper(ops_test, app)
    another_unit = (set(ops_test.model.applications[app].units) - {primary_unit}).pop()

    primary_unit_ip = await get_unit_ip(ops_test, primary_unit.name)

    # get running mysqld PID
    pid = await get_process_pid(ops_test, primary_unit.name, MYSQL_DAEMON)

    # kill mysqld for the unit
    logger.info(f"Killing process id {pid}")
    await ops_test.juju("ssh", primary_unit.name, "sudo", "kill", "-9", pid)

    config = {
        "username": CLUSTER_ADMIN_USERNAME,
        "password": await get_system_user_password(primary_unit, CLUSTER_ADMIN_USERNAME),
        "host": primary_unit_ip,
    }

    # retrieve new PID
    new_pid = await get_process_pid(ops_test, primary_unit.name, MYSQL_DAEMON)
    logger.info(f"New process id is {new_pid}")

    # verify that mysqld instance is not the killed one
    assert new_pid != pid, "❌ PID for mysql daemon did not change"

    # verify daemon restarted via connection
    assert is_connection_possible(config), f"❌ Daemon did not restart on unit {primary_unit.name}"

    # verify instance is part of the cluster
    logger.info("Check if instance back in cluster")
    assert await is_unit_in_cluster(
        ops_test, primary_unit.name, another_unit.name
    ), " Unit not online in the cluster"


@pytest.mark.order(2)
@pytest.mark.abort_on_fail
@pytest.mark.healing_tests
async def test_freeze_db_process(ops_test: OpsTest):
    """Freeze and unfreeze process and check for auto cluster recovery."""
    app = await app_name(ops_test)
    primary_unit = await get_primary_unit_wrapper(ops_test, app)
    another_unit = (set(ops_test.model.applications[app].units) - {primary_unit}).pop()

    primary_unit_ip = await get_unit_ip(ops_test, primary_unit.name)

    # get running mysqld PID
    pid = await get_process_pid(ops_test, primary_unit.name, MYSQL_DAEMON)

    # freeze (STOP signal) mysqld for the unit
    logger.info(f"Freezing process id {pid}")
    await ops_test.juju("ssh", primary_unit.name, "sudo", "kill", "-19", pid)

    config = {
        "username": CLUSTER_ADMIN_USERNAME,
        "password": await get_system_user_password(primary_unit, CLUSTER_ADMIN_USERNAME),
        "host": primary_unit_ip,
    }

    # verify that connection is not possible
    assert not is_connection_possible(config), "❌ Mysqld is not paused"

    # unfreeze (CONT signal) mysqld for the unit
    logger.info(f"Unfreezing process id {pid}")
    await ops_test.juju("ssh", primary_unit.name, "sudo", "kill", "-18", pid)

    # verify that connection is possible
    assert is_connection_possible(config), "❌ Mysqld is paused"

    # verify instance is part of the cluster
    logger.info("Check if instance in cluster")
    assert await is_unit_in_cluster(
        ops_test, primary_unit.name, another_unit.name
    ), "❌ Unit not online in the cluster"


@pytest.mark.order(3)
@pytest.mark.abort_on_fail
@pytest.mark.healing_tests
async def test_network_cut(ops_test: OpsTest):
    """Completely cut and restore network."""
    app = await app_name(ops_test)
    primary_unit = await get_primary_unit_wrapper(ops_test, app)
    all_units = ops_test.model.applications[app].units
    another_unit = (set(all_units) - {primary_unit}).pop()

    # get unit hostname
    primary_hostname = await unit_hostname(ops_test, primary_unit.name)

    logger.info(f"Unit {primary_unit.name} it's on machine {primary_hostname} ✅")

    model_name = ops_test.model.info.name
    primary_unit_ip = await get_unit_ip(ops_test, primary_unit.name)

    config = {
        "username": CLUSTER_ADMIN_USERNAME,
        "password": await get_system_user_password(primary_unit, CLUSTER_ADMIN_USERNAME),
        "host": primary_unit_ip,
    }

    # verify that connection is possible
    assert is_connection_possible(
        config
    ), f"❌ Connection to host {primary_unit_ip} is not possible"

    logger.info(f"Cutting network for {primary_hostname}")
    cut_network_from_unit(primary_hostname)

    # verify machine is not reachable from peer units
    for unit in set(all_units) - {primary_unit}:
        hostname = await unit_hostname(ops_test, unit.name)
        assert not is_machine_reachable_from(
            hostname, primary_hostname
        ), "❌ unit is reachable from peer"

    # verify machine is not reachable from controller
    controller = await get_controller_machine(ops_test)
    assert not is_machine_reachable_from(
        controller, primary_hostname
    ), "❌ unit is reachable from controller"

    # verify that connection is not possible
    assert not is_connection_possible(config), "❌ Connection is possible after network cut"

    logger.info(f"Restoring network for {primary_hostname}")
    restore_network_for_unit(primary_hostname)

    # wait until network is reestablished for the unit
    wait_network_restore(model_name, primary_hostname, primary_unit_ip)

    # update instance ip as it may change on network restore
    config["host"] = instance_ip(model_name, primary_hostname)

    # verify that connection is possible
    assert is_connection_possible(config), "❌ Connection is not possible after network restore"

    # verify instance is part of the cluster
    logger.info("Check if instance in cluster")
    assert await is_unit_in_cluster(
        ops_test, primary_unit.name, another_unit.name
    ), "Unit not online in the cluster"


@pytest.mark.order(4)
@pytest.mark.abort_on_fail
@pytest.mark.healing_tests
async def test_replicate_data_on_restart(ops_test: OpsTest):
    """Stop server, write data, start and validate replication."""
    app = await app_name(ops_test)
    primary_unit = await get_primary_unit_wrapper(ops_test, app)
    primary_unit_ip = await get_unit_ip(ops_test, primary_unit.name)

    config = {
        "username": CLUSTER_ADMIN_USERNAME,
        "password": await get_system_user_password(primary_unit, CLUSTER_ADMIN_USERNAME),
        "host": primary_unit_ip,
    }

    # verify that connection is possible
    assert is_connection_possible(
        config
    ), f"❌ Connection to host {primary_unit_ip} is not possible"

    logger.info(f"Stopping server on unit {primary_unit.name}")
    await graceful_stop_server(ops_test, primary_unit.name)

    # verify that connection is gone
    assert not is_connection_possible(
        config
    ), f"❌ Connection to host {primary_unit_ip} is possible"

    # get primary to write to it
    server_config_password = await get_system_user_password(primary_unit, SERVER_CONFIG_USERNAME)
    logger.info("Get new primary")
    new_primary_unit = await get_primary_unit_wrapper(ops_test, app)

    logger.info("Write to new primary")
    random_chars = await write_random_chars_to_test_table(ops_test, new_primary_unit)

    # restart server on old primary
    logger.info(f"Re starting server on unit {primary_unit.name}")
    await start_server(ops_test, primary_unit.name)

    # verify/wait availability
    assert is_connection_possible(config), "❌ Connection not possible after restart"

    # read and verify data
    select_data_sql = [
        f"SELECT * FROM test.data_replication_table WHERE id = '{random_chars}'",
    ]

    # allow some time for sync
    try:
        for attempt in Retrying(stop=stop_after_attempt(3), wait=wait_fixed(5)):
            with attempt:
                output = await execute_commands_on_unit(
                    primary_unit_ip,
                    SERVER_CONFIG_USERNAME,
                    server_config_password,
                    select_data_sql,
                )
                assert random_chars in output, "❌ Data was not synced"
    except RetryError:
        assert False, "❌ Data was not synced"


@pytest.mark.order(5)
@pytest.mark.abort_on_fail
@pytest.mark.healing_tests
async def test_cluster_pause(ops_test: OpsTest):
    """Pause test.

    A graceful simultaneous restart of all instances,
    check primary election after the start, write and read data
    """
    app = await app_name(ops_test)
    all_units = ops_test.model.applications[app].units

    config = {
        "username": CLUSTER_ADMIN_USERNAME,
        "password": await get_system_user_password(all_units[0], CLUSTER_ADMIN_USERNAME),
    }

    # stop all instances
    logger.info("Stopping all instances")
    for unit in all_units:
        await graceful_stop_server(ops_test, unit.name)

    # verify connection is not possible to any instance
    for unit in all_units:
        unit_ip = await get_unit_ip(ops_test, unit.name)
        config["host"] = unit_ip
        assert not is_connection_possible(
            config
        ), f"❌ connection to unit {unit.name} is still possible"

    # restart all instances
    logger.info("Starting all instances")
    for unit in all_units:
        await start_server(ops_test, unit.name)

    async with ops_test.fast_forward():
        # trigger update status asap
        # which in has self healing handler

        # verify all instances are accessible
        for unit in all_units:
            unit_ip = await get_unit_ip(ops_test, unit.name)
            config["host"] = unit_ip
            assert is_connection_possible(
                config
            ), f"❌ connection to unit {unit.name} is not possible"

        # retrieve primary
        primary_unit = await get_primary_unit_wrapper(ops_test, app)

        # write to primary
        random_chars = await write_random_chars_to_test_table(ops_test, primary_unit)
        server_config_password = await get_system_user_password(
            primary_unit, SERVER_CONFIG_USERNAME
        )

        # read from secondaries
        for unit in set(all_units) - {primary_unit}:
            # read and verify data
            select_data_sql = [
                f"SELECT * FROM test.data_replication_table WHERE id = '{random_chars}'",
            ]

            unit_ip = await get_unit_ip(ops_test, unit.name)

            # allow some time for sync
            try:
                for attempt in Retrying(stop=stop_after_attempt(3), wait=wait_fixed(5)):
                    with attempt:
                        output = await execute_commands_on_unit(
                            unit_ip,
                            SERVER_CONFIG_USERNAME,
                            server_config_password,
                            select_data_sql,
                        )
                        assert random_chars in output, "❌ Data was not synced"
            except RetryError:
                assert False, "❌ Data was not synced"


@pytest.mark.order(5)
@pytest.mark.abort_on_fail
@pytest.mark.healing_tests
async def test_sst_test(ops_test: OpsTest) -> None:
    """The SST test.

    A forceful restart instance with deleted data and without transaction logs (forced clone).
    """
    app = await app_name(ops_test)
    primary_unit = await get_primary_unit_wrapper(ops_test, app)

    # copy data dir content removal script
    await ops_test.juju("scp", "tests/integration/clean-data-dir.sh", f"{primary_unit.name}:/tmp")

    logger.info(f"Stopping server on unit {primary_unit.name}")
    await graceful_stop_server(ops_test, primary_unit.name)

    logger.info("Removing data directory")
    # data removal run within a script
    # so it allow `*` expansion
    return_code, _, _ = await ops_test.juju(
        "ssh",
        primary_unit.name,
        "sudo",
        "/tmp/clean-data-dir.sh",
    )

    assert return_code == 0, "❌ Failed to remove data directory"

    async with ops_test.fast_forward():
        # Wait for unit switch to maintenance status
        logger.info("Waiting unit to enter in maintenance.")
        await ops_test.model.block_until(
            lambda: primary_unit.workload_status == "maintenance",
<<<<<<< HEAD
            timeout=300,
=======
            timeout=5 * 60,
>>>>>>> d0fe60c1
        )

        # Wait for unit switch back to active status, this is where self-healing happens
        logger.info("Waiting unit to be back online.")
        await ops_test.model.block_until(
            lambda: primary_unit.workload_status == "active",
<<<<<<< HEAD
            timeout=300,
=======
            timeout=5 * 60,
>>>>>>> d0fe60c1
        )

    new_primary_unit = await get_primary_unit_wrapper(ops_test, app)

    # verify new primary
    assert primary_unit.name != new_primary_unit.name, "❌ Primary hasn't changed."

    # verify instance is part of the cluster
    logger.info("Check if instance in cluster")
    assert await is_unit_in_cluster(
        ops_test, primary_unit.name, new_primary_unit.name
    ), "❌ Unit not online in the cluster"<|MERGE_RESOLUTION|>--- conflicted
+++ resolved
@@ -394,22 +394,14 @@
         logger.info("Waiting unit to enter in maintenance.")
         await ops_test.model.block_until(
             lambda: primary_unit.workload_status == "maintenance",
-<<<<<<< HEAD
-            timeout=300,
-=======
             timeout=5 * 60,
->>>>>>> d0fe60c1
         )
 
         # Wait for unit switch back to active status, this is where self-healing happens
         logger.info("Waiting unit to be back online.")
         await ops_test.model.block_until(
             lambda: primary_unit.workload_status == "active",
-<<<<<<< HEAD
-            timeout=300,
-=======
             timeout=5 * 60,
->>>>>>> d0fe60c1
         )
 
     new_primary_unit = await get_primary_unit_wrapper(ops_test, app)
