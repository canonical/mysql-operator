--- conflicted
+++ resolved
@@ -8,12 +8,9 @@
 import secrets
 import string
 import subprocess
-<<<<<<< HEAD
 from typing import Dict, List, Optional
 from xmlrpc.client import boolean
-=======
 from typing import Dict, List, Optional, Set
->>>>>>> 8d087a7a
 
 import yaml
 from connector import MysqlConnector
@@ -405,7 +402,6 @@
     return output[unit.name]["relation-info"][0]["application-data"]["cluster-name"]
 
 
-<<<<<<< HEAD
 async def get_process_pid(ops_test: OpsTest, unit_name: str, process: str) -> int:
     """Return the pid of a process running in a given unit.
 
@@ -538,7 +534,14 @@
 
 
 async def get_primary_unit_wrapper(ops_test: OpsTest, app_name: str) -> Unit:
-    """Wrapper for getting primary."""
+    """Wrapper for getting primary.
+
+    Args:
+        ops_test: The ops test object passed into every test case
+        unit_name: The name of the unit to be tested
+    Returns:
+        The primary Unit object
+    """
     unit = ops_test.model.applications[app_name].units[0]
     cluster = cluster_name(unit, ops_test.model.info.name)
 
@@ -552,7 +555,8 @@
 async def get_unit_ip(ops_test: OpsTest, unit_name: str) -> str:
     """Wrapper for getting unit ip."""
     return instance_ip(ops_test.model.info.name, await unit_hostname(ops_test, unit_name))
-=======
+
+
 async def get_relation_data(
     ops_test: OpsTest,
     application_name: str,
@@ -673,20 +677,8 @@
         a list that contains the hostnames of a given application
     """
     units = [app_unit.name for app_unit in ops_test.model.applications[app_name].units]
-    status = await ops_test.model.get_status()
-    machine_hostname = {}
-
-    for machine_id, v in status["machines"].items():
-        machine_hostname[machine_id] = v["hostname"]
-
-    unit_machine = {}
-    for unit in units:
-        unit_machine[unit] = status["applications"][app_name]["units"][f"{unit}"]["machine"]
-    hostnames = []
-    for unit, machine in unit_machine.items():
-        if machine in machine_hostname:
-            hostnames.append(machine_hostname[machine])
-    return hostnames
+
+    return [await unit_hostname(ops_test, unit_name) for unit_name in units]
 
 
 async def check_read_only_endpoints(ops_test: OpsTest, app_name: str, relation_name: str):
@@ -707,5 +699,4 @@
     app_hostnames = await get_unit_hostname(ops_test=ops_test, app_name=app_name)
     # check that endpoints are the one of the application
     for r_endpoint in read_only_endpoints:
-        assert r_endpoint in app_hostnames
->>>>>>> 8d087a7a
+        assert r_endpoint in app_hostnames