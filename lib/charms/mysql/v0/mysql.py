# Copyright 2022 Canonical Ltd.
#
# Licensed under the Apache License, Version 2.0 (the "License");
# you may not use this file except in compliance with the License.
# You may obtain a copy of the License at
#
# http://www.apache.org/licenses/LICENSE-2.0
#
# Unless required by applicable law or agreed to in writing, software
# distributed under the License is distributed on an "AS IS" BASIS,
# WITHOUT WARRANTIES OR CONDITIONS OF ANY KIND, either express or implied.
# See the License for the specific language governing permissions and
# limitations under the License.

"""MySQL helper class and functions.

The `mysql` module provides an abstraction class and methods for for managing a
Group Replication enabled MySQL cluster.

The `MySQLBase` abstract class must be inherited and have its abstract methods
implemented for each platform (vm/k8s) before being directly used in charm code.

An example of inheriting `MySQLBase` and implementing the abstract methods plus extending it:

```python
from charms.mysql.v0.mysql import MySQLBase
from tenacity import retry, stop_after_delay, wait_fixed

class MySQL(MySQLBase):
    def __init__(
        self,
        instance_address: str,
        cluster_name: str,
        root_password: str,
        server_config_user: str,
        server_config_password: str,
        cluster_admin_user: str,
        cluster_admin_password: str,
        new_parameter: str
    ):
        super().__init__(
                instance_address=instance_address,
                cluster_name=cluster_name,
                root_password=root_password,
                server_config_user=server_config_user,
                server_config_password=server_config_password,
                cluster_admin_user=cluster_admin_user,
                cluster_admin_password=cluster_admin_password,
            )
        # Add new attribute
        self.new_parameter = new_parameter

    # abstract method implementation
    @retry(reraise=True, stop=stop_after_delay(30), wait=wait_fixed(5))
    def wait_until_mysql_connection(self) -> None:
        if not os.path.exists(MYSQLD_SOCK_FILE):
            raise MySQLServiceNotRunningError()

    ...
```

The module also provides a set of custom exceptions, used to trigger specific
error handling on the subclass and in the charm code.


"""

import configparser
import dataclasses
import enum
import hashlib
import io
import json
import logging
import os
import re
import socket
import sys
import time
from abc import ABC, abstractmethod
from pathlib import Path
from typing import (
    TYPE_CHECKING,
    Any,
    Dict,
    List,
    Literal,
    Optional,
    Tuple,
    Union,
    get_args,
)

import ops
from charms.data_platform_libs.v0.data_interfaces import DataPeerData, DataPeerUnitData
from ops.charm import ActionEvent, CharmBase, RelationBrokenEvent
from ops.model import Unit
from tenacity import (
    retry,
    retry_if_exception_type,
    stop_after_attempt,
    wait_fixed,
    wait_random,
)

from constants import (
    BACKUPS_PASSWORD_KEY,
    BACKUPS_USERNAME,
    CLUSTER_ADMIN_PASSWORD_KEY,
    CLUSTER_ADMIN_USERNAME,
    COS_AGENT_RELATION_NAME,
    GR_MAX_MEMBERS,
    MONITORING_PASSWORD_KEY,
    MONITORING_USERNAME,
    PASSWORD_LENGTH,
    PEER,
    ROOT_PASSWORD_KEY,
    ROOT_USERNAME,
    SECRET_KEY_FALLBACKS,
    SERVER_CONFIG_PASSWORD_KEY,
    SERVER_CONFIG_USERNAME,
)
from utils import generate_random_password

logger = logging.getLogger(__name__)

if TYPE_CHECKING:
    from charms.mysql.v0.async_replication import MySQLAsyncReplicationOffer

# The unique Charmhub library identifier, never change it
LIBID = "8c1428f06b1b4ec8bf98b7d980a38a8c"

# Increment this major API version when introducing breaking changes
LIBAPI = 0

<<<<<<< HEAD
LIBPATCH = 85
=======
LIBPATCH = 84
>>>>>>> 024e846e

UNIT_TEARDOWN_LOCKNAME = "unit-teardown"
UNIT_ADD_LOCKNAME = "unit-add"

BYTES_1GiB = 1073741824  # 1 gibibyte
BYTES_1GB = 1000000000  # 1 gigabyte
BYTES_1MB = 1000000  # 1 megabyte
BYTES_1MiB = 1048576  # 1 mebibyte
RECOVERY_CHECK_TIME = 10  # seconds
GET_MEMBER_STATE_TIME = 10  # seconds
MAX_CONNECTIONS_FLOOR = 10
MIM_MEM_BUFFERS = 200 * BYTES_1MiB
ADMIN_PORT = 33062

SECRET_INTERNAL_LABEL = "secret-id"
SECRET_DELETED_LABEL = "None"

APP_SCOPE = "app"
UNIT_SCOPE = "unit"
Scopes = Literal["app", "unit"]


class Error(Exception):
    """Base class for exceptions in this module."""

    def __init__(self, message: str = "") -> None:
        """Initialize the Error class.

        Args:
            message: Optional message to pass to the exception.
        """
        super().__init__(message)
        self.message = message

    def __repr__(self):
        """String representation of the Error class."""
        return "<{}.{} {}>".format(type(self).__module__, type(self).__name__, self.args)

    @property
    def name(self):
        """Return a string representation of the model plus class."""
        return "<{}.{}>".format(type(self).__module__, type(self).__name__)


class MySQLConfigureMySQLUsersError(Error):
    """Exception raised when creating a user fails."""


class MySQLCheckUserExistenceError(Error):
    """Exception raised when checking for the existence of a MySQL user."""


class MySQLConfigureRouterUserError(Error):
    """Exception raised when configuring the MySQLRouter user."""


class MySQLCreateApplicationDatabaseAndScopedUserError(Error):
    """Exception raised when creating application database and scoped user."""


class MySQLGetRouterUsersError(Error):
    """Exception raised when there is an issue getting MySQL Router users."""


class MySQLDeleteUsersForUnitError(Error):
    """Exception raised when there is an issue deleting users for a unit."""


class MySQLDeleteUsersForRelationError(Error):
    """Exception raised when there is an issue deleting users for a relation."""


class MySQLDeleteUserError(Error):
    """Exception raised when there is an issue deleting a user."""


class MySQLRemoveRouterFromMetadataError(Error):
    """Exception raised when there is an issue removing MySQL Router from cluster metadata."""


class MySQLConfigureInstanceError(Error):
    """Exception raised when there is an issue configuring a MySQL instance."""


class MySQLCreateClusterError(Error):
    """Exception raised when there is an issue creating an InnoDB cluster."""


class MySQLCreateClusterSetError(Error):
    """Exception raised when there is an issue creating an Cluster Set."""


class MySQLAddInstanceToClusterError(Error):
    """Exception raised when there is an issue add an instance to the MySQL InnoDB cluster."""


class MySQLRemoveInstanceRetryError(Error):
    """Exception raised when there is an issue removing an instance.

    Utilized by tenacity to retry the method.
    """


class MySQLRemoveInstanceError(Error):
    """Exception raised when there is an issue removing an instance.

    Exempt from the retry mechanism provided by tenacity.
    """


class MySQLInitializeJujuOperationsTableError(Error):
    """Exception raised when there is an issue initializing the juju units operations table."""


class MySQLClientError(Error):
    """Exception raised when there is an issue using the mysql cli or mysqlsh.

    Abstract platform specific exceptions for external commands execution Errors.
    """


class MySQLGetClusterMembersAddressesError(Error):
    """Exception raised when there is an issue getting the cluster members addresses."""


class MySQLGetMySQLVersionError(Error):
    """Exception raised when there is an issue getting the MySQL version."""


class MySQLGetClusterPrimaryAddressError(Error):
    """Exception raised when there is an issue getting the primary instance."""


class MySQLSetClusterPrimaryError(Error):
    """Exception raised when there is an issue setting the primary instance."""


class MySQLGrantPrivilegesToUserError(Error):
    """Exception raised when there is an issue granting privileges to user."""


class MySQLNoMemberStateError(Error):
    """Exception raised when there is no member state."""


class MySQLUnableToGetMemberStateError(Error):
    """Exception raised when unable to get member state."""


class MySQLGetClusterEndpointsError(Error):
    """Exception raised when there is an issue getting cluster endpoints."""


class MySQLRebootFromCompleteOutageError(Error):
    """Exception raised when there is an issue rebooting from complete outage."""


class MySQLSetInstanceOfflineModeError(Error):
    """Exception raised when there is an issue setting instance as offline."""


class MySQLSetInstanceOptionError(Error):
    """Exception raised when there is an issue setting instance option."""


class MySQLOfflineModeAndHiddenInstanceExistsError(Error):
    """Exception raised when there is an error checking if an instance is backing up.

    We check if an instance is in offline_mode and hidden from mysql-router to determine
    this.
    """


class MySQLGetAutoTuningParametersError(Error):
    """Exception raised when there is an error computing the innodb buffer pool parameters."""


class MySQLExecuteBackupCommandsError(Error):
    """Exception raised when there is an error executing the backup commands.

    The backup commands are executed in the workload container using the pebble API.
    """


class MySQLDeleteTempBackupDirectoryError(Error):
    """Exception raised when there is an error deleting the temp backup directory."""


class MySQLRetrieveBackupWithXBCloudError(Error):
    """Exception raised when there is an error retrieving a backup from S3 with xbcloud."""


class MySQLPrepareBackupForRestoreError(Error):
    """Exception raised when there is an error preparing a backup for restore."""


class MySQLEmptyDataDirectoryError(Error):
    """Exception raised when there is an error emptying the mysql data directory."""


class MySQLRestoreBackupError(Error):
    """Exception raised when there is an error restoring a backup."""


class MySQLDeleteTempRestoreDirectoryError(Error):
    """Exception raised when there is an error deleting the temp restore directory."""


class MySQLExecError(Error):
    """Exception raised when there is an error executing commands on the mysql server."""


class MySQLStopMySQLDError(Error):
    """Exception raised when there is an error stopping the MySQLD process."""


class MySQLStartMySQLDError(Error):
    """Exception raised when there is an error starting the MySQLD process."""


class MySQLServiceNotRunningError(Error):
    """Exception raised when the MySQL service is not running."""


class MySQLTLSSetupError(Error):
    """Exception raised when there is an issue setting custom TLS config."""


class MySQLKillSessionError(Error):
    """Exception raised when there is an issue killing a connection."""


class MySQLLockAcquisitionError(Error):
    """Exception raised when a lock fails to be acquired."""


class MySQLRescanClusterError(Error):
    """Exception raised when there is an issue rescanning the cluster."""


class MySQLSetVariableError(Error):
    """Exception raised when there is an issue setting a variable."""


class MySQLGetVariableError(Error):
    """Exception raised when there is an issue getting a variable."""


class MySQLServerNotUpgradableError(Error):
    """Exception raised when there is an issue checking for upgradeability."""


class MySQLSecretError(Error):
    """Exception raised when there is an issue setting/getting a secret."""


class MySQLGetAvailableMemoryError(Error):
    """Exception raised when there is an issue getting the available memory."""


class MySQLCreateReplicaClusterError(Error):
    """Exception raised when there is an issue creating a replica cluster."""


class MySQLRemoveReplicaClusterError(Error):
    """Exception raised when there is an issue removing a replica cluster."""


class MySQLPromoteClusterToPrimaryError(Error):
    """Exception raised when there is an issue promoting a replica cluster to primary."""


class MySQLFencingWritesError(Error):
    """Exception raised when there is an issue fencing or unfencing writes."""


class MySQLRejoinClusterError(Error):
    """Exception raised when there is an issue trying to rejoin a cluster to the cluster set."""


class MySQLPluginInstallError(Error):
    """Exception raised when there is an issue installing a MySQL plugin."""


class MySQLClusterMetadataExistsError(Error):
    """Exception raised when there is an issue checking if cluster metadata exists."""


@dataclasses.dataclass
class RouterUser:
    """MySQL Router user."""

    username: str
    router_id: str


class MySQLCharmBase(CharmBase, ABC):
    """Base class to encapsulate charm related functionality.

    Meant as a means to share common charm related code between the MySQL VM and
    K8s charms.
    """

    replication_offer: "MySQLAsyncReplicationOffer"

    def __init__(self, *args):
        super().__init__(*args)

        # disable support
        disable_file = Path(f"{os.environ.get('CHARM_DIR')}/disable")  # pyright: ignore [reportArgumentType]
        if disable_file.exists():
            logger.warning(
                f"\n\tDisable file `{disable_file.resolve()}` found, the charm will skip all events."
                "\n\tTo resume normal operations, please remove the file."
            )
            self.unit.status = ops.BlockedStatus("Disabled")
            sys.exit(0)

        self.peer_relation_app = DataPeerData(
            self.model,
            relation_name=PEER,
            secret_field_name=SECRET_INTERNAL_LABEL,
            deleted_label=SECRET_DELETED_LABEL,
        )
        self.peer_relation_unit = DataPeerUnitData(
            self.model,
            relation_name=PEER,
            secret_field_name=SECRET_INTERNAL_LABEL,
            deleted_label=SECRET_DELETED_LABEL,
        )

        self.framework.observe(self.on.get_cluster_status_action, self._get_cluster_status)
        self.framework.observe(self.on.get_password_action, self._on_get_password)
        self.framework.observe(self.on.set_password_action, self._on_set_password)
        self.framework.observe(self.on.recreate_cluster_action, self._recreate_cluster)

        # Set in some event handlers in order to avoid passing event down a chain
        # of methods
        self.current_event = None

    @property
    @abstractmethod
    def _mysql(self) -> "MySQLBase":
        """Return the MySQL instance."""
        raise NotImplementedError

    @abstractmethod
    def get_unit_hostname(self):
        """Return unit hostname."""
        raise NotImplementedError

    @abstractmethod
    def get_unit_address(self, unit: Unit) -> str:
        """Return unit address."""
        # each platform has its own way to get an arbitrary unit address
        raise NotImplementedError

    def _on_get_password(self, event: ActionEvent) -> None:
        """Action used to retrieve the system user's password."""
        username = event.params.get("username") or ROOT_USERNAME

        valid_usernames = {
            ROOT_USERNAME: ROOT_PASSWORD_KEY,
            SERVER_CONFIG_USERNAME: SERVER_CONFIG_PASSWORD_KEY,
            CLUSTER_ADMIN_USERNAME: CLUSTER_ADMIN_PASSWORD_KEY,
            MONITORING_USERNAME: MONITORING_PASSWORD_KEY,
            BACKUPS_USERNAME: BACKUPS_PASSWORD_KEY,
        }

        secret_key = valid_usernames.get(username)
        if not secret_key:
            event.fail(
                f"The action can be run only for users used by the charm: {', '.join(valid_usernames.keys())} not {username}"
            )
            return

        event.set_results({"username": username, "password": self.get_secret("app", secret_key)})

    def _on_set_password(self, event: ActionEvent) -> None:
        """Action used to update/rotate the system user's password."""
        if not self.unit.is_leader():
            event.fail("set-password action can only be run on the leader unit.")
            return

        if self.replication_offer.role.relation_side != "replication-offer":
            event.fail("Only offer side can change password when replications is enabled")
            return

        username = event.params.get("username") or ROOT_USERNAME

        valid_usernames = {
            ROOT_USERNAME: ROOT_PASSWORD_KEY,
            SERVER_CONFIG_USERNAME: SERVER_CONFIG_PASSWORD_KEY,
            CLUSTER_ADMIN_USERNAME: CLUSTER_ADMIN_PASSWORD_KEY,
            MONITORING_USERNAME: MONITORING_PASSWORD_KEY,
            BACKUPS_USERNAME: BACKUPS_PASSWORD_KEY,
        }

        secret_key = valid_usernames.get(username)
        if not secret_key:
            event.fail(
                f"The action can be run only for users used by the charm: {', '.join(valid_usernames.keys())} not {username}"
            )
            return

        new_password = event.params.get("password") or generate_random_password(PASSWORD_LENGTH)
        host = "%" if username != ROOT_USERNAME else "localhost"

        self._mysql.update_user_password(username, new_password, host=host)

        self.set_secret("app", secret_key, new_password)

        if username == MONITORING_USERNAME and self.has_cos_relation:
            self._mysql.restart_mysql_exporter()

    def _get_cluster_status(self, event: ActionEvent) -> None:
        """Action used  to retrieve the cluster status."""
        if event.params.get("cluster-set"):
            logger.debug("Getting cluster set status")
            status = self._mysql.get_cluster_set_status(extended=0)
        else:
            logger.debug("Getting cluster status")
            status = self._mysql.get_cluster_status()

        if status:
            event.set_results({
                "success": True,
                "status": status,
            })
        else:
            event.set_results({
                "success": False,
                "message": "Failed to read cluster status.  See logs for more information.",
            })

    def _recreate_cluster(self, event: ActionEvent) -> None:
        """Action used to recreate the cluster, for special cases."""
        if not self.unit.is_leader():
            event.fail("recreate-cluster action can only be run on the leader unit.")
            return

        if self.app_peer_data.get("removed-from-cluster-set"):
            # remove the flag if it exists. Allow further cluster rejoin
            del self.app_peer_data["removed-from-cluster-set"]

        # reset cluster-set-name to config or previous value
        random_hash = self.generate_random_hash()
        self.app_peer_data["cluster-set-domain-name"] = self.model.config.get(
            "cluster-set-name", f"cluster-set-{random_hash}"
        )

        logger.info("Recreating cluster")
        try:
            self.create_cluster()
            self.unit.status = ops.ActiveStatus(self.active_status_message)
            self.app.status = ops.ActiveStatus()
        except (MySQLCreateClusterError, MySQLCreateClusterSetError) as e:
            logger.exception("Failed to recreate cluster")
            event.fail(str(e))

    def create_cluster(self) -> None:
        """Create the MySQL InnoDB cluster on the unit.

        Should only be run by the leader unit.
        """
        self._mysql.create_cluster(self.unit_label)
        self._mysql.create_cluster_set()
        self._mysql.initialize_juju_units_operations_table()
        # rescan cluster for cleanup of unused
        # recovery users
        self._mysql.rescan_cluster()

        state, role = self._mysql.get_member_state()

        self.unit_peer_data.update({"member-state": state, "member-role": role})

    @property
    def peers(self) -> Optional[ops.model.Relation]:
        """Retrieve the peer relation."""
        return self.model.get_relation(PEER)

    @property
    def cluster_initialized(self) -> bool:
        """Returns True if the cluster is initialized."""
        if not self.app_peer_data.get("cluster-name"):
            return False

        for unit in self.app_units:
            try:
                if unit != self.unit and self._mysql.cluster_metadata_exists(
                    self.get_unit_address(unit)
                ):
                    return True
                elif self._mysql.cluster_metadata_exists():
                    return True
            except MySQLClusterMetadataExistsError:
                pass

        return False

    @property
    def only_one_cluster_node_thats_uninitialized(self) -> Optional[bool]:
        """Check if only a single cluster node exists across all units."""
        if not self.app_peer_data.get("cluster-name"):
            return None

        total_cluster_nodes = 0
        for unit in self.app_units:
            total_cluster_nodes += self._mysql.get_cluster_node_count(
                from_instance=self.get_unit_address(unit)
            )

        total_online_cluster_nodes = 0
        for unit in self.app_units:
            total_online_cluster_nodes += self._mysql.get_cluster_node_count(
                from_instance=self.get_unit_address(unit), node_status=MySQLMemberState["ONLINE"]
            )

        return total_cluster_nodes == 1 and total_online_cluster_nodes == 0

    @property
    def cluster_fully_initialized(self) -> bool:
        """Returns True if the cluster is fully initialized.

        Fully initialized means that all unit that can be joined are joined.
        """
        return self._mysql.get_cluster_node_count(node_status=MySQLMemberState["ONLINE"]) == min(
            GR_MAX_MEMBERS, self.app.planned_units()
        )

    @property
    def unit_configured(self) -> bool:
        """Check if the unit is configured to be part of the cluster."""
        return self._mysql.is_instance_configured_for_innodb(
            self.get_unit_address(self.unit), self.unit_label
        )

    @property
    def app_peer_data(self) -> Union[ops.RelationDataContent, dict]:
        """Application peer relation data object."""
        if self.peers is None:
            return {}

        return self.peers.data[self.app]

    @property
    def unit_peer_data(self) -> Union[ops.RelationDataContent, dict]:
        """Unit peer relation data object."""
        if self.peers is None:
            return {}

        return self.peers.data[self.unit]

    @property
    def app_units(self) -> set[Unit]:
        """The peer-related units in the application."""
        if not self.peers:
            return set()

        return {self.unit, *self.peers.units}

    @property
    def unit_label(self):
        """Return unit label."""
        return self.unit.name.replace("/", "-")

    @property
    def _is_peer_data_set(self) -> bool:
        return bool(
            self.app_peer_data.get("cluster-name")
            and self.get_secret("app", ROOT_PASSWORD_KEY)
            and self.get_secret("app", SERVER_CONFIG_PASSWORD_KEY)
            and self.get_secret("app", CLUSTER_ADMIN_PASSWORD_KEY)
            and self.get_secret("app", MONITORING_PASSWORD_KEY)
            and self.get_secret("app", BACKUPS_PASSWORD_KEY)
        )

    @property
    def has_cos_relation(self) -> bool:
        """Returns a bool indicating whether a relation with COS is present."""
        cos_relations = self.model.relations.get(COS_AGENT_RELATION_NAME, [])
        active_cos_relations = list(
            filter(
                lambda relation: not (
                    isinstance(self.current_event, RelationBrokenEvent)
                    and self.current_event.relation.id == relation.id
                ),
                cos_relations,
            )
        )

        return len(active_cos_relations) > 0

    @property
    def active_status_message(self) -> str:
        """Active status message."""
        if self.unit_peer_data.get("member-role") == "primary":
            if self._mysql.is_cluster_replica():
                status = self._mysql.get_replica_cluster_status()
                if status == "ok":
                    return "Standby"
                else:
                    return f"Standby ({status})"
            elif self._mysql.is_cluster_writes_fenced():
                return "Primary (fenced writes)"
            else:
                return "Primary"

        return ""

    @property
    def removing_unit(self) -> bool:
        """Check if the unit is being removed."""
        return self.unit_peer_data.get("unit-status") == "removing"

    def unit_initialized(self, raise_exceptions: bool = False) -> bool:
        """Check if the unit is added to the cluster."""
        try:
            return self._mysql.cluster_metadata_exists()
        except MySQLClusterMetadataExistsError:
            if raise_exceptions:
                raise
            return False

    def peer_relation_data(self, scope: Scopes) -> DataPeerData:
        """Returns the peer relation data per scope."""
        if scope == APP_SCOPE:
            return self.peer_relation_app
        elif scope == UNIT_SCOPE:
            return self.peer_relation_unit

    def get_secret(
        self,
        scope: Scopes,
        key: str,
    ) -> Optional[str]:
        """Get secret from the secret storage.

        Retrieve secret from juju secrets backend if secret exists there.
        Else retrieve from peer databag. This is to account for cases where secrets are stored in
        peer databag but the charm is then refreshed to a newer revision.
        """
        if scope not in get_args(Scopes):
            raise ValueError("Unknown secret scope")

        if not (peers := self.model.get_relation(PEER)):
            logger.warning("Peer relation unavailable.")
            return

        # NOTE: here we purposefully search both in secrets and in databag by using
        # the fetch_my_relation_field instead of peer_relation_data(scope).get_secrets().
        if not (value := self.peer_relation_data(scope).fetch_my_relation_field(peers.id, key)):
            if key in SECRET_KEY_FALLBACKS:
                value = self.peer_relation_data(scope).fetch_my_relation_field(
                    peers.id, SECRET_KEY_FALLBACKS[key]
                )
        return value

    def set_secret(self, scope: Scopes, key: str, value: Optional[str]) -> None:
        """Set a secret in the secret storage."""
        if scope not in get_args(Scopes):
            raise MySQLSecretError(f"Invalid secret {scope=}")

        if scope == APP_SCOPE and not self.unit.is_leader():
            raise MySQLSecretError("Can only set app secrets on the leader unit")

        if not (peers := self.model.get_relation(PEER)):
            logger.warning("Peer relation unavailable.")
            return

        if not value:
            if key in SECRET_KEY_FALLBACKS:
                self.remove_secret(scope, SECRET_KEY_FALLBACKS[key])
            self.remove_secret(scope, key)
            return

        fallback_key_to_secret_key = {v: k for k, v in SECRET_KEY_FALLBACKS.items()}
        if key in fallback_key_to_secret_key:
            if self.peer_relation_data(scope).fetch_my_relation_field(peers.id, key):
                self.remove_secret(scope, key)
            self.peer_relation_data(scope).set_secret(
                peers.id, fallback_key_to_secret_key[key], value
            )
        else:
            self.peer_relation_data(scope).set_secret(peers.id, key, value)

    def remove_secret(self, scope: Scopes, key: str) -> None:
        """Removing a secret."""
        if scope not in get_args(Scopes):
            raise RuntimeError("Unknown secret scope.")

        if peers := self.model.get_relation(PEER):
            self.peer_relation_data(scope).delete_relation_data(peers.id, [key])
        else:
            logger.warning("Peer relation unavailable.")

    @staticmethod
    def generate_random_hash() -> str:
        """Generate a hash based on a random string.

        Returns:
            A hash based on a random string.
        """
        random_characters = generate_random_password(10)
        return hashlib.md5(random_characters.encode("utf-8")).hexdigest()


class MySQLMemberState(str, enum.Enum):
    """MySQL Cluster member state."""

    # TODO: python 3.11 has new enum.StrEnum
    #       that can remove str inheritance

    ONLINE = "online"
    RECOVERING = "recovering"
    OFFLINE = "offline"
    ERROR = "error"
    UNREACHABLE = "unreachable"
    UNKNOWN = "unknown"


class MySQLClusterState(str, enum.Enum):
    """MySQL Cluster state."""

    OK = "ok"
    FENCED = "fenced_writes"


class MySQLTextLogs(str, enum.Enum):
    """MySQL Text logs."""

    # TODO: python 3.11 has new enum.StrEnum
    #       that can remove str inheritance

    ERROR = "ERROR LOGS"
    GENERAL = "GENERAL LOGS"
    SLOW = "SLOW LOGS"
    AUDIT = "AUDIT LOGS"


class MySQLBase(ABC):
    """Abstract class to encapsulate all operations related to the MySQL workload.

    This class handles the configuration of MySQL instances, and also the
    creation and configuration of MySQL InnoDB clusters via Group Replication.
    Some methods are platform specific and must be implemented in the related
    charm code.
    """

    def __init__(
        self,
        instance_address: str,
        socket_path: str,
        cluster_name: str,
        cluster_set_name: str,
        root_password: str,
        server_config_user: str,
        server_config_password: str,
        cluster_admin_user: str,
        cluster_admin_password: str,
        monitoring_user: str,
        monitoring_password: str,
        backups_user: str,
        backups_password: str,
    ):
        """Initialize the MySQL class."""
        self.instance_address = instance_address
        self.socket_uri = f"({socket_path})"
        self.cluster_name = cluster_name
        self.cluster_set_name = cluster_set_name
        self.root_password = root_password
        self.server_config_user = server_config_user
        self.server_config_password = server_config_password
        self.cluster_admin_user = cluster_admin_user
        self.cluster_admin_password = cluster_admin_password
        self.monitoring_user = monitoring_user
        self.monitoring_password = monitoring_password
        self.backups_user = backups_user
        self.backups_password = backups_password
        self.passwords = [
            self.root_password,
            self.server_config_password,
            self.cluster_admin_password,
            self.monitoring_password,
            self.backups_password,
        ]

    def instance_def(self, user: str, host: Optional[str] = None) -> str:
        """Return instance definition used on mysqlsh.

        Args:
            user: User name.
            host: Host name, default to unit address.
        """
        if host and ":" in host:
            # strip port from address
            host = host.split(":")[0]

        if user in (self.server_config_user, self.backups_user):
            # critical operator users use admin address
            return f"{host or self.instance_address}:{ADMIN_PORT}"
        elif host != self.instance_address:
            return f"{host}:3306"
        return f"{self.socket_uri}"

    def render_mysqld_configuration(  # noqa: C901
        self,
        *,
        profile: str,
        audit_log_enabled: bool,
        audit_log_strategy: str,
        audit_log_policy: str,
        memory_limit: Optional[int] = None,
        experimental_max_connections: Optional[int] = None,
        binlog_retention_days: int,
        snap_common: str = "",
    ) -> tuple[str, dict]:
        """Render mysqld ini configuration file."""
        max_connections = None
        performance_schema_instrument = ""
        if profile == "testing":
            innodb_buffer_pool_size = 20 * BYTES_1MiB
            innodb_buffer_pool_chunk_size = 1 * BYTES_1MiB
            group_replication_message_cache_size = 128 * BYTES_1MiB
            max_connections = 100
            performance_schema_instrument = "'memory/%=OFF'"
        else:
            available_memory = self.get_available_memory()
            if memory_limit:
                # when memory limit is set, we need to use the minimum
                # between the available memory and the limit
                available_memory = min(available_memory, memory_limit)

            if experimental_max_connections:
                # when set, we use the experimental max connections
                # and it takes precedence over buffers usage
                max_connections = experimental_max_connections
                # we reserve 200MiB for memory buffers
                # even when there's some overcommittment
                available_memory = max(
                    available_memory - max_connections * 12 * BYTES_1MiB,
                    200 * BYTES_1MiB,
                )

            (
                innodb_buffer_pool_size,
                innodb_buffer_pool_chunk_size,
                group_replication_message_cache_size,
            ) = self.get_innodb_buffer_pool_parameters(available_memory)

            # constrain max_connections based on the available memory
            # after innodb_buffer_pool_size calculation
            available_memory -= innodb_buffer_pool_size + (
                group_replication_message_cache_size or 0
            )
            if not max_connections:
                max_connections = max(
                    self.get_max_connections(available_memory), MAX_CONNECTIONS_FLOOR
                )

            if available_memory < 2 * BYTES_1GiB:
                # disable memory instruments if we have less than 2GiB of RAM
                performance_schema_instrument = "'memory/%=OFF'"

        binlog_retention_seconds = binlog_retention_days * 24 * 60 * 60
        config = configparser.ConfigParser(interpolation=None)

        # do not enable slow query logs, but specify a log file path in case
        # the admin enables them manually
        config["mysqld"] = {
            "bind-address": "0.0.0.0",
            "mysqlx-bind-address": "0.0.0.0",
            "admin_address": self.instance_address,
            "report_host": self.instance_address,
            "max_connections": str(max_connections),
            "innodb_buffer_pool_size": str(innodb_buffer_pool_size),
            "log_error_services": "log_filter_internal;log_sink_internal",
            "log_error": f"{snap_common}/var/log/mysql/error.log",
            "general_log": "OFF",
            "general_log_file": f"{snap_common}/var/log/mysql/general.log",
            "slow_query_log_file": f"{snap_common}/var/log/mysql/slow.log",
            "binlog_expire_logs_seconds": f"{binlog_retention_seconds}",
            "loose-audit_log_policy": audit_log_policy.upper(),
            "loose-audit_log_file": f"{snap_common}/var/log/mysql/audit.log",
        }

        if audit_log_enabled:
            # This is used for being able to know the current state of the
            # audit plugin on config changes
            config["mysqld"]["loose-audit_log_format"] = "JSON"
        if audit_log_strategy == "async":
            config["mysqld"]["loose-audit_log_strategy"] = "ASYNCHRONOUS"
        else:
            config["mysqld"]["loose-audit_log_strategy"] = "SEMISYNCHRONOUS"

        if innodb_buffer_pool_chunk_size:
            config["mysqld"]["innodb_buffer_pool_chunk_size"] = str(innodb_buffer_pool_chunk_size)
        if performance_schema_instrument:
            config["mysqld"]["performance-schema-instrument"] = performance_schema_instrument
        if group_replication_message_cache_size:
            config["mysqld"]["loose-group_replication_message_cache_size"] = str(
                group_replication_message_cache_size
            )

        with io.StringIO() as string_io:
            config.write(string_io)
            return string_io.getvalue(), dict(config["mysqld"])

    def configure_mysql_users(self) -> None:
        """Configure the MySQL users for the instance."""
        # SYSTEM_USER and SUPER privileges to revoke from the root users
        # Reference: https://dev.mysql.com/doc/refman/8.0/en/privileges-provided.html#priv_super
        privileges_to_revoke = (
            "SYSTEM_USER",
            "SYSTEM_VARIABLES_ADMIN",
            "SUPER",
            "REPLICATION_SLAVE_ADMIN",
            "GROUP_REPLICATION_ADMIN",
            "BINLOG_ADMIN",
            "SET_USER_ID",
            "ENCRYPTION_KEY_ADMIN",
            "VERSION_TOKEN_ADMIN",
            "CONNECTION_ADMIN",
        )

        # privileges for the backups user:
        #   https://docs.percona.com/percona-xtrabackup/8.0/using_xtrabackup/privileges.html#permissions-and-privileges-needed
        # CONNECTION_ADMIN added to provide it privileges to connect to offline_mode node
        configure_users_commands = (
            f"CREATE USER '{self.server_config_user}'@'%' IDENTIFIED BY '{self.server_config_password}'",
            f"GRANT ALL ON *.* TO '{self.server_config_user}'@'%' WITH GRANT OPTION",
            f"CREATE USER '{self.monitoring_user}'@'%' IDENTIFIED BY '{self.monitoring_password}' WITH MAX_USER_CONNECTIONS 3",
            f"GRANT SYSTEM_USER, SELECT, PROCESS, SUPER, REPLICATION CLIENT, RELOAD ON *.* TO '{self.monitoring_user}'@'%'",
            f"CREATE USER '{self.backups_user}'@'%' IDENTIFIED BY '{self.backups_password}'",
            f"GRANT CONNECTION_ADMIN, BACKUP_ADMIN, PROCESS, RELOAD, LOCK TABLES, REPLICATION CLIENT ON *.* TO '{self.backups_user}'@'%'",
            f"GRANT SELECT ON performance_schema.log_status TO '{self.backups_user}'@'%'",
            f"GRANT SELECT ON performance_schema.keyring_component_status TO '{self.backups_user}'@'%'",
            f"GRANT SELECT ON performance_schema.replication_group_members TO '{self.backups_user}'@'%'",
            "UPDATE mysql.user SET authentication_string=null WHERE User='root' and Host='localhost'",
            f"ALTER USER 'root'@'localhost' IDENTIFIED BY '{self.root_password}'",
            f"REVOKE {', '.join(privileges_to_revoke)} ON *.* FROM 'root'@'localhost'",
            "FLUSH PRIVILEGES",
        )

        try:
            logger.debug(f"Configuring MySQL users for {self.instance_address}")
            self._run_mysqlcli_script(
                configure_users_commands,
                password=self.root_password,
            )
        except MySQLClientError:
            logger.error(f"Failed to configure users for: {self.instance_address}")
            raise MySQLConfigureMySQLUsersError

    def _plugin_file_exists(self, plugin_file_name: str) -> bool:
        """Check if the plugin file exists.

        Args:
            plugin_file_name: Plugin file name, with the extension.

        """
        path = self.get_variable_value("plugin_dir")
        return self._file_exists(f"{path}/{plugin_file_name}")

    def install_plugins(self, plugins: list[str]) -> None:
        """Install extra plugins."""
        supported_plugins = {
            "audit_log": ("INSTALL PLUGIN audit_log SONAME", "audit_log.so"),
            "audit_log_filter": ("INSTALL PLUGIN audit_log_filter SONAME", "audit_log_filter.so"),
        }

        try:
            super_read_only = self.get_variable_value("super_read_only").lower() == "on"
            installed_plugins = self._get_installed_plugins()
            # disable super_read_only to install plugins
            for plugin in plugins:
                if plugin in installed_plugins:
                    # skip if the plugin is already installed
                    logger.info(f"{plugin=} already installed")
                    continue
                if plugin not in supported_plugins:
                    logger.warning(f"{plugin=} is not supported")
                    continue

                command_prefix, plugin_file = (
                    supported_plugins[plugin][0],
                    supported_plugins[plugin][1],
                )

                if not self._plugin_file_exists(plugin_file):
                    logger.warning(f"{plugin=} file not found. Skip installation")
                    continue

                command = f"{command_prefix} '{plugin_file}';"
                if super_read_only:
                    command = (
                        "SET GLOBAL super_read_only=OFF",
                        command,
                        "SET GLOBAL super_read_only=ON",
                    )
                else:
                    command = (command,)
                logger.info(f"Installing {plugin=}")
                self._run_mysqlcli_script(
                    command,
                    user=self.server_config_user,
                    password=self.server_config_password,
                )
        except MySQLClientError:
            logger.error(f"Failed to install {plugin=}")  # type: ignore
            raise MySQLPluginInstallError
        except MySQLGetVariableError:
            # workaround for config changed triggered after failed upgrade
            # the check fails for charms revisions not using admin address
            logger.warning("Failed to get super_read_only variable. Skip plugin installation")

    def uninstall_plugins(self, plugins: list[str]) -> None:
        """Uninstall plugins."""
        super_read_only = self.get_variable_value("super_read_only").lower() == "on"
        try:
            installed_plugins = self._get_installed_plugins()
            # disable super_read_only to uninstall plugins
            for plugin in plugins:
                if plugin not in installed_plugins:
                    # skip if the plugin is not installed
                    continue
                logger.debug(f"Uninstalling plugin {plugin}")

                command = f"UNINSTALL PLUGIN {plugin};"
                if super_read_only:
                    command = (
                        "SET GLOBAL super_read_only=OFF",
                        command,
                        "SET GLOBAL super_read_only=ON",
                    )
                else:
                    command = (command,)
                self._run_mysqlcli_script(
                    command,
                    user=self.server_config_user,
                    password=self.server_config_password,
                )
        except MySQLClientError:
            logger.error(
                f"Failed to uninstall {plugin=}",  # type: ignore
            )
            raise MySQLPluginInstallError

    def _get_installed_plugins(self) -> set[str]:
        """Return a set of explicitly installed plugins."""
        try:
            output = self._run_mysqlcli_script(
                ("select name from mysql.plugin",),
                password=self.root_password,
            )
            return {
                plugin[0] for plugin in output if plugin[0] not in ["clone", "group_replication"]
            }
        except MySQLClientError:
            logger.error("Failed to get installed plugins")
            raise

    def does_mysql_user_exist(self, username: str, hostname: str) -> bool:
        """Checks if a mysql user already exists."""
        user_existence_commands = (
            f"select user from mysql.user where user = '{username}' and host = '{hostname}'",
        )

        try:
            output = self._run_mysqlcli_script(
                user_existence_commands,
                user=self.server_config_user,
                password=self.server_config_password,
            )
            return len(output) == 1
        except MySQLClientError:
            logger.error(f"Failed to check for existence of mysql user {username}@{hostname}")
            raise MySQLCheckUserExistenceError()

    def configure_mysqlrouter_user(
        self, username: str, password: str, hostname: str, unit_name: str
    ) -> None:
        """Configure a mysqlrouter user and grant the appropriate permissions to the user."""
        try:
            escaped_mysqlrouter_user_attributes = json.dumps({"unit_name": unit_name}).replace(
                '"', r"\""
            )
            # Using server_config_user as we are sure it has create user grants
            create_mysqlrouter_user_commands = (
                "shell.connect_to_primary()",
                f"session.run_sql(\"CREATE USER '{username}'@'{hostname}' IDENTIFIED BY '{password}' ATTRIBUTE '{escaped_mysqlrouter_user_attributes}';\")",
            )

            # Using server_config_user as we are sure it has create user grants
            mysqlrouter_user_grant_commands = (
                "shell.connect_to_primary()",
                f"session.run_sql(\"GRANT CREATE USER ON *.* TO '{username}'@'{hostname}' WITH GRANT OPTION;\")",
                f"session.run_sql(\"GRANT SELECT, INSERT, UPDATE, DELETE, EXECUTE ON mysql_innodb_cluster_metadata.* TO '{username}'@'{hostname}';\")",
                f"session.run_sql(\"GRANT SELECT ON mysql.user TO '{username}'@'{hostname}';\")",
                f"session.run_sql(\"GRANT SELECT ON performance_schema.replication_group_members TO '{username}'@'{hostname}';\")",
                f"session.run_sql(\"GRANT SELECT ON performance_schema.replication_group_member_stats TO '{username}'@'{hostname}';\")",
                f"session.run_sql(\"GRANT SELECT ON performance_schema.global_variables TO '{username}'@'{hostname}';\")",
            )

            logger.debug(f"Configuring MySQLRouter {username=}")
            self._run_mysqlsh_script(
                "\n".join(create_mysqlrouter_user_commands),
                user=self.server_config_user,
                password=self.server_config_password,
                host=self.instance_def(self.server_config_user),
            )
            # grant permissions to the newly created mysqlrouter user
            self._run_mysqlsh_script(
                "\n".join(mysqlrouter_user_grant_commands),
                user=self.server_config_user,
                password=self.server_config_password,
                host=self.instance_def(self.server_config_user),
            )
        except MySQLClientError:
            logger.error(f"Failed to configure mysqlrouter {username=}")
            raise MySQLConfigureRouterUserError

    def create_application_database_and_scoped_user(
        self,
        database_name: str,
        username: str,
        password: str,
        hostname: str,
        *,
        unit_name: Optional[str] = None,
        create_database: bool = True,
    ) -> None:
        """Create an application database and a user scoped to the created database."""
        attributes = {}
        if unit_name is not None:
            attributes["unit_name"] = unit_name
        try:
            # Using server_config_user as we are sure it has create database grants
            connect_command = ("shell.connect_to_primary()",)
            create_database_commands = (
                f'session.run_sql("CREATE DATABASE IF NOT EXISTS `{database_name}`;")',
            )

            escaped_user_attributes = json.dumps(attributes).replace('"', r"\"")
            # Using server_config_user as we are sure it has create user grants
            create_scoped_user_commands = (
                f"session.run_sql(\"CREATE USER `{username}`@`{hostname}` IDENTIFIED BY '{password}' ATTRIBUTE '{escaped_user_attributes}';\")",
                f'session.run_sql("GRANT USAGE ON *.* TO `{username}`@`{hostname}`;")',
                f'session.run_sql("GRANT ALL PRIVILEGES ON `{database_name}`.* TO `{username}`@`{hostname}`;")',
            )

            if create_database:
                commands = connect_command + create_database_commands + create_scoped_user_commands
            else:
                commands = connect_command + create_scoped_user_commands

            self._run_mysqlsh_script(
                "\n".join(commands),
                user=self.server_config_user,
                password=self.server_config_password,
                host=self.instance_def(self.server_config_user),
            )
        except MySQLClientError as e:
            logger.error(
                f"Failed to create application database {database_name} and scoped user {username}@{hostname}"
            )
            raise MySQLCreateApplicationDatabaseAndScopedUserError(e.message)

    @staticmethod
    def _get_statements_to_delete_users_with_attribute(
        attribute_name: str, attribute_value: str
    ) -> list[str]:
        """Generate mysqlsh statements to delete users with an attribute.

        If the value of the attribute is a string, include single quotes in the string.
        (e.g. "'bar'")
        """
        return [
            (
                "session.run_sql(\"SELECT IFNULL(CONCAT('DROP USER ', GROUP_CONCAT(QUOTE(USER),"
                " '@', QUOTE(HOST))), 'SELECT 1') INTO @sql FROM INFORMATION_SCHEMA.USER_ATTRIBUTES"
                f" WHERE ATTRIBUTE->'$.{attribute_name}'={attribute_value}\")"
            ),
            'session.run_sql("PREPARE stmt FROM @sql")',
            'session.run_sql("EXECUTE stmt")',
            'session.run_sql("DEALLOCATE PREPARE stmt")',
        ]

    def get_mysql_router_users_for_unit(
        self, *, relation_id: int, mysql_router_unit_name: str
    ) -> list[RouterUser]:
        """Get users for related MySQL Router unit."""
        relation_user = f"relation-{relation_id}"
        command = [
            (
                "result = session.run_sql(\"SELECT USER, ATTRIBUTE->>'$.router_id' FROM "
                f"INFORMATION_SCHEMA.USER_ATTRIBUTES WHERE ATTRIBUTE->'$.created_by_user'='{relation_user}' "
                f"AND ATTRIBUTE->'$.created_by_juju_unit'='{mysql_router_unit_name}'\")"
            ),
            "print(result.fetch_all())",
        ]
        try:
            output = self._run_mysqlsh_script(
                "\n".join(command),
                user=self.server_config_user,
                password=self.server_config_password,
                host=self.instance_def(self.server_config_user),
            )
        except MySQLClientError as e:
            logger.error(
                f"Failed to get MySQL Router users for relation {relation_id} and unit {mysql_router_unit_name}"
            )
            raise MySQLGetRouterUsersError(e.message)
        rows = json.loads(output)
        return [RouterUser(username=row[0], router_id=row[1]) for row in rows]

    def delete_users_for_unit(self, unit_name: str) -> None:
        """Delete users for a unit."""
        drop_users_command = [
            "shell.connect_to_primary()",
        ]
        drop_users_command.extend(
            self._get_statements_to_delete_users_with_attribute("unit_name", f"'{unit_name}'")
        )
        try:
            self._run_mysqlsh_script(
                "\n".join(drop_users_command),
                user=self.server_config_user,
                password=self.server_config_password,
                host=self.instance_def(self.server_config_user),
            )
        except MySQLClientError as e:
            logger.error(f"Failed to query and delete users for unit {unit_name}")
            raise MySQLDeleteUsersForUnitError(e.message)

    def delete_users_for_relation(self, username: str) -> None:
        """Delete users for a relation."""
        drop_users_command = [
            "shell.connect_to_primary()",
            f"session.run_sql(\"DROP USER IF EXISTS '{username}'@'%';\")",
        ]
        # If the relation is with a MySQL Router charm application, delete any users
        # created by that application.
        drop_users_command.extend(
            self._get_statements_to_delete_users_with_attribute("created_by_user", f"'{username}'")
        )
        try:
            self._run_mysqlsh_script(
                "\n".join(drop_users_command),
                user=self.server_config_user,
                password=self.server_config_password,
                host=self.instance_def(self.server_config_user),
            )
        except MySQLClientError as e:
            logger.error(f"Failed to delete {username=}")
            raise MySQLDeleteUsersForRelationError(e.message)

    def delete_user(self, username: str) -> None:
        """Delete user."""
        drop_user_command = [
            "shell.connect_to_primary()",
            f"session.run_sql(\"DROP USER `{username}`@'%'\")",
        ]
        try:
            self._run_mysqlsh_script(
                "\n".join(drop_user_command),
                user=self.server_config_user,
                password=self.server_config_password,
                host=self.instance_def(self.server_config_user),
            )
        except MySQLClientError as e:
            logger.error(f"Failed to delete user {username}")
            raise MySQLDeleteUserError(e.message)

    def remove_router_from_cluster_metadata(self, router_id: str) -> None:
        """Remove MySQL Router from InnoDB Cluster metadata."""
        command = [
            "cluster = dba.get_cluster()",
            f'cluster.remove_router_metadata("{router_id}")',
        ]
        try:
            self._run_mysqlsh_script(
                "\n".join(command),
                user=self.server_config_user,
                password=self.server_config_password,
                host=self.instance_def(self.server_config_user),
            )
        except MySQLClientError as e:
            logger.error(f"Failed to remove router from metadata with ID {router_id}")
            raise MySQLRemoveRouterFromMetadataError(e.message)

    def set_dynamic_variable(
        self,
        variable: str,
        value: str,
        persist: bool = False,
        instance_address: Optional[str] = None,
    ) -> None:
        """Set a dynamic variable value for the instance."""
        # escape variable values when needed
        if not re.match(r"^[0-9,a-z,A-Z$_]+$", value):
            value = f"`{value}`"

        logger.debug(f"Setting {variable=} to {value=}")
        set_var_command = (
            f'session.run_sql("SET {"PERSIST" if persist else "GLOBAL"} {variable}={value}")'
        )

        try:
            self._run_mysqlsh_script(
                set_var_command,
                user=self.server_config_user,
                password=self.server_config_password,
                host=self.instance_def(self.server_config_user, instance_address),
            )
        except MySQLClientError:
            logger.error(f"Failed to set {variable=} to {value=}")
            raise MySQLSetVariableError

    def get_variable_value(self, variable: str) -> str:
        """Get the value of a variable."""
        get_var_command = [
            f"result = session.run_sql(\"SHOW VARIABLES LIKE '{variable}'\")",
            "print(result.fetch_all())",
        ]

        try:
            output = self._run_mysqlsh_script(
                "\n".join(get_var_command),
                user=self.server_config_user,
                password=self.server_config_password,
                host=self.instance_def(self.server_config_user),
            )
        except MySQLClientError:
            logger.error(f"Failed to get value for {variable=}")
            raise MySQLGetVariableError

        rows = json.loads(output)
        return rows[0][1]

    def configure_instance(self, create_cluster_admin: bool = True) -> None:
        """Configure the instance to be used in an InnoDB cluster.

        Args:
            create_cluster_admin: Whether to create the cluster admin user.
        """
        options = {
            "restart": "true",
        }

        if create_cluster_admin:
            options.update({
                "clusterAdmin": self.cluster_admin_user,
                "clusterAdminPassword": self.cluster_admin_password,
            })

        configure_instance_command = f"dba.configure_instance(options={options})"

        try:
            logger.debug(f"Configuring instance for InnoDB on {self.instance_address}")
            self._run_mysqlsh_script(
                configure_instance_command,
                user=self.server_config_user,
                password=self.server_config_password,
                host=self.instance_def(self.server_config_user),
            )
            self.wait_until_mysql_connection()
        except MySQLClientError:
            logger.error(f"Failed to configure instance {self.instance_address}")
            raise MySQLConfigureInstanceError

    def create_cluster(self, unit_label: str) -> None:
        """Create an InnoDB cluster with Group Replication enabled."""
        # defaulting group replication communication stack to MySQL instead of XCOM
        # since it will encrypt gr members communication by default
        options = {
            "communicationStack": "MySQL",
        }

        commands = (
            f"cluster = dba.create_cluster('{self.cluster_name}', {options})",
            f"cluster.set_instance_option('{self.instance_address}', 'label', '{unit_label}')",
        )

        try:
            logger.debug(f"Creating a MySQL InnoDB cluster on {self.instance_address}")
            self._run_mysqlsh_script(
                "\n".join(commands),
                user=self.server_config_user,
                password=self.server_config_password,
                host=self.instance_def(self.server_config_user),
            )
        except MySQLClientError:
            logger.error(f"Failed to create cluster on instance: {self.instance_address}")
            raise MySQLCreateClusterError

    def create_cluster_set(self) -> None:
        """Create a cluster set for the cluster on cluster primary."""
        commands = (
            "shell.connect_to_primary()",
            f"cluster = dba.get_cluster('{self.cluster_name}')",
            f"cluster.create_cluster_set('{self.cluster_set_name}')",
        )

        try:
            logger.debug(f"Creating cluster set name {self.cluster_set_name}")
            self._run_mysqlsh_script(
                "\n".join(commands),
                user=self.server_config_user,
                password=self.server_config_password,
                host=self.instance_def(self.server_config_user),
            )
        except MySQLClientError:
            logger.error("Failed to create cluster-set")
            raise MySQLCreateClusterSetError from None

    def create_replica_cluster(
        self,
        endpoint: str,
        replica_cluster_name: str,
        instance_label: str,
        donor: Optional[str] = None,
        method: Optional[str] = "auto",
    ) -> None:
        """Create a replica cluster from the primary cluster."""
        options = {
            "recoveryProgress": 0,
            "recoveryMethod": method,
            "timeout": 0,
            "communicationStack": "MySQL",
        }

        if donor:
            options["cloneDonor"] = donor

        commands = (
            "shell.connect_to_primary()",
            "cs = dba.get_cluster_set()",
            f"repl_cluster = cs.create_replica_cluster('{endpoint}','{replica_cluster_name}', {options})",
            f"repl_cluster.set_instance_option('{endpoint}', 'label', '{instance_label}')",
        )

        try:
            logger.debug(f"Creating replica cluster {replica_cluster_name}")

            # hide exception logging on auto try
            log_exception = method == "auto"
            self._run_mysqlsh_script(
                "\n".join(commands),
                user=self.server_config_user,
                password=self.server_config_password,
                host=self.instance_def(self.server_config_user),
                exception_as_warning=log_exception,
            )
        except MySQLClientError:
            if method == "auto":
                logger.warning(
                    "Failed to create replica cluster with auto method, fallback to clone method"
                )
                self.create_replica_cluster(
                    endpoint,
                    replica_cluster_name,
                    instance_label,
                    donor,
                    method="clone",
                )
            else:
                logger.error("Failed to create replica cluster")
                raise MySQLCreateReplicaClusterError

    def promote_cluster_to_primary(self, cluster_name: str, force: bool = False) -> None:
        """Promote a cluster to become the primary cluster on the cluster set."""
        commands = (
            "shell.connect_to_primary()",
            "cs = dba.get_cluster_set()",
            (
                f"cs.force_primary_cluster('{cluster_name}')"
                if force
                else f"cs.set_primary_cluster('{cluster_name}')"
            ),
        )

        if force:
            logger.warning(f"Promoting {cluster_name=} to primary with {force=}")
        else:
            logger.debug(f"Promoting {cluster_name=} to primary with {force=}")

        try:
            self._run_mysqlsh_script(
                "\n".join(commands),
                user=self.server_config_user,
                password=self.server_config_password,
                host=self.instance_def(self.server_config_user),
            )
        except MySQLClientError:
            logger.error("Failed to promote cluster to primary")
            raise MySQLPromoteClusterToPrimaryError

    def fence_writes(self) -> None:
        """Fence writes on the primary cluster."""
        commands = (
            "c = dba.get_cluster()",
            "c.fence_writes()",
        )

        try:
            self._run_mysqlsh_script(
                "\n".join(commands),
                user=self.server_config_user,
                password=self.server_config_password,
                host=self.instance_def(self.server_config_user),
            )
        except MySQLClientError:
            logger.error("Failed to fence writes on cluster")
            raise MySQLFencingWritesError

    def unfence_writes(self) -> None:
        """Unfence writes on the primary cluster and reset read_only flag."""
        commands = (
            "c = dba.get_cluster()",
            "c.unfence_writes()",
            "session.run_sql('SET GLOBAL read_only=OFF')",
        )

        try:
            self._run_mysqlsh_script(
                "\n".join(commands),
                user=self.server_config_user,
                password=self.server_config_password,
                host=self.instance_def(self.server_config_user),
            )
        except MySQLClientError:
            logger.error("Failed to resume writes on primary cluster")
            raise MySQLFencingWritesError

    def is_cluster_writes_fenced(self) -> Optional[bool]:
        """Check if the cluster is fenced against writes."""
        status = self.get_cluster_status()
        if not status:
            return

        return status["defaultreplicaset"]["status"] == MySQLClusterState.FENCED

    def is_cluster_in_cluster_set(self, cluster_name: str) -> Optional[bool]:
        """Check if a cluster is in the cluster set."""
        cs_status = self.get_cluster_set_status(extended=0)

        if cs_status is None:
            return None

        return cluster_name in cs_status["clusters"]

    def cluster_metadata_exists(self, from_instance: Optional[str] = None) -> bool:
        """Check if this cluster metadata exists on database.

        Use mysqlsh when querying clusters from remote instances. However, use
        mysqlcli when querying locally since this method can be called before
        the cluster is initialized (before serverconfig and root users are set up
        correctly)
        """
        get_clusters_query = (
            "SELECT cluster_name "
            "FROM mysql_innodb_cluster_metadata.clusters "
            "WHERE EXISTS ("
            "SELECT * "
            "FROM information_schema.schemata "
            "WHERE schema_name = 'mysql_innodb_cluster_metadata'"
            ")"
        )

        if from_instance:
            check_cluster_metadata_commands = (
                f'cursor = session.run_sql("{get_clusters_query}")',
                "print(cursor.fetch_all())",
            )

            try:
                output = self._run_mysqlsh_script(
                    "\n".join(check_cluster_metadata_commands),
                    user=self.server_config_user,
                    password=self.server_config_password,
                    host=self.instance_def(self.server_config_user, from_instance),
                    timeout=60,
                    exception_as_warning=True,
                )
            except MySQLClientError:
                logger.warning(f"Failed to check if cluster metadata exists {from_instance=}")
                raise MySQLClusterMetadataExistsError(
                    f"Failed to check if cluster metadata exists {from_instance=}"
                )

            return self.cluster_name in output

        try:
            output = self._run_mysqlcli_script(
                (get_clusters_query,),
                user=ROOT_USERNAME,
                password=self.root_password,
                timeout=60,
                exception_as_warning=True,
                log_errors=False,
            )
        except MySQLClientError:
            logger.warning("Failed to check if local cluster metadata exists")
            raise MySQLClusterMetadataExistsError("Failed to check if cluster metadata exists")

        cluster_names = [entry[0].strip() for entry in output]
        return self.cluster_name in cluster_names

    def rejoin_cluster(self, cluster_name) -> None:
        """Try to rejoin a cluster to the cluster set."""
        commands = (
            "shell.connect_to_primary()",
            "cs = dba.get_cluster_set()",
            f"cs.rejoin_cluster('{cluster_name}')",
        )

        try:
            logger.debug(f"Rejoining {cluster_name=}")
            self._run_mysqlsh_script(
                "\n".join(commands),
                user=self.server_config_user,
                password=self.server_config_password,
                host=self.instance_def(self.server_config_user),
            )

            logger.info(f"Rejoined {cluster_name=}")
        except MySQLClientError:
            logger.error("Failed to rejoin cluster")
            raise MySQLRejoinClusterError

    def remove_replica_cluster(self, replica_cluster_name: str, force: bool = False) -> None:
        """Remove a replica cluster from the cluster-set."""
        commands = [
            "shell.connect_to_primary()",
            "cs = dba.get_cluster_set()",
        ]
        if force:
            commands.append(f"cs.remove_cluster('{replica_cluster_name}', {{'force': True}})")
        else:
            commands.append(f"cs.remove_cluster('{replica_cluster_name}')")

        try:
            logger.debug(f"Removing replica cluster {replica_cluster_name}")
            self._run_mysqlsh_script(
                "\n".join(commands),
                user=self.server_config_user,
                password=self.server_config_password,
                host=self.instance_def(self.server_config_user),
            )
        except MySQLClientError:
            logger.error("Failed to remove replica cluster")
            raise MySQLRemoveReplicaClusterError

    def initialize_juju_units_operations_table(self) -> None:
        """Initialize the mysql.juju_units_operations table using the serverconfig user."""
        initialize_table_commands = (
            "DROP TABLE IF EXISTS mysql.juju_units_operations",
            "CREATE TABLE mysql.juju_units_operations (task varchar(20), executor "
            "varchar(20), status varchar(20), primary key(task))",
            f"INSERT INTO mysql.juju_units_operations values ('{UNIT_TEARDOWN_LOCKNAME}', '', "
            "'not-started') ON DUPLICATE KEY UPDATE executor = '', status = 'not-started'",
            f"INSERT INTO mysql.juju_units_operations values ('{UNIT_ADD_LOCKNAME}', '', "
            "'not-started') ON DUPLICATE KEY UPDATE executor = '', status = 'not-started'",
        )

        try:
            logger.debug(
                f"Initializing the juju_units_operations table on {self.instance_address}"
            )

            self._run_mysqlcli_script(
                initialize_table_commands,
                user=self.server_config_user,
                password=self.server_config_password,
            )
        except MySQLClientError:
            logger.error("Failed to initialize mysql.juju_units_operations table with error")
            raise MySQLInitializeJujuOperationsTableError

    def add_instance_to_cluster(
        self,
        *,
        instance_address: str,
        instance_unit_label: str,
        from_instance: Optional[str] = None,
        lock_instance: Optional[str] = None,
        method: str = "auto",
    ) -> None:
        """Add an instance to the InnoDB cluster."""
        options = {
            "password": self.cluster_admin_password,
            "label": instance_unit_label,
        }

        local_lock_instance = lock_instance or from_instance or self.instance_address

        if not self._acquire_lock(
            local_lock_instance,
            instance_unit_label,
            UNIT_ADD_LOCKNAME,
        ):
            raise MySQLLockAcquisitionError("Lock not acquired")

        connect_instance = from_instance or self.instance_address
        connect_commands = (
            f"cluster = dba.get_cluster('{self.cluster_name}')",
            "shell.options['dba.restartWaitTimeout'] = 3600",
        )

        # Prefer "auto" recovery method, but if it fails, try "clone"
        try:
            options["recoveryMethod"] = method
            add_instance_command = (
                f"cluster.add_instance('{self.cluster_admin_user}@{instance_address}', {options})",
            )

            logger.info(
                f"Adding instance {instance_address}/{instance_unit_label} to {self.cluster_name=}"
                f"with recovery {method=}"
            )
            # hide exception logging on auto try
            log_exception = method == "auto"
            self._run_mysqlsh_script(
                "\n".join(connect_commands + add_instance_command),
                user=self.server_config_user,
                password=self.server_config_password,
                host=self.instance_def(self.server_config_user, connect_instance),
                exception_as_warning=log_exception,
            )

        except MySQLClientError:
            if method == "clone":
                logger.error(
                    f"Failed to add {instance_address=} to {self.cluster_name=} on {self.instance_address=}",
                )
                raise MySQLAddInstanceToClusterError

            logger.debug(
                f"Cannot add {instance_address=} to {self.cluster_name=} with recovery {method=}. Trying method 'clone'"
            )
            self.add_instance_to_cluster(
                instance_address=instance_address,
                instance_unit_label=instance_unit_label,
                from_instance=from_instance,
                lock_instance=lock_instance,
                method="clone",
            )
        finally:
            # always release the lock
            self._release_lock(local_lock_instance, instance_unit_label, UNIT_ADD_LOCKNAME)

    def is_instance_configured_for_innodb(
        self, instance_address: str, instance_unit_label: str
    ) -> bool:
        """Confirm if instance is configured for use in an InnoDB cluster."""
        commands = (
            "instance_configured = dba.check_instance_configuration()['status'] == 'ok'",
            'print("INSTANCE_CONFIGURED" if instance_configured else "INSTANCE_NOT_CONFIGURED")',
        )

        try:
            logger.debug(
                f"Confirming instance {instance_address}/{instance_unit_label} configuration for InnoDB"
            )

            output = self._run_mysqlsh_script(
                "\n".join(commands),
                user=self.server_config_user,
                password=self.server_config_password,
                host=self.instance_def(self.server_config_user, instance_address),
            )
            return "INSTANCE_CONFIGURED" in output
        except MySQLClientError as e:
            # confirmation can fail if the clusteradmin user does not yet exist on the instance
            logger.warning(
                f"Failed to confirm instance configuration for {instance_address} with error {e.message}",
            )
            return False

    def drop_group_replication_metadata_schema(self) -> None:
        """Drop the group replication metadata schema from current unit."""
        commands = "dba.drop_metadata_schema()"

        try:
            self._run_mysqlsh_script(
                commands,
                user=self.server_config_user,
                password=self.server_config_password,
                host=self.instance_def(self.server_config_user),
            )
        except MySQLClientError:
            logger.error("Failed to drop group replication metadata schema")

    def are_locks_acquired(self, from_instance: Optional[str] = None) -> bool:
        """Report if any topology change is being executed."""
        commands = (
            "result = session.run_sql(\"SELECT COUNT(*) FROM mysql.juju_units_operations WHERE status='in-progress';\")",
            "print(f'<LOCKS>{result.fetch_one()[0]}</LOCKS>')",
        )
        try:
            output = self._run_mysqlsh_script(
                "\n".join(commands),
                user=self.server_config_user,
                password=self.server_config_password,
                host=self.instance_def(self.server_config_user, from_instance),
            )
        except MySQLClientError:
            # log error and fallback to assuming topology is changing
            logger.error("Failed to get locks count")
            return True

        matches = re.search(r"<LOCKS>(\d)</LOCKS>", output)

        return int(matches.group(1)) > 0 if matches else False

    def rescan_cluster(
        self,
        from_instance: Optional[str] = None,
        remove_instances: bool = False,
        add_instances: bool = False,
    ) -> None:
        """Rescan the cluster for topology changes."""
        options = {}
        if remove_instances:
            options["removeInstances"] = "auto"
        if add_instances:
            options["addInstances"] = "auto"

        rescan_cluster_commands = (
            f"cluster = dba.get_cluster('{self.cluster_name}')",
            f"cluster.rescan({options})",
        )
        try:
            logger.debug("Rescanning cluster")
            self._run_mysqlsh_script(
                "\n".join(rescan_cluster_commands),
                user=self.server_config_user,
                password=self.server_config_password,
                host=self.instance_def(self.server_config_user, from_instance),
            )
        except MySQLClientError as e:
            logger.error("Error rescanning the cluster")
            raise MySQLRescanClusterError(e.message)

    def is_instance_in_cluster(self, unit_label: str) -> bool:
        """Confirm if instance is in the cluster."""
        try:
            if not self.cluster_metadata_exists(self.instance_address):
                # early return if instance has no cluster metadata
                return False
        except MySQLClusterMetadataExistsError:
            return False

        commands = (
            f"cluster = dba.get_cluster('{self.cluster_name}')",
            f"print(cluster.status()['defaultReplicaSet']['topology'].get('{unit_label}', {{}}).get('status', 'NOT_A_MEMBER'))",
        )

        try:
            logger.debug(f"Checking existence of unit {unit_label} in cluster {self.cluster_name}")

            output = self._run_mysqlsh_script(
                "\n".join(commands),
                user=self.server_config_user,
                password=self.server_config_password,
                host=self.instance_def(self.server_config_user),
                exception_as_warning=True,
            )
            return (
                MySQLMemberState.ONLINE in output.lower()
                or MySQLMemberState.RECOVERING in output.lower()
            )
        except MySQLClientError:
            # confirmation can fail if the clusteradmin user does not yet exist on the instance
            logger.debug(
                f"Failed to confirm existence of unit {unit_label} in cluster {self.cluster_name}"
            )
            return False

    @retry(
        wait=wait_fixed(2),
        stop=stop_after_attempt(3),
        retry=retry_if_exception_type(TimeoutError),
    )
    def get_cluster_status(
        self, from_instance: Optional[str] = None, extended: Optional[bool] = False
    ) -> Optional[dict]:
        """Get the cluster status dictionary."""
        options = {"extended": extended}
        status_commands = (
            f"cluster = dba.get_cluster('{self.cluster_name}')",
            f"print(cluster.status({options}))",
        )

        try:
            output = self._run_mysqlsh_script(
                "\n".join(status_commands),
                user=self.server_config_user,
                password=self.server_config_password,
                host=self.instance_def(self.server_config_user, from_instance),
                timeout=30,
            )
            output_dict = json.loads(output.lower())
            return output_dict
        except MySQLClientError:
            logger.error(f"Failed to get cluster status for {self.cluster_name}")

    def get_cluster_set_status(
        self, extended: Optional[int] = 1, from_instance: Optional[str] = None
    ) -> Optional[dict]:
        """Get the cluster-set status dictionary."""
        options = {"extended": extended}
        status_commands = (
            "cs = dba.get_cluster_set()",
            f"print(cs.status({options}))",
        )

        try:
            output = self._run_mysqlsh_script(
                "\n".join(status_commands),
                user=self.server_config_user,
                password=self.server_config_password,
                host=self.instance_def(self.server_config_user, from_instance),
                timeout=150,
                exception_as_warning=True,
            )
            output_dict = json.loads(output.lower())
            return output_dict
        except MySQLClientError:
            logger.warning("Failed to get cluster set status")

    def get_cluster_names(self) -> set[str]:
        """Get the names of the clusters in the cluster set."""
        status = self.get_cluster_set_status()
        if not status:
            return set()
        return set(status["clusters"])

    def get_replica_cluster_status(self, replica_cluster_name: Optional[str] = None) -> str:
        """Get the replica cluster status."""
        if not replica_cluster_name:
            replica_cluster_name = self.cluster_name
        status_commands = (
            "cs = dba.get_cluster_set()",
            f"print(cs.status(extended=1)['clusters']['{replica_cluster_name}']['globalStatus'])",
        )

        try:
            output = self._run_mysqlsh_script(
                "\n".join(status_commands),
                user=self.server_config_user,
                password=self.server_config_password,
                host=self.instance_def(self.server_config_user),
                timeout=150,
                exception_as_warning=True,
            )
            return output.lower().strip()
        except MySQLClientError:
            logger.warning(f"Failed to get replica cluster status for {replica_cluster_name}")
            return "unknown"

    def get_cluster_node_count(
        self,
        from_instance: Optional[str] = None,
        node_status: Optional[MySQLMemberState] = None,
    ) -> int:
        """Retrieve current count of cluster nodes, optionally filtered by status."""
        if not node_status:
            query = "SELECT COUNT(*) FROM performance_schema.replication_group_members"
        else:
            query = (
                "SELECT COUNT(*) FROM performance_schema.replication_group_members"
                f" WHERE member_state = '{node_status.value.upper()}'"
            )
        size_commands = (
            f'result = session.run_sql("{query}")',
            'print(f"<NODES>{result.fetch_one()[0]}</NODES>")',
        )

        try:
            output = self._run_mysqlsh_script(
                "\n".join(size_commands),
                user=self.server_config_user,
                password=self.server_config_password,
                host=self.instance_def(self.server_config_user, from_instance),
                timeout=30,
                exception_as_warning=True,
            )
        except MySQLClientError:
            logger.warning("Failed to get node count")
            return 0

        matches = re.search(r"<NODES>(\d)</NODES>", output)

        return int(matches.group(1)) if matches else 0

    def get_cluster_endpoints(self, get_ips: bool = True) -> Tuple[str, str, str]:
        """Return (rw, ro, ofline) endpoints tuple names or IPs."""
        status = self.get_cluster_status()

        if not status:
            raise MySQLGetClusterEndpointsError("Failed to get endpoints from cluster status")

        topology = status["defaultreplicaset"]["topology"]

        def _get_host_ip(host: str) -> str:
            try:
                port = None
                if ":" in host:
                    host, port = host.split(":")

                host_ip = socket.gethostbyname(host)
                return f"{host_ip}:{port}" if port else host_ip
            except socket.gaierror:
                raise MySQLGetClusterEndpointsError(f"Failed to query IP for host {host}")

        ro_endpoints = {
            _get_host_ip(v["address"]) if get_ips else v["address"]
            for v in topology.values()
            if v["mode"] == "r/o" and v["status"] == MySQLMemberState.ONLINE
        }

        if self.is_cluster_replica():
            # replica return global primary address
            global_primary = self.get_cluster_set_global_primary_address()
            if not global_primary:
                raise MySQLGetClusterEndpointsError("Failed to get global primary address")
            rw_endpoints = {_get_host_ip(global_primary) if get_ips else global_primary}
        else:
            rw_endpoints = {
                _get_host_ip(v["address"]) if get_ips else v["address"]
                for v in topology.values()
                if v["mode"] == "r/w" and v["status"] == MySQLMemberState.ONLINE
            }
        # won't get offline endpoints to IP as they maybe unreachable
        no_endpoints = {
            v["address"] for v in topology.values() if v["status"] != MySQLMemberState.ONLINE
        }

        return ",".join(rw_endpoints), ",".join(ro_endpoints), ",".join(no_endpoints)

    def execute_remove_instance(
        self, connect_instance: Optional[str] = None, force: bool = False
    ) -> None:
        """Execute the remove_instance() script with mysqlsh.

        Args:
            connect_instance: (optional) The instance from where to run the remove_instance()
            force: (optional) Whether to force the removal of the instance
        """
        remove_instance_options = {
            "password": self.cluster_admin_password,
            "force": "true" if force else "false",
        }
        remove_instance_commands = (
            f"cluster = dba.get_cluster('{self.cluster_name}')",
            "cluster.remove_instance("
            f"'{self.cluster_admin_user}@{self.instance_address}', {remove_instance_options})",
        )
        self._run_mysqlsh_script(
            "\n".join(remove_instance_commands),
            user=self.server_config_user,
            password=self.server_config_password,
            host=self.instance_def(self.server_config_user, connect_instance),
        )

    @retry(
        retry=retry_if_exception_type(MySQLRemoveInstanceRetryError),
        stop=stop_after_attempt(15),
        reraise=True,
        wait=wait_random(min=4, max=30),
    )
    def remove_instance(  # noqa: C901
        self, unit_label: str, lock_instance: Optional[str] = None
    ) -> None:
        """Remove instance from the cluster.

        This method is called from each unit being torn down, thus we must obtain
        locks on the cluster primary. There is a retry mechanism for any issues
        obtaining the lock, removing instances/dissolving the cluster, or releasing
        the lock.
        """
        remaining_cluster_member_addresses = []
        skip_release_lock = False
        try:
            # Get the cluster primary's address to direct lock acquisition request to.
            primary_address = self.get_cluster_primary_address()
            if not primary_address:
                raise MySQLRemoveInstanceRetryError(
                    "Unable to retrieve the cluster primary's address"
                )

            # Attempt to acquire a lock on the primary instance
            acquired_lock = self._acquire_lock(
                lock_instance or primary_address, unit_label, UNIT_TEARDOWN_LOCKNAME
            )
            if not acquired_lock:
                logger.debug(f"Failed to acquire lock to remove unit {unit_label}. Retrying.")
                raise MySQLRemoveInstanceRetryError("Did not acquire lock to remove unit")

            # Remove instance from cluster, or dissolve cluster if no other members remain
            logger.debug(
                f"Removing instance {self.instance_address} from cluster {self.cluster_name}"
            )

            if self.get_cluster_node_count() == 1:
                # Last instance in the cluster, dissolve the cluster
                cluster_names = self.get_cluster_names()
                if len(cluster_names) > 1 and not self.is_cluster_replica():
                    # when last instance from a primary cluster belonging to a cluster set
                    # promote another cluster to primary prior to dissolving
                    another_cluster = (cluster_names - {self.cluster_name}).pop()
                    self.promote_cluster_to_primary(another_cluster)
                    # update lock instance
                    lock_instance = self.get_cluster_set_global_primary_address()
                    self.remove_replica_cluster(self.cluster_name)
                else:
                    skip_release_lock = True
                self.dissolve_cluster()

            else:
                # Get remaining cluster member addresses before calling mysqlsh.remove_instance()
                remaining_cluster_member_addresses, valid = self._get_cluster_member_addresses(
                    exclude_unit_labels=[unit_label]
                )
                if not valid:
                    raise MySQLRemoveInstanceRetryError(
                        "Unable to retrieve cluster member addresses"
                    )

                # Just remove instance
                self.execute_remove_instance(force=True)
        except MySQLClientError as e:
            # In case of an error, raise an error and retry
            logger.warning(
                f"Failed to acquire lock and remove instance {self.instance_address} with error {e.message}"
            )
            raise MySQLRemoveInstanceRetryError(e.message)
        finally:
            # There is no need to release the lock if single cluster was dissolved
            if skip_release_lock:
                return

            try:
                if not lock_instance:
                    if len(remaining_cluster_member_addresses) == 0:
                        raise MySQLRemoveInstanceRetryError(
                            "No remaining instance to query cluster primary from."
                        )

                    # Retrieve the cluster primary's address again (in case the old primary is
                    # scaled down)
                    # Release the lock by making a request to this primary member's address
                    lock_instance = self.get_cluster_primary_address(
                        connect_instance_address=remaining_cluster_member_addresses[0]
                    )
                    if not lock_instance:
                        raise MySQLRemoveInstanceError(
                            "Unable to retrieve the address of the cluster primary"
                        )

                self._release_lock(lock_instance, unit_label, UNIT_TEARDOWN_LOCKNAME)
            except MySQLClientError as e:
                # Raise an error that does not lead to a retry of this method
                logger.error(f"Failed to release lock on {unit_label}")
                raise MySQLRemoveInstanceError(e.message)

    def dissolve_cluster(self) -> None:
        """Dissolve the cluster independently of the unit teardown process."""
        logger.debug(f"Dissolving cluster {self.cluster_name}")
        dissolve_cluster_commands = (
            f"cluster = dba.get_cluster('{self.cluster_name}')",
            "cluster.dissolve({'force': 'true'})",
        )
        self._run_mysqlsh_script(
            "\n".join(dissolve_cluster_commands),
            user=self.server_config_user,
            password=self.server_config_password,
            host=self.instance_def(self.server_config_user),
        )

    def _acquire_lock(self, primary_address: str, unit_label: str, lock_name: str) -> bool:
        """Attempts to acquire a lock by using the mysql.juju_units_operations table."""
        logger.debug(
            f"Attempting to acquire lock {lock_name} on {primary_address} for unit {unit_label}"
        )

        acquire_lock_commands = (
            (
                f"session.run_sql(\"UPDATE mysql.juju_units_operations SET executor='{unit_label}',"
                f" status='in-progress' WHERE task='{lock_name}' AND executor='';\")"
            ),
            (
                'acquired_lock = session.run_sql("SELECT count(*) FROM mysql.juju_units_operations'
                f" WHERE task='{lock_name}' AND executor='{unit_label}';\").fetch_one()[0]"
            ),
            "print(f'<ACQUIRED_LOCK>{acquired_lock}</ACQUIRED_LOCK>')",
        )

        try:
            output = self._run_mysqlsh_script(
                "\n".join(acquire_lock_commands),
                user=self.server_config_user,
                password=self.server_config_password,
                host=self.instance_def(self.server_config_user, primary_address),
            )
        except MySQLClientError:
            logger.debug(f"Failed to acquire lock {lock_name}")
            return False
        matches = re.search(r"<ACQUIRED_LOCK>(\d)</ACQUIRED_LOCK>", output)
        if not matches:
            return False

        return bool(int(matches.group(1)))

    def _release_lock(self, primary_address: str, unit_label: str, lock_name: str) -> None:
        """Releases a lock in the mysql.juju_units_operations table."""
        logger.debug(f"Releasing {lock_name=} @{primary_address=} for {unit_label=}")

        release_lock_commands = (
            "r = session.run_sql(\"UPDATE mysql.juju_units_operations SET executor='', status='not-started'"
            f" WHERE task='{lock_name}' AND executor='{unit_label}';\")",
            "print(r.get_affected_items_count())",
        )
        affected_rows = self._run_mysqlsh_script(
            "\n".join(release_lock_commands),
            user=self.server_config_user,
            password=self.server_config_password,
            host=self.instance_def(self.server_config_user, primary_address),
        )
        if affected_rows:
            if int(affected_rows) == 0:
                logger.warning("No lock to release")
            else:
                logger.debug(f"{lock_name=} released for {unit_label=}")

    def _get_cluster_member_addresses(self, exclude_unit_labels: List = []) -> Tuple[List, bool]:
        """Get the addresses of the cluster's members."""
        logger.debug(f"Getting cluster member addresses, excluding units {exclude_unit_labels}")

        get_cluster_members_commands = (
            f"cluster = dba.get_cluster('{self.cluster_name}')",
            (
                "member_addresses = ','.join([member['address'] for label, member in "
                f"cluster.status()['defaultReplicaSet']['topology'].items() if label not in {exclude_unit_labels}])"
            ),
            "print(f'<MEMBER_ADDRESSES>{member_addresses}</MEMBER_ADDRESSES>')",
        )

        output = self._run_mysqlsh_script(
            "\n".join(get_cluster_members_commands),
            user=self.server_config_user,
            password=self.server_config_password,
            host=self.instance_def(self.server_config_user),
        )
        matches = re.search(r"<MEMBER_ADDRESSES>(.*)</MEMBER_ADDRESSES>", output)

        if not matches:
            return ([], False)

        # Filter out any empty values (in case there are no members)
        member_addresses = [
            member_address for member_address in matches.group(1).split(",") if member_address
        ]

        return (member_addresses, "<MEMBER_ADDRESSES>" in output)

    def get_cluster_primary_address(
        self, connect_instance_address: Optional[str] = None
    ) -> Optional[str]:
        """Get the cluster primary's address."""
        logger.debug("Getting cluster primary member's address")

        get_cluster_primary_commands = (
            "shell.connect_to_primary()",
            "primary_address = shell.parse_uri(session.uri)['host']",
            "print(f'<PRIMARY_ADDRESS>{primary_address}</PRIMARY_ADDRESS>')",
        )

        try:
            output = self._run_mysqlsh_script(
                "\n".join(get_cluster_primary_commands),
                user=self.server_config_user,
                password=self.server_config_password,
                host=self.instance_def(self.server_config_user, connect_instance_address),
            )
        except MySQLClientError as e:
            logger.warning("Failed to get cluster primary addresses")
            raise MySQLGetClusterPrimaryAddressError(e.message)
        matches = re.search(r"<PRIMARY_ADDRESS>(.+)</PRIMARY_ADDRESS>", output)

        if not matches:
            return None

        return matches.group(1)

    def get_cluster_set_global_primary_address(
        self, connect_instance_address: Optional[str] = None
    ) -> Optional[str]:
        """Get the cluster set global primary's address."""
        logger.debug("Getting cluster set global primary member's address")

        get_cluster_set_global_primary_commands = (
            "cs = dba.get_cluster_set()",
            "global_primary = cs.status()['globalPrimaryInstance']",
            "print(f'<PRIMARY_ADDRESS>{global_primary}</PRIMARY_ADDRESS>')",
        )

        try:
            output = self._run_mysqlsh_script(
                "\n".join(get_cluster_set_global_primary_commands),
                user=self.server_config_user,
                password=self.server_config_password,
                host=self.instance_def(self.server_config_user, connect_instance_address),
            )
        except MySQLClientError as e:
            logger.warning("Failed to get cluster set global primary addresses")
            raise MySQLGetClusterPrimaryAddressError(e.message)
        matches = re.search(r"<PRIMARY_ADDRESS>(.+)</PRIMARY_ADDRESS>", output)

        if not matches:
            return None

        address = matches.group(1)
        if ":" in address:
            # strip port from address
            address = address.split(":")[0]

        return address

    def get_primary_label(self) -> Optional[str]:
        """Get the label of the cluster's primary."""
        status = self.get_cluster_status()
        if not status:
            return None
        for label, value in status["defaultreplicaset"]["topology"].items():
            if value["memberrole"] == "primary":
                return label

    def is_unit_primary(self, unit_label: str) -> bool:
        """Test if a given unit is the cluster primary."""
        primary_label = self.get_primary_label()
        return primary_label == unit_label

    def set_cluster_primary(self, new_primary_address: str) -> None:
        """Set the cluster primary."""
        logger.debug(f"Setting cluster primary to {new_primary_address}")

        set_cluster_primary_commands = (
            "shell.connect_to_primary()",
            f"cluster = dba.get_cluster('{self.cluster_name}')",
            f"cluster.set_primary_instance('{new_primary_address}')",
        )
        try:
            self._run_mysqlsh_script(
                "\n".join(set_cluster_primary_commands),
                user=self.server_config_user,
                password=self.server_config_password,
                host=self.instance_def(self.server_config_user),
            )
        except MySQLClientError as e:
            logger.error("Failed to set cluster primary")
            raise MySQLSetClusterPrimaryError(e.message)

    def verify_server_upgradable(self, instance: Optional[str] = None) -> None:
        """Wrapper for API check_for_server_upgrade."""
        # use cluster admin user to enforce standard port usage
        check_command = [
            "try:",
            "    util.check_for_server_upgrade(options={'outputFormat': 'JSON'})",
            "except ValueError:",  # ValueError is raised for same version check
            "    if session.run_sql('select @@version').fetch_all()[0][0].split('-')[0] in shell.version:",
            "        print('SAME_VERSION')",
            "    else:",
            "        raise",
        ]

        def _strip_output(output: str):
            # output may need first line stripped to
            # remove information header text
            if not output.split("\n")[0].startswith("{"):
                return "\n".join(output.split("\n")[1:])
            return output

        try:
            output = self._run_mysqlsh_script(
                "\n".join(check_command),
                user=self.server_config_user,
                password=self.server_config_password,
                host=self.instance_def(self.server_config_user, instance),
            )
            if "SAME_VERSION" in output:
                return
            result = json.loads(_strip_output(output))
            if result["errorCount"] == 0:
                return
            raise MySQLServerNotUpgradableError(result.get("summary"))
        except MySQLClientError:
            raise MySQLServerNotUpgradableError("Failed to check for server upgrade")

    def get_mysql_version(self) -> Optional[str]:
        """Get the running mysqld version."""
        logger.debug("Getting InnoDB version")

        get_version_commands = (
            'result = session.run_sql("SELECT version()")',
            'print(f"<VERSION>{result.fetch_one()[0]}</VERSION>")',
        )

        try:
            output = self._run_mysqlsh_script(
                "\n".join(get_version_commands),
                user=self.server_config_user,
                password=self.server_config_password,
                host=self.instance_def(self.server_config_user),
            )
        except MySQLClientError as e:
            logger.warning("Failed to get workload version")
            raise MySQLGetMySQLVersionError(e.message)

        matches = re.search(r"<VERSION>(.+)</VERSION>", output)

        if not matches:
            return None

        return matches.group(1)

    def grant_privileges_to_user(
        self, username, hostname, privileges, with_grant_option=False
    ) -> None:
        """Grants specified privileges to the provided database user."""
        grant_privileges_commands = (
            "shell.connect_to_primary()",
            (
                f"session.run_sql(\"GRANT {', '.join(privileges)} ON *.* TO '{username}'@'{hostname}'"
                f'{" WITH GRANT OPTION" if with_grant_option else ""}")'
            ),
        )

        try:
            self._run_mysqlsh_script(
                "\n".join(grant_privileges_commands),
                user=self.server_config_user,
                password=self.server_config_password,
                host=self.instance_def(self.server_config_user),
            )
        except MySQLClientError as e:
            logger.warning(f"Failed to grant privileges to user {username}@{hostname}")
            raise MySQLGrantPrivilegesToUserError(e.message)

    def update_user_password(self, username: str, new_password: str, host: str = "%") -> None:
        """Updates user password in MySQL database."""
        # password is set on the global primary
        if not (instance_address := self.get_cluster_set_global_primary_address()):
            raise MySQLCheckUserExistenceError("No primary found")

        update_user_password_commands = (
            f"session.run_sql(\"ALTER USER '{username}'@'{host}' IDENTIFIED BY '{new_password}';\")",
            'session.run_sql("FLUSH PRIVILEGES;")',
        )

        logger.debug(f"Updating password for {username}.")
        try:
            self._run_mysqlsh_script(
                "\n".join(update_user_password_commands),
                user=self.server_config_user,
                password=self.server_config_password,
                host=self.instance_def(self.server_config_user, instance_address),
            )
        except MySQLClientError:
            logger.error(f"Failed to update user password for user {username}")
            raise MySQLCheckUserExistenceError

    @retry(reraise=True, stop=stop_after_attempt(3), wait=wait_fixed(GET_MEMBER_STATE_TIME))
    def get_member_state(self) -> Tuple[str, str]:
        """Get member status (MEMBER_STATE, MEMBER_ROLE) in the cluster."""
        member_state_query = (
            "SELECT MEMBER_STATE, MEMBER_ROLE, MEMBER_ID, @@server_uuid"
            " FROM performance_schema.replication_group_members",
        )

        try:
            output = self._run_mysqlcli_script(
                member_state_query,
                user=self.cluster_admin_user,
                password=self.cluster_admin_password,
                timeout=10,
            )
        except MySQLClientError:
            logger.error("Failed to get member state: mysqld daemon is down")
            raise MySQLUnableToGetMemberStateError

        # output is like:
        # [('ONLINE',
        #  'PRIMARY',
        #  '1de30105-ce16-11ef-bb27-00163e3cb985',
        #  '1de30105-ce16-11ef-bb27-00163e3cb985'), (...)]
        if len(output) == 0:
            raise MySQLNoMemberStateError("No member state retrieved")

        def lower_or_unknown(value) -> str:
            return value.lower() if value else "unknown"

        if len(output) == 1:
            # Instance just know it own state
            # sometimes member_id is not populated
            return lower_or_unknown(output[0][0]), lower_or_unknown(output[0][1])

        for row in output:
            # results will be like:
            # ['online', 'primary', 'a6c00302-1c07-11ee-bca1-...', 'a6c00302-1c07-11ee-bca1-...']
            if row[2] == row[3]:
                # filter server uuid
                return lower_or_unknown(row[0]), lower_or_unknown(row[1])

        raise MySQLNoMemberStateError("No member state retrieved")

    def is_cluster_auto_rejoin_ongoing(self):
        """Check if the instance is performing a cluster auto rejoin operation."""
        cluster_auto_rejoin_command = (
            "cursor = session.run_sql(\"SELECT work_completed, work_estimated FROM performance_schema.events_stages_current WHERE event_name LIKE '%auto-rejoin%'\")",
            "result = cursor.fetch_one() or [0,0]",
            "print(f'<COMPLETED_ATTEMPTS>{result[0]}</COMPLETED_ATTEMPTS>')",
            "print(f'<ESTIMATED_ATTEMPTS>{result[1]}</ESTIMATED_ATTEMPTS>')",
        )

        try:
            output = self._run_mysqlsh_script(
                "\n".join(cluster_auto_rejoin_command),
                user=self.server_config_user,
                password=self.server_config_password,
                host=self.instance_def(self.server_config_user),
            )
        except MySQLClientError as e:
            logger.error("Failed to get cluster auto-rejoin information", exc_info=e)
            raise

        completed_matches = re.search(r"<COMPLETED_ATTEMPTS>(\d)</COMPLETED_ATTEMPTS>", output)
        estimated_matches = re.search(r"<ESTIMATED_ATTEMPTS>(\d)</ESTIMATED_ATTEMPTS>", output)

        return int(completed_matches.group(1)) < int(estimated_matches.group(1))

    def is_cluster_replica(self, from_instance: Optional[str] = None) -> Optional[bool]:
        """Check if this cluster is a replica in a cluster set."""
        cs_status = self.get_cluster_set_status(extended=0, from_instance=from_instance)
        if not cs_status:
            return

        return cs_status["clusters"][self.cluster_name.lower()]["clusterrole"] == "replica"

    def get_cluster_set_name(self, from_instance: Optional[str] = None) -> Optional[str]:
        """Get cluster set name."""
        cs_status = self.get_cluster_set_status(extended=0, from_instance=from_instance)
        if not cs_status:
            return None

        return cs_status["domainname"]

    def stop_group_replication(self) -> None:
        """Stop Group replication if enabled on the instance."""
        stop_gr_command = (
            "data = session.run_sql('SELECT 1 FROM performance_schema.replication_group_members')",
            "if len(data.fetch_all()) > 0:",
            "    session.run_sql('STOP GROUP_REPLICATION')",
        )
        try:
            logger.debug("Stopping Group Replication for unit")
            self._run_mysqlsh_script(
                "\n".join(stop_gr_command),
                user=self.server_config_user,
                password=self.server_config_password,
                host=self.instance_def(self.server_config_user),
            )
        except MySQLClientError:
            logger.warning("Failed to stop Group Replication for unit")

    def start_group_replication(self) -> None:
        """Start Group replication on the instance."""
        start_gr_command = "session.run_sql('START GROUP_REPLICATION')"

        try:
            logger.debug("Starting Group Replication for unit")
            self._run_mysqlsh_script(
                start_gr_command,
                user=self.server_config_user,
                password=self.server_config_password,
                host=self.instance_def(self.server_config_user),
            )
        except MySQLClientError:
            logger.warning("Failed to start Group Replication for unit")

    def reboot_from_complete_outage(self) -> None:
        """Wrapper for reboot_cluster_from_complete_outage command."""
        reboot_from_outage_command = (
            f"dba.reboot_cluster_from_complete_outage('{self.cluster_name}')"
        )

        try:
            self._run_mysqlsh_script(
                reboot_from_outage_command,
                user=self.server_config_user,
                password=self.server_config_password,
                host=self.instance_def(self.server_config_user),
            )
        except MySQLClientError as e:
            logger.error("Failed to reboot cluster")
            raise MySQLRebootFromCompleteOutageError(e.message)

    def hold_if_recovering(self) -> None:
        """Hold execution if member is recovering."""
        while True:
            try:
                member_state, _ = self.get_member_state()
            except (MySQLNoMemberStateError, MySQLUnableToGetMemberStateError):
                break
            if member_state == MySQLMemberState.RECOVERING:
                logger.debug("Unit is recovering")
                time.sleep(RECOVERY_CHECK_TIME)
            else:
                break

    def set_instance_offline_mode(self, offline_mode: bool = False) -> None:
        """Sets the instance offline_mode."""
        mode = "ON" if offline_mode else "OFF"
        set_instance_offline_mode_commands = (f"SET @@GLOBAL.offline_mode = {mode}",)

        try:
            self._run_mysqlcli_script(
                set_instance_offline_mode_commands,
                user=self.server_config_user,
                password=self.server_config_password,
            )
        except MySQLClientError:
            logger.error(f"Failed to set instance state to offline_mode {mode}")
            raise MySQLSetInstanceOfflineModeError

    def set_instance_option(self, option: str, value: Any) -> None:
        """Sets an instance option."""
        set_instance_option_commands = (
            f"cluster = dba.get_cluster('{self.cluster_name}')",
            f"cluster.set_instance_option('{self.instance_address}', '{option}', '{value}')",
        )

        try:
            self._run_mysqlsh_script(
                "\n".join(set_instance_option_commands),
                user=self.server_config_user,
                password=self.server_config_password,
                host=self.instance_def(self.server_config_user),
            )
        except MySQLClientError:
            logger.error(f"Failed to set option {option} with value {value}")
            raise MySQLSetInstanceOptionError

    def offline_mode_and_hidden_instance_exists(self) -> bool:
        """Indicates whether an instance exists in offline_mode and hidden from router."""
        offline_mode_message = "Instance has offline_mode enabled"
        commands = (
            f"cluster_topology = dba.get_cluster('{self.cluster_name}').status()['defaultReplicaSet']['topology']",
            f"selected_instances = [label for label, member in cluster_topology.items() if '{offline_mode_message}' in member.get('instanceErrors', '') and member.get('hiddenFromRouter')]",
            "print(f'<OFFLINE_MODE_INSTANCES>{len(selected_instances)}</OFFLINE_MODE_INSTANCES>')",
        )

        try:
            output = self._run_mysqlsh_script(
                "\n".join(commands),
                user=self.server_config_user,
                password=self.server_config_password,
                host=self.instance_def(self.server_config_user),
            )
        except MySQLClientError:
            logger.error("Failed to query offline mode instances")
            raise MySQLOfflineModeAndHiddenInstanceExistsError

        matches = re.search(r"<OFFLINE_MODE_INSTANCES>(.*)</OFFLINE_MODE_INSTANCES>", output)

        if not matches:
            raise MySQLOfflineModeAndHiddenInstanceExistsError("Failed to parse command output")

        return matches.group(1) != "0"

    def get_innodb_buffer_pool_parameters(
        self, available_memory: int
    ) -> Tuple[int, Optional[int], Optional[int]]:
        """Calculate innodb buffer pool parameters for the instance."""
        # Reference: based off xtradb-cluster-operator
        # https://github.com/percona/percona-xtradb-cluster-operator/blob/main/pkg/pxc/app/config/autotune.go#L31-L54

        chunk_size_min = BYTES_1MiB
        chunk_size_default = 128 * BYTES_1MiB
        group_replication_message_cache_default = BYTES_1GiB

        try:
            innodb_buffer_pool_chunk_size = None
            group_replication_message_cache = None

            pool_size = int(available_memory * 0.75) - group_replication_message_cache_default

            if pool_size < 0 or available_memory - pool_size < BYTES_1GB:
                group_replication_message_cache = 128 * BYTES_1MiB
                pool_size = int(available_memory * 0.5)

            if pool_size % chunk_size_default != 0:
                # round pool_size to be a multiple of chunk_size_default
                pool_size += chunk_size_default - (pool_size % chunk_size_default)

            if pool_size > BYTES_1GiB:
                chunk_size = int(pool_size / 8)

                if chunk_size % chunk_size_min != 0:
                    # round chunk_size to a multiple of chunk_size_min
                    chunk_size += chunk_size_min - (chunk_size % chunk_size_min)

                pool_size = chunk_size * 8

                innodb_buffer_pool_chunk_size = chunk_size

            return (
                pool_size,
                innodb_buffer_pool_chunk_size,
                group_replication_message_cache,
            )
        except Exception:
            logger.error("Failed to compute innodb buffer pool parameters")
            raise MySQLGetAutoTuningParametersError("Error computing buffer pool parameters")

    def get_max_connections(self, available_memory: int) -> int:
        """Calculate max_connections parameter for the instance."""
        # Reference: based off xtradb-cluster-operator
        # https://github.com/percona/percona-xtradb-cluster-operator/blob/main/pkg/pxc/app/config/autotune.go#L61-L70

        bytes_per_connection = 12 * BYTES_1MiB

        if available_memory < bytes_per_connection:
            logger.error(f"Not enough memory for running MySQL: {available_memory=}")
            raise MySQLGetAutoTuningParametersError("Not enough memory for running MySQL")

        return available_memory // bytes_per_connection

    @abstractmethod
    def get_available_memory(self) -> int:
        """Platform dependent method to get the available memory for mysql-server."""
        raise NotImplementedError

    def execute_backup_commands(
        self,
        s3_path: str,
        s3_parameters: Dict[str, str],
        xtrabackup_location: str,
        xbcloud_location: str,
        xtrabackup_plugin_dir: str,
        mysqld_socket_file: str,
        tmp_base_directory: str,
        defaults_config_file: str,
        user: Optional[str] = None,
        group: Optional[str] = None,
    ) -> Tuple[str, str]:
        """Executes commands to create a backup with the given args."""
        nproc_command = ["nproc"]
        make_temp_dir_command = f"mktemp --directory {tmp_base_directory}/xtra_backup_XXXX".split()

        try:
            nproc, _ = self._execute_commands(nproc_command)
            tmp_dir, _ = self._execute_commands(make_temp_dir_command, user=user, group=group)
        except MySQLExecError:
            logger.error("Failed to execute commands prior to running backup")
            raise MySQLExecuteBackupCommandsError
        except Exception:
            # Catch all other exceptions to prevent the database being stuck in
            # a bad state due to pre-backup operations
            logger.error("Failed unexpectedly to execute commands prior to running backup")
            raise MySQLExecuteBackupCommandsError

        # TODO: remove flags --no-server-version-check
        # when MySQL and XtraBackup versions are in sync
        xtrabackup_commands = [
            f"{xtrabackup_location} --defaults-file={defaults_config_file}",
            "--defaults-group=mysqld",
            "--no-version-check",
            f"--parallel={nproc}",
            f"--user={self.backups_user}",
            f"--password={self.backups_password}",
            f"--socket={mysqld_socket_file}",
            "--lock-ddl",
            "--backup",
            "--stream=xbstream",
            f"--xtrabackup-plugin-dir={xtrabackup_plugin_dir}",
            f"--target-dir={tmp_dir}",
            "--no-server-version-check",
            f"| {xbcloud_location} put",
            "--curl-retriable-errors=7",
            "--insecure",
            "--parallel=10",
            "--md5",
            "--storage=S3",
            f"--s3-region={s3_parameters['region']}",
            f"--s3-bucket={s3_parameters['bucket']}",
            f"--s3-endpoint={s3_parameters['endpoint']}",
            f"--s3-api-version={s3_parameters['s3-api-version']}",
            f"--s3-bucket-lookup={s3_parameters['s3-uri-style']}",
            f"{s3_path}",
        ]

        try:
            logger.debug(
                f"Command to create backup: {' '.join(xtrabackup_commands).replace(self.backups_password, 'xxxxxxxxxxxx')}"
            )

            # ACCESS_KEY_ID and SECRET_ACCESS_KEY envs auto picked by xbcloud
            return self._execute_commands(
                xtrabackup_commands,
                bash=True,
                user=user,
                group=group,
                env_extra={
                    "ACCESS_KEY_ID": s3_parameters["access-key"],
                    "SECRET_ACCESS_KEY": s3_parameters["secret-key"],
                },
                stream_output="stderr",
            )
        except MySQLExecError:
            logger.error("Failed to execute backup commands")
            raise MySQLExecuteBackupCommandsError
        except Exception:
            # Catch all other exceptions to prevent the database being stuck in
            # a bad state due to pre-backup operations
            logger.error("Failed unexpectedly to execute backup commands")
            raise MySQLExecuteBackupCommandsError

    def delete_temp_backup_directory(
        self,
        tmp_base_directory: str,
        user: Optional[str] = None,
        group: Optional[str] = None,
    ) -> None:
        """Delete the temp backup directory."""
        delete_temp_dir_command = f"find {tmp_base_directory} -wholename {tmp_base_directory}/xtra_backup_* -delete".split()

        try:
            logger.debug(
                f"Command to delete temp backup directory: {' '.join(delete_temp_dir_command)}"
            )

            self._execute_commands(
                delete_temp_dir_command,
                user=user,
                group=group,
            )
        except MySQLExecError as e:
            logger.error("Failed to delete temp backup directory")
            raise MySQLDeleteTempBackupDirectoryError(e.message)
        except Exception:
            logger.error("Failed to delete temp backup directory")
            raise MySQLDeleteTempBackupDirectoryError

    def retrieve_backup_with_xbcloud(
        self,
        backup_id: str,
        s3_parameters: Dict[str, str],
        temp_restore_directory: str,
        xbcloud_location: str,
        xbstream_location: str,
        user: Optional[str] = None,
        group: Optional[str] = None,
    ) -> Tuple[str, str, str]:
        """Retrieve the specified backup from S3."""
        nproc_command = ["nproc"]
        make_temp_dir_command = (
            f"mktemp --directory {temp_restore_directory}/#mysql_sst_XXXX".split()
        )

        try:
            nproc, _ = self._execute_commands(nproc_command)

            tmp_dir, _ = self._execute_commands(
                make_temp_dir_command,
                user=user,
                group=group,
            )
        except MySQLExecError as e:
            logger.error("Failed to execute commands prior to running xbcloud get")
            raise MySQLRetrieveBackupWithXBCloudError(e.message)

        retrieve_backup_command = [
            f"{xbcloud_location} get",
            "--curl-retriable-errors=7",
            "--parallel=10",
            "--storage=S3",
            f"--s3-region={s3_parameters['region']}",
            f"--s3-bucket={s3_parameters['bucket']}",
            f"--s3-endpoint={s3_parameters['endpoint']}",
            f"--s3-bucket-lookup={s3_parameters['s3-uri-style']}",
            f"--s3-api-version={s3_parameters['s3-api-version']}",
            f"{s3_parameters['path']}/{backup_id}",
            f"| {xbstream_location}",
            "--decompress",
            "-x",
            f"-C {tmp_dir}",
            f"--parallel={nproc}",
        ]

        try:
            logger.debug(f"Command to retrieve backup: {' '.join(retrieve_backup_command)}")

            # ACCESS_KEY_ID and SECRET_ACCESS_KEY envs auto picked by xbcloud
            stdout, stderr = self._execute_commands(
                retrieve_backup_command,
                bash=True,
                env_extra={
                    "ACCESS_KEY_ID": s3_parameters["access-key"],
                    "SECRET_ACCESS_KEY": s3_parameters["secret-key"],
                },
                user=user,
                group=group,
                stream_output="stderr",
            )
            return (stdout, stderr, tmp_dir)
        except MySQLExecError as e:
            logger.error("Failed to retrieve backup")
            raise MySQLRetrieveBackupWithXBCloudError(e.message)
        except Exception:
            logger.error("Failed to retrieve backup")
            raise MySQLRetrieveBackupWithXBCloudError

    def prepare_backup_for_restore(
        self,
        backup_location: str,
        xtrabackup_location: str,
        xtrabackup_plugin_dir: str,
        user: Optional[str] = None,
        group: Optional[str] = None,
    ) -> Tuple[str, str]:
        """Prepare the backup in the provided dir for restore."""
        try:
            innodb_buffer_pool_size, _, _ = self.get_innodb_buffer_pool_parameters(
                self.get_available_memory()
            )
        except MySQLGetAutoTuningParametersError as e:
            raise MySQLPrepareBackupForRestoreError(e.message)

        prepare_backup_command = [
            xtrabackup_location,
            "--prepare",
            f"--use-memory={innodb_buffer_pool_size}",
            "--no-version-check",
            "--rollback-prepared-trx",
            f"--xtrabackup-plugin-dir={xtrabackup_plugin_dir}",
            f"--target-dir={backup_location}",
        ]

        try:
            logger.debug(
                f"Command to prepare backup for restore: {' '.join(prepare_backup_command)}"
            )

            return self._execute_commands(
                prepare_backup_command,
                user=user,
                group=group,
            )
        except MySQLExecError as e:
            logger.error("Failed to prepare backup for restore")
            raise MySQLPrepareBackupForRestoreError(e.message)
        except Exception:
            logger.error("Failed to prepare backup for restore")
            raise MySQLPrepareBackupForRestoreError

    def empty_data_files(
        self,
        mysql_data_directory: str,
        user: Optional[str] = None,
        group: Optional[str] = None,
    ) -> None:
        """Empty the mysql data directory in preparation of backup restore."""
        empty_data_files_command = [
            "find",
            mysql_data_directory,
            "-not",
            "-path",
            f"{mysql_data_directory}/#mysql_sst_*",
            "-not",
            "-path",
            mysql_data_directory,
            "-delete",
        ]

        try:
            logger.debug(f"Command to empty data directory: {' '.join(empty_data_files_command)}")
            self._execute_commands(
                empty_data_files_command,
                user=user,
                group=group,
            )
        except MySQLExecError as e:
            logger.error("Failed to empty data directory in prep for backup restore")
            raise MySQLEmptyDataDirectoryError(e.message)
        except Exception:
            logger.error("Failed to empty data directory in prep for backup restore")
            raise MySQLEmptyDataDirectoryError

    def restore_backup(
        self,
        backup_location: str,
        xtrabackup_location: str,
        defaults_config_file: str,
        mysql_data_directory: str,
        xtrabackup_plugin_directory: str,
        user: Optional[str] = None,
        group: Optional[str] = None,
    ) -> Tuple[str, str]:
        """Restore the provided prepared backup."""
        restore_backup_command = [
            xtrabackup_location,
            f"--defaults-file={defaults_config_file}",
            "--defaults-group=mysqld",
            f"--datadir={mysql_data_directory}",
            "--no-version-check",
            "--move-back",
            "--force-non-empty-directories",
            f"--xtrabackup-plugin-dir={xtrabackup_plugin_directory}",
            f"--target-dir={backup_location}",
        ]

        try:
            logger.debug(f"Command to restore backup: {' '.join(restore_backup_command)}")

            return self._execute_commands(
                restore_backup_command,
                user=user,
                group=group,
            )
        except MySQLExecError as e:
            logger.error("Failed to restore backup")
            raise MySQLRestoreBackupError(e.message)
        except Exception:
            logger.error("Failed to restore backup")
            raise MySQLRestoreBackupError

    def delete_temp_restore_directory(
        self,
        temp_restore_directory: str,
        user: Optional[str] = None,
        group: Optional[str] = None,
    ) -> None:
        """Delete the temp restore directory from the mysql data directory."""
        logger.info(f"Deleting temp restore directory in {temp_restore_directory}")
        delete_temp_restore_directory_command = [
            "find",
            temp_restore_directory,
            "-wholename",
            f"{temp_restore_directory}/#mysql_sst_*",
            "-delete",
        ]

        try:
            logger.debug(
                f"Command to delete temp restore directory: {' '.join(delete_temp_restore_directory_command)}"
            )
            self._execute_commands(
                delete_temp_restore_directory_command,
                user=user,
                group=group,
            )
        except MySQLExecError as e:
            logger.error("Failed to remove temp backup directory")
            raise MySQLDeleteTempRestoreDirectoryError(e.message)

    @abstractmethod
    def _execute_commands(
        self,
        commands: List[str],
        bash: bool = False,
        user: Optional[str] = None,
        group: Optional[str] = None,
        env_extra: Dict = {},
        stream_output: Optional[str] = None,
    ) -> Tuple[str, str]:
        """Execute commands on the server where MySQL is running."""
        raise NotImplementedError

    def tls_setup(
        self,
        ca_path: str = "ca.pem",
        key_path: str = "server-key.pem",
        cert_path: str = "server-cert.pem",
        require_tls: bool = False,
    ) -> None:
        """Setup TLS files and requirement mode."""
        enable_commands = (
            f"SET PERSIST ssl_ca='{ca_path}'",
            f"SET PERSIST ssl_key='{key_path}'",
            f"SET PERSIST ssl_cert='{cert_path}'",
            f"SET PERSIST require_secure_transport={'on' if require_tls else 'off'}",
            "ALTER INSTANCE RELOAD TLS",
        )

        try:
            self._run_mysqlcli_script(
                enable_commands,
                user=self.server_config_user,
                password=self.server_config_password,
            )
        except MySQLClientError:
            logger.error("Failed to set custom TLS configuration")
            raise MySQLTLSSetupError("Failed to set custom TLS configuration")

    def kill_unencrypted_sessions(self) -> None:
        """Kill non local, non system open unencrypted connections."""
        kill_connections_command = (
            (
                'processes = session.run_sql("'
                "SELECT processlist_id FROM performance_schema.threads WHERE "
                "connection_type = 'TCP/IP' AND type = 'FOREGROUND';"
                '")'
            ),
            "process_id_list = [id[0] for id in processes.fetch_all()]",
            'for process_id in process_id_list:\n  session.run_sql(f"KILL CONNECTION {process_id}")',
        )

        try:
            self._run_mysqlsh_script(
                "\n".join(kill_connections_command),
                user=self.server_config_user,
                password=self.server_config_password,
                host=self.instance_def(self.server_config_user),
            )
        except MySQLClientError:
            logger.error("Failed to kill external sessions")
            raise MySQLKillSessionError

    def kill_client_sessions(self) -> None:
        """Kill non local, non system open unencrypted connections."""
        kill_connections_command = (
            (
                'processes = session.run_sql("'
                "SELECT processlist_id FROM performance_schema.threads WHERE "
                "type = 'FOREGROUND' and connection_type is not NULL and processlist_id != CONNECTION_ID();"
                '")'
            ),
            "process_id_list = [id[0] for id in processes.fetch_all()]",
            'for process_id in process_id_list:\n  session.run_sql(f"KILL CONNECTION {process_id}")',
        )

        try:
            self._run_mysqlsh_script(
                "\n".join(kill_connections_command),
                user=self.server_config_user,
                password=self.server_config_password,
                host=self.instance_def(self.server_config_user),
            )
        except MySQLClientError:
            logger.error("Failed to kill external sessions")
            raise MySQLKillSessionError

    def check_mysqlcli_connection(self) -> bool:
        """Checks if it is possible to connect to the server with mysqlcli."""
        connect_commands = ("SELECT 1",)

        try:
            self._run_mysqlcli_script(
                connect_commands,
                user=self.server_config_user,
                password=self.server_config_password,
            )
            return True
        except MySQLClientError:
            logger.warning("Failed to connect to MySQL with mysqlcli with server config user")

            try:
                self._run_mysqlcli_script(connect_commands)
                return True
            except MySQLClientError:
                logger.error("Failed to connect to MySQL with mysqlcli with default root user")
                return False

    def get_pid_of_port_3306(self) -> Optional[str]:
        """Retrieves the PID of the process that is bound to port 3306."""
        get_pid_command = ["fuser", "3306/tcp"]

        try:
            stdout, _ = self._execute_commands(get_pid_command)
            return stdout
        except MySQLExecError:
            return None

    def flush_mysql_logs(self, logs_type: Union[MySQLTextLogs, list[MySQLTextLogs]]) -> None:
        """Flushes the specified logs_type logs."""
        flush_logs_commands = [
            'session.run_sql("SET sql_log_bin = 0")',
        ]

        if isinstance(logs_type, list):
            flush_logs_commands.extend([
                f"session.run_sql('FLUSH {log.value}')"
                for log in logs_type
                if log != MySQLTextLogs.AUDIT
            ])
            if MySQLTextLogs.AUDIT in logs_type:
                flush_logs_commands.append("session.run_sql(\"set global audit_log_flush='ON'\")")
        elif logs_type != MySQLTextLogs.AUDIT:
            flush_logs_commands.append(f'session.run_sql("FLUSH {logs_type.value}")')  # type: ignore
        else:
            flush_logs_commands.append("session.run_sql(\"set global audit_log_flush='ON'\")")

        try:
            self._run_mysqlsh_script(
                "\n".join(flush_logs_commands),
                user=self.server_config_user,
                password=self.server_config_password,
                host=self.instance_def(self.server_config_user),
                timeout=50,
                exception_as_warning=True,
            )
        except MySQLClientError:
            logger.warning(f"Failed to flush {logs_type} logs.")

    def get_databases(self) -> set[str]:
        """Return a set with all databases on the server."""
        list_databases_commands = (
            'result = session.run_sql("SHOW DATABASES")',
            "for db in result.fetch_all():\n  print(db[0])",
        )

        output = self._run_mysqlsh_script(
            "\n".join(list_databases_commands),
            user=self.server_config_user,
            password=self.server_config_password,
            host=self.instance_def(self.server_config_user),
        )
        return set(output.split())

    def get_non_system_databases(self) -> set[str]:
        """Return a set with all non system databases on the server."""
        return self.get_databases() - {
            "information_schema",
            "mysql",
            "mysql_innodb_cluster_metadata",
            "performance_schema",
            "sys",
        }

    def strip_off_passwords(self, input_string: Optional[str]) -> str:
        """Strips off passwords from the input string."""
        if not input_string:
            return ""
        stripped_input = input_string
        hidden_pass = "*****"
        for password in self.passwords:
            stripped_input = stripped_input.replace(password, hidden_pass)
        if "IDENTIFIED" in input_string:
            # when failure occurs for password setting (user creation, password rotation)
            pattern = r"(?<=IDENTIFIED BY\ \')[^\']+(?=\')"
            stripped_input = re.sub(pattern, hidden_pass, stripped_input)
        return stripped_input

    def strip_off_passwords_from_exception(self, e: Exception) -> None:
        """Remove password from execution exceptions.

        Checks from known exceptions for password. Known exceptions are:
        * ops.pebble: ExecError
        * subprocess: CalledProcessError, TimeoutExpired
        """
        if hasattr(e, "cmd"):
            for i, v in enumerate(e.cmd):  # type: ignore
                e.cmd[i] = self.strip_off_passwords(v)  # type: ignore
        if hasattr(e, "command"):
            for i, v in enumerate(e.command):  # type: ignore
                e.command[i] = self.strip_off_passwords(v)  # type: ignore

    @abstractmethod
    def is_mysqld_running(self) -> bool:
        """Returns whether mysqld is running."""
        raise NotImplementedError

    @abstractmethod
    def is_server_connectable(self) -> bool:
        """Returns whether the server is connectable."""
        raise NotImplementedError

    @abstractmethod
    def stop_mysqld(self) -> None:
        """Stops the mysqld process."""
        raise NotImplementedError

    @abstractmethod
    def start_mysqld(self) -> None:
        """Starts the mysqld process."""
        raise NotImplementedError

    @abstractmethod
    def restart_mysql_exporter(self) -> None:
        """Restart the mysqld exporter."""
        raise NotImplementedError

    @abstractmethod
    def wait_until_mysql_connection(self, check_port: bool = True) -> None:
        """Wait until a connection to MySQL has been obtained.

        Implemented in subclasses, test for socket file existence.
        """
        raise NotImplementedError

    @abstractmethod
    def reset_data_dir(self) -> None:
        """Reset the data directory."""
        raise NotImplementedError

    @abstractmethod
    def _run_mysqlsh_script(
        self,
        script: str,
        user: str,
        host: str,
        password: str,
        timeout: Optional[int] = None,
        exception_as_warning: bool = False,
    ) -> str:
        """Execute a MySQL shell script.

        Raises MySQLClientError if script execution fails.

        Args:
            script: Mysqlsh script string
            user: User to invoke the mysqlsh script with
            host: Host to run the script on
            password: Password to invoke the mysqlsh script
            timeout: Optional timeout for script execution
            exception_as_warning: (optional) whether the exception should be treated as warning

        Returns:
            String representing the output of the mysqlsh command
        """
        raise NotImplementedError

    @abstractmethod
    def _run_mysqlcli_script(
        self,
        script: Union[Tuple[Any, ...], List[Any]],
        user: str = "root",
        password: Optional[str] = None,
        timeout: Optional[int] = None,
        exception_as_warning: bool = False,
        log_errors: bool = False,
    ) -> list:
        """Execute a MySQL CLI script.

        Execute SQL script as instance with given user.

        Raises:
            MySQLClientError if script execution fails.
            TimeoutError if script execution times out.

        Args:
            script: raw SQL script string
            user: (optional) user to invoke the mysql cli script with (default is "root")
            password: (optional) password to invoke the mysql cli script with
            timeout: (optional) time before the query should timeout
            exception_as_warning: (optional) whether the exception should be treated as warning
            log_errors: (optional) whether errors in the output should be logged
        """
        raise NotImplementedError

    @abstractmethod
    def _file_exists(self, path: str) -> bool:
        """Check if a file exists.

        Args:
            path: Path to the file to check
        """
        raise NotImplementedError<|MERGE_RESOLUTION|>--- conflicted
+++ resolved
@@ -133,11 +133,7 @@
 # Increment this major API version when introducing breaking changes
 LIBAPI = 0
 
-<<<<<<< HEAD
 LIBPATCH = 85
-=======
-LIBPATCH = 84
->>>>>>> 024e846e
 
 UNIT_TEARDOWN_LOCKNAME = "unit-teardown"
 UNIT_ADD_LOCKNAME = "unit-add"
