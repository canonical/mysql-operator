--- conflicted
+++ resolved
@@ -91,11 +91,7 @@
 
 # Increment this PATCH version before using `charmcraft publish-lib` or reset
 # to 0 if you are raising the major API version
-<<<<<<< HEAD
-LIBPATCH = 27
-=======
-LIBPATCH = 29
->>>>>>> 2a9839e6
+LIBPATCH = 30
 
 UNIT_TEARDOWN_LOCKNAME = "unit-teardown"
 
@@ -294,17 +290,16 @@
     """Exception raised when there is an issue killing a connection."""
 
 
-<<<<<<< HEAD
 class MySQLRescanClusterError(Error):
     """Exception raised when there is an issue rescanning the cluster."""
-=======
+
+
 @dataclasses.dataclass
 class RouterUser:
     """MySQL Router user."""
 
     username: str
     router_id: str
->>>>>>> 2a9839e6
 
 
 class MySQLBase(ABC):
@@ -563,7 +558,7 @@
 
     def get_mysql_router_users_for_unit(
         self, *, relation_id: int, mysql_router_unit_name: str
-    ) -> list[RouterUser]:
+    ) -> List[RouterUser]:
         """Get users for related MySQL Router unit.
 
         For each user, get username & router ID attribute.
