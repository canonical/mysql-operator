# Copyright 2022 Canonical Ltd.
#
# Licensed under the Apache License, Version 2.0 (the "License");
# you may not use this file except in compliance with the License.
# You may obtain a copy of the License at
#
# http://www.apache.org/licenses/LICENSE-2.0
#
# Unless required by applicable law or agreed to in writing, software
# distributed under the License is distributed on an "AS IS" BASIS,
# WITHOUT WARRANTIES OR CONDITIONS OF ANY KIND, either express or implied.
# See the License for the specific language governing permissions and
# limitations under the License.

"""MySQL helper class and functions.

The `mysql` module provides an abstraction class and methods for for managing a
Group Replication enabled MySQL cluster.

The `MySQLBase` abstract class must be inherited and have its abstract methods
implemented for each platform (vm/k8s) before being directly used in charm code.

An example of inheriting `MySQLBase` and implementing the abstract methods plus extending it:

```python
from charms.mysql.v0.mysql import MySQLBase
from tenacity import retry, stop_after_delay, wait_fixed

class MySQL(MySQLBase):
    def __init__(
        self,
        instance_address: str,
        cluster_name: str,
        root_password: str,
        server_config_user: str,
        server_config_password: str,
        cluster_admin_user: str,
        cluster_admin_password: str,
        new_parameter: str
    ):
        super().__init__(
                instance_address=instance_address,
                cluster_name=cluster_name,
                root_password=root_password,
                server_config_user=server_config_user,
                server_config_password=server_config_password,
                cluster_admin_user=cluster_admin_user,
                cluster_admin_password=cluster_admin_password,
            )
        # Add new attribute
        self.new_parameter = new_parameter

    # abstract method implementation
    @retry(reraise=True, stop=stop_after_delay(30), wait=wait_fixed(5))
    def wait_until_mysql_connection(self) -> None:
        if not os.path.exists(MYSQLD_SOCK_FILE):
            raise MySQLServiceNotRunningError()

    ...
```

The module also provides a set of custom exceptions, used to trigger specific
error handling on the subclass and in the charm code.


"""

import configparser
import dataclasses
import enum
import hashlib
import io
import json
import logging
import os
import re
import socket
import sys
import time
from abc import ABC, abstractmethod
from pathlib import Path
from typing import (
    TYPE_CHECKING,
    Any,
    Dict,
    List,
    Literal,
    Optional,
    Tuple,
    Union,
    get_args,
)

import ops
from charms.data_platform_libs.v0.data_interfaces import DataPeerData, DataPeerUnitData
from ops.charm import ActionEvent, CharmBase, RelationBrokenEvent
from ops.model import Unit
from tenacity import (
    retry,
    retry_if_exception_type,
    stop_after_attempt,
    wait_fixed,
    wait_random,
)

from constants import (
    BACKUPS_PASSWORD_KEY,
    BACKUPS_USERNAME,
    CHARMED_MYSQL_PITR_HELPER,
    CLUSTER_ADMIN_PASSWORD_KEY,
    CLUSTER_ADMIN_USERNAME,
    COS_AGENT_RELATION_NAME,
    GR_MAX_MEMBERS,
    MONITORING_PASSWORD_KEY,
    MONITORING_USERNAME,
    PASSWORD_LENGTH,
    PEER,
    ROOT_PASSWORD_KEY,
    ROOT_USERNAME,
    SECRET_KEY_FALLBACKS,
    SERVER_CONFIG_PASSWORD_KEY,
    SERVER_CONFIG_USERNAME,
)
from utils import generate_random_password

logger = logging.getLogger(__name__)

if TYPE_CHECKING:
    from charms.mysql.v0.async_replication import MySQLAsyncReplicationOffer

# The unique Charmhub library identifier, never change it
LIBID = "8c1428f06b1b4ec8bf98b7d980a38a8c"

# Increment this major API version when introducing breaking changes
LIBAPI = 0

LIBPATCH = 85

UNIT_TEARDOWN_LOCKNAME = "unit-teardown"
UNIT_ADD_LOCKNAME = "unit-add"

BYTES_1GiB = 1073741824  # 1 gibibyte
BYTES_1GB = 1000000000  # 1 gigabyte
BYTES_1MB = 1000000  # 1 megabyte
BYTES_1MiB = 1048576  # 1 mebibyte
RECOVERY_CHECK_TIME = 10  # seconds
GET_MEMBER_STATE_TIME = 10  # seconds
MAX_CONNECTIONS_FLOOR = 10
MIM_MEM_BUFFERS = 200 * BYTES_1MiB
ADMIN_PORT = 33062

SECRET_INTERNAL_LABEL = "secret-id"
SECRET_DELETED_LABEL = "None"

APP_SCOPE = "app"
UNIT_SCOPE = "unit"
Scopes = Literal["app", "unit"]


class Error(Exception):
    """Base class for exceptions in this module."""

    def __init__(self, message: str = "") -> None:
        """Initialize the Error class.

        Args:
            message: Optional message to pass to the exception.
        """
        super().__init__(message)
        self.message = message

    def __repr__(self):
        """String representation of the Error class."""
        return "<{}.{} {}>".format(type(self).__module__, type(self).__name__, self.args)

    @property
    def name(self):
        """Return a string representation of the model plus class."""
        return "<{}.{}>".format(type(self).__module__, type(self).__name__)


class MySQLConfigureMySQLUsersError(Error):
    """Exception raised when creating a user fails."""


class MySQLCheckUserExistenceError(Error):
    """Exception raised when checking for the existence of a MySQL user."""


class MySQLConfigureRouterUserError(Error):
    """Exception raised when configuring the MySQLRouter user."""


class MySQLCreateApplicationDatabaseAndScopedUserError(Error):
    """Exception raised when creating application database and scoped user."""


class MySQLGetRouterUsersError(Error):
    """Exception raised when there is an issue getting MySQL Router users."""


class MySQLDeleteUsersForUnitError(Error):
    """Exception raised when there is an issue deleting users for a unit."""


class MySQLDeleteUsersForRelationError(Error):
    """Exception raised when there is an issue deleting users for a relation."""


class MySQLDeleteUserError(Error):
    """Exception raised when there is an issue deleting a user."""


class MySQLRemoveRouterFromMetadataError(Error):
    """Exception raised when there is an issue removing MySQL Router from cluster metadata."""


class MySQLConfigureInstanceError(Error):
    """Exception raised when there is an issue configuring a MySQL instance."""


class MySQLCreateClusterError(Error):
    """Exception raised when there is an issue creating an InnoDB cluster."""


class MySQLCreateClusterSetError(Error):
    """Exception raised when there is an issue creating an Cluster Set."""


class MySQLAddInstanceToClusterError(Error):
    """Exception raised when there is an issue add an instance to the MySQL InnoDB cluster."""


class MySQLRemoveInstanceRetryError(Error):
    """Exception raised when there is an issue removing an instance.

    Utilized by tenacity to retry the method.
    """


class MySQLRemoveInstanceError(Error):
    """Exception raised when there is an issue removing an instance.

    Exempt from the retry mechanism provided by tenacity.
    """


class MySQLInitializeJujuOperationsTableError(Error):
    """Exception raised when there is an issue initializing the juju units operations table."""


class MySQLClientError(Error):
    """Exception raised when there is an issue using the mysql cli or mysqlsh.

    Abstract platform specific exceptions for external commands execution Errors.
    """


class MySQLGetClusterMembersAddressesError(Error):
    """Exception raised when there is an issue getting the cluster members addresses."""


class MySQLGetMySQLVersionError(Error):
    """Exception raised when there is an issue getting the MySQL version."""


class MySQLGetClusterPrimaryAddressError(Error):
    """Exception raised when there is an issue getting the primary instance."""


class MySQLSetClusterPrimaryError(Error):
    """Exception raised when there is an issue setting the primary instance."""


class MySQLGrantPrivilegesToUserError(Error):
    """Exception raised when there is an issue granting privileges to user."""


class MySQLNoMemberStateError(Error):
    """Exception raised when there is no member state."""


class MySQLUnableToGetMemberStateError(Error):
    """Exception raised when unable to get member state."""


class MySQLGetClusterEndpointsError(Error):
    """Exception raised when there is an issue getting cluster endpoints."""


class MySQLRebootFromCompleteOutageError(Error):
    """Exception raised when there is an issue rebooting from complete outage."""


class MySQLSetInstanceOfflineModeError(Error):
    """Exception raised when there is an issue setting instance as offline."""


class MySQLSetInstanceOptionError(Error):
    """Exception raised when there is an issue setting instance option."""


class MySQLOfflineModeAndHiddenInstanceExistsError(Error):
    """Exception raised when there is an error checking if an instance is backing up.

    We check if an instance is in offline_mode and hidden from mysql-router to determine
    this.
    """


class MySQLGetAutoTuningParametersError(Error):
    """Exception raised when there is an error computing the innodb buffer pool parameters."""


class MySQLExecuteBackupCommandsError(Error):
    """Exception raised when there is an error executing the backup commands.

    The backup commands are executed in the workload container using the pebble API.
    """


class MySQLDeleteTempBackupDirectoryError(Error):
    """Exception raised when there is an error deleting the temp backup directory."""


class MySQLRetrieveBackupWithXBCloudError(Error):
    """Exception raised when there is an error retrieving a backup from S3 with xbcloud."""


class MySQLPrepareBackupForRestoreError(Error):
    """Exception raised when there is an error preparing a backup for restore."""


class MySQLEmptyDataDirectoryError(Error):
    """Exception raised when there is an error emptying the mysql data directory."""


class MySQLRestoreBackupError(Error):
    """Exception raised when there is an error restoring a backup."""


class MySQLRestorePitrError(Error):
    """Exception raised when there is an error during point-in-time-recovery restore."""


class MySQLDeleteTempRestoreDirectoryError(Error):
    """Exception raised when there is an error deleting the temp restore directory."""


class MySQLExecError(Error):
    """Exception raised when there is an error executing commands on the mysql server."""


class MySQLStopMySQLDError(Error):
    """Exception raised when there is an error stopping the MySQLD process."""


class MySQLStartMySQLDError(Error):
    """Exception raised when there is an error starting the MySQLD process."""


class MySQLServiceNotRunningError(Error):
    """Exception raised when the MySQL service is not running."""


class MySQLTLSSetupError(Error):
    """Exception raised when there is an issue setting custom TLS config."""


class MySQLKillSessionError(Error):
    """Exception raised when there is an issue killing a connection."""


class MySQLLockAcquisitionError(Error):
    """Exception raised when a lock fails to be acquired."""


class MySQLRescanClusterError(Error):
    """Exception raised when there is an issue rescanning the cluster."""


class MySQLSetVariableError(Error):
    """Exception raised when there is an issue setting a variable."""


class MySQLGetVariableError(Error):
    """Exception raised when there is an issue getting a variable."""


class MySQLServerNotUpgradableError(Error):
    """Exception raised when there is an issue checking for upgradeability."""


class MySQLSecretError(Error):
    """Exception raised when there is an issue setting/getting a secret."""


class MySQLGetAvailableMemoryError(Error):
    """Exception raised when there is an issue getting the available memory."""


class MySQLCreateReplicaClusterError(Error):
    """Exception raised when there is an issue creating a replica cluster."""


class MySQLRemoveReplicaClusterError(Error):
    """Exception raised when there is an issue removing a replica cluster."""


class MySQLPromoteClusterToPrimaryError(Error):
    """Exception raised when there is an issue promoting a replica cluster to primary."""


class MySQLFencingWritesError(Error):
    """Exception raised when there is an issue fencing or unfencing writes."""


class MySQLRejoinClusterError(Error):
    """Exception raised when there is an issue trying to rejoin a cluster to the cluster set."""


class MySQLPluginInstallError(Error):
    """Exception raised when there is an issue installing a MySQL plugin."""


<<<<<<< HEAD
class MySQLGetGroupReplicationIDError(Error):
    """Exception raised when there is an issue acquiring current current group replication id."""
=======
class MySQLClusterMetadataExistsError(Error):
    """Exception raised when there is an issue checking if cluster metadata exists."""
>>>>>>> 487f2b9f


@dataclasses.dataclass
class RouterUser:
    """MySQL Router user."""

    username: str
    router_id: str


class MySQLCharmBase(CharmBase, ABC):
    """Base class to encapsulate charm related functionality.

    Meant as a means to share common charm related code between the MySQL VM and
    K8s charms.
    """

    replication_offer: "MySQLAsyncReplicationOffer"

    def __init__(self, *args):
        super().__init__(*args)

        # disable support
        disable_file = Path(f"{os.environ.get('CHARM_DIR')}/disable")  # pyright: ignore [reportArgumentType]
        if disable_file.exists():
            logger.warning(
                f"\n\tDisable file `{disable_file.resolve()}` found, the charm will skip all events."
                "\n\tTo resume normal operations, please remove the file."
            )
            self.unit.status = ops.BlockedStatus("Disabled")
            sys.exit(0)

        self.peer_relation_app = DataPeerData(
            self.model,
            relation_name=PEER,
            secret_field_name=SECRET_INTERNAL_LABEL,
            deleted_label=SECRET_DELETED_LABEL,
        )
        self.peer_relation_unit = DataPeerUnitData(
            self.model,
            relation_name=PEER,
            secret_field_name=SECRET_INTERNAL_LABEL,
            deleted_label=SECRET_DELETED_LABEL,
        )

        self.framework.observe(self.on.get_cluster_status_action, self._get_cluster_status)
        self.framework.observe(self.on.get_password_action, self._on_get_password)
        self.framework.observe(self.on.set_password_action, self._on_set_password)
        self.framework.observe(self.on.recreate_cluster_action, self._recreate_cluster)

        # Set in some event handlers in order to avoid passing event down a chain
        # of methods
        self.current_event = None

    @property
    @abstractmethod
    def _mysql(self) -> "MySQLBase":
        """Return the MySQL instance."""
        raise NotImplementedError

    @abstractmethod
    def get_unit_hostname(self):
        """Return unit hostname."""
        raise NotImplementedError

    @abstractmethod
    def get_unit_address(self, unit: Unit) -> str:
        """Return unit address."""
        # each platform has its own way to get an arbitrary unit address
        raise NotImplementedError

    def _on_get_password(self, event: ActionEvent) -> None:
        """Action used to retrieve the system user's password."""
        username = event.params.get("username") or ROOT_USERNAME

        valid_usernames = {
            ROOT_USERNAME: ROOT_PASSWORD_KEY,
            SERVER_CONFIG_USERNAME: SERVER_CONFIG_PASSWORD_KEY,
            CLUSTER_ADMIN_USERNAME: CLUSTER_ADMIN_PASSWORD_KEY,
            MONITORING_USERNAME: MONITORING_PASSWORD_KEY,
            BACKUPS_USERNAME: BACKUPS_PASSWORD_KEY,
        }

        secret_key = valid_usernames.get(username)
        if not secret_key:
            event.fail(
                f"The action can be run only for users used by the charm: {', '.join(valid_usernames.keys())} not {username}"
            )
            return

        event.set_results({"username": username, "password": self.get_secret("app", secret_key)})

    def _on_set_password(self, event: ActionEvent) -> None:
        """Action used to update/rotate the system user's password."""
        if not self.unit.is_leader():
            event.fail("set-password action can only be run on the leader unit.")
            return

        if self.replication_offer.role.relation_side != "replication-offer":
            event.fail("Only offer side can change password when replications is enabled")
            return

        username = event.params.get("username") or ROOT_USERNAME

        valid_usernames = {
            ROOT_USERNAME: ROOT_PASSWORD_KEY,
            SERVER_CONFIG_USERNAME: SERVER_CONFIG_PASSWORD_KEY,
            CLUSTER_ADMIN_USERNAME: CLUSTER_ADMIN_PASSWORD_KEY,
            MONITORING_USERNAME: MONITORING_PASSWORD_KEY,
            BACKUPS_USERNAME: BACKUPS_PASSWORD_KEY,
        }

        secret_key = valid_usernames.get(username)
        if not secret_key:
            event.fail(
                f"The action can be run only for users used by the charm: {', '.join(valid_usernames.keys())} not {username}"
            )
            return

        new_password = event.params.get("password") or generate_random_password(PASSWORD_LENGTH)
        host = "%" if username != ROOT_USERNAME else "localhost"

        self._mysql.update_user_password(username, new_password, host=host)

        self.set_secret("app", secret_key, new_password)

        if username == MONITORING_USERNAME and self.has_cos_relation:
            self._mysql.restart_mysql_exporter()

    def _get_cluster_status(self, event: ActionEvent) -> None:
        """Action used  to retrieve the cluster status."""
        if event.params.get("cluster-set"):
            logger.debug("Getting cluster set status")
            status = self._mysql.get_cluster_set_status(extended=0)
        else:
            logger.debug("Getting cluster status")
            status = self._mysql.get_cluster_status()

        if status:
            event.set_results({
                "success": True,
                "status": status,
            })
        else:
            event.set_results({
                "success": False,
                "message": "Failed to read cluster status.  See logs for more information.",
            })

    def _recreate_cluster(self, event: ActionEvent) -> None:
        """Action used to recreate the cluster, for special cases."""
        if not self.unit.is_leader():
            event.fail("recreate-cluster action can only be run on the leader unit.")
            return

        if self.app_peer_data.get("removed-from-cluster-set"):
            # remove the flag if it exists. Allow further cluster rejoin
            del self.app_peer_data["removed-from-cluster-set"]

        # reset cluster-set-name to config or previous value
        random_hash = self.generate_random_hash()
        self.app_peer_data["cluster-set-domain-name"] = self.model.config.get(
            "cluster-set-name", f"cluster-set-{random_hash}"
        )

        logger.info("Recreating cluster")
        try:
            self.create_cluster()
            self.unit.status = ops.ActiveStatus(self.active_status_message)
            self.app.status = ops.ActiveStatus()
        except (MySQLCreateClusterError, MySQLCreateClusterSetError) as e:
            logger.exception("Failed to recreate cluster")
            event.fail(str(e))

    def create_cluster(self) -> None:
        """Create the MySQL InnoDB cluster on the unit.

        Should only be run by the leader unit.
        """
        self._mysql.create_cluster(self.unit_label)
        self._mysql.create_cluster_set()
        self._mysql.initialize_juju_units_operations_table()
        # rescan cluster for cleanup of unused
        # recovery users
        self._mysql.rescan_cluster()

        state, role = self._mysql.get_member_state()

        self.unit_peer_data.update({"member-state": state, "member-role": role})

    @property
    def peers(self) -> Optional[ops.model.Relation]:
        """Retrieve the peer relation."""
        return self.model.get_relation(PEER)

    @property
    def cluster_initialized(self) -> bool:
        """Returns True if the cluster is initialized."""
        if not self.app_peer_data.get("cluster-name"):
            return False

        for unit in self.app_units:
            try:
                if unit != self.unit and self._mysql.cluster_metadata_exists(
                    self.get_unit_address(unit)
                ):
                    return True
                elif self._mysql.cluster_metadata_exists():
                    return True
            except MySQLClusterMetadataExistsError:
                pass

        return False

    @property
    def only_one_cluster_node_thats_uninitialized(self) -> Optional[bool]:
        """Check if only a single cluster node exists across all units."""
        if not self.app_peer_data.get("cluster-name"):
            return None

        total_cluster_nodes = 0
        for unit in self.app_units:
            total_cluster_nodes += self._mysql.get_cluster_node_count(
                from_instance=self.get_unit_address(unit)
            )

        total_online_cluster_nodes = 0
        for unit in self.app_units:
            total_online_cluster_nodes += self._mysql.get_cluster_node_count(
                from_instance=self.get_unit_address(unit), node_status=MySQLMemberState["ONLINE"]
            )

        return total_cluster_nodes == 1 and total_online_cluster_nodes == 0

    @property
    def cluster_fully_initialized(self) -> bool:
        """Returns True if the cluster is fully initialized.

        Fully initialized means that all unit that can be joined are joined.
        """
        return self._mysql.get_cluster_node_count(node_status=MySQLMemberState["ONLINE"]) == min(
            GR_MAX_MEMBERS, self.app.planned_units()
        )

    @property
    def unit_configured(self) -> bool:
        """Check if the unit is configured to be part of the cluster."""
        return self._mysql.is_instance_configured_for_innodb(
            self.get_unit_address(self.unit), self.unit_label
        )

    @property
    def app_peer_data(self) -> Union[ops.RelationDataContent, dict]:
        """Application peer relation data object."""
        if self.peers is None:
            return {}

        return self.peers.data[self.app]

    @property
    def unit_peer_data(self) -> Union[ops.RelationDataContent, dict]:
        """Unit peer relation data object."""
        if self.peers is None:
            return {}

        return self.peers.data[self.unit]

    @property
    def app_units(self) -> set[Unit]:
        """The peer-related units in the application."""
        if not self.peers:
            return set()

        return {self.unit, *self.peers.units}

    @property
    def unit_label(self):
        """Return unit label."""
        return self.unit.name.replace("/", "-")

    @property
    def _is_peer_data_set(self) -> bool:
        return bool(
            self.app_peer_data.get("cluster-name")
            and self.get_secret("app", ROOT_PASSWORD_KEY)
            and self.get_secret("app", SERVER_CONFIG_PASSWORD_KEY)
            and self.get_secret("app", CLUSTER_ADMIN_PASSWORD_KEY)
            and self.get_secret("app", MONITORING_PASSWORD_KEY)
            and self.get_secret("app", BACKUPS_PASSWORD_KEY)
        )

    @property
    def has_cos_relation(self) -> bool:
        """Returns a bool indicating whether a relation with COS is present."""
        cos_relations = self.model.relations.get(COS_AGENT_RELATION_NAME, [])
        active_cos_relations = list(
            filter(
                lambda relation: not (
                    isinstance(self.current_event, RelationBrokenEvent)
                    and self.current_event.relation.id == relation.id
                ),
                cos_relations,
            )
        )

        return len(active_cos_relations) > 0

    @property
    def active_status_message(self) -> str:
        """Active status message."""
        if self.unit_peer_data.get("member-role") == "primary":
            if self._mysql.is_cluster_replica():
                status = self._mysql.get_replica_cluster_status()
                if status == "ok":
                    return "Standby"
                else:
                    return f"Standby ({status})"
            elif self._mysql.is_cluster_writes_fenced():
                return "Primary (fenced writes)"
            else:
                return "Primary"

        return ""

    @property
    def removing_unit(self) -> bool:
        """Check if the unit is being removed."""
        return self.unit_peer_data.get("unit-status") == "removing"

    def unit_initialized(self, raise_exceptions: bool = False) -> bool:
        """Check if the unit is added to the cluster."""
        try:
            return self._mysql.cluster_metadata_exists()
        except MySQLClusterMetadataExistsError:
            if raise_exceptions:
                raise
            return False

    def peer_relation_data(self, scope: Scopes) -> DataPeerData:
        """Returns the peer relation data per scope."""
        if scope == APP_SCOPE:
            return self.peer_relation_app
        elif scope == UNIT_SCOPE:
            return self.peer_relation_unit

    def get_secret(
        self,
        scope: Scopes,
        key: str,
    ) -> Optional[str]:
        """Get secret from the secret storage.

        Retrieve secret from juju secrets backend if secret exists there.
        Else retrieve from peer databag. This is to account for cases where secrets are stored in
        peer databag but the charm is then refreshed to a newer revision.
        """
        if scope not in get_args(Scopes):
            raise ValueError("Unknown secret scope")

        if not (peers := self.model.get_relation(PEER)):
            logger.warning("Peer relation unavailable.")
            return

        # NOTE: here we purposefully search both in secrets and in databag by using
        # the fetch_my_relation_field instead of peer_relation_data(scope).get_secrets().
        if not (value := self.peer_relation_data(scope).fetch_my_relation_field(peers.id, key)):
            if key in SECRET_KEY_FALLBACKS:
                value = self.peer_relation_data(scope).fetch_my_relation_field(
                    peers.id, SECRET_KEY_FALLBACKS[key]
                )
        return value

    def set_secret(self, scope: Scopes, key: str, value: Optional[str]) -> None:
        """Set a secret in the secret storage."""
        if scope not in get_args(Scopes):
            raise MySQLSecretError(f"Invalid secret {scope=}")

        if scope == APP_SCOPE and not self.unit.is_leader():
            raise MySQLSecretError("Can only set app secrets on the leader unit")

        if not (peers := self.model.get_relation(PEER)):
            logger.warning("Peer relation unavailable.")
            return

        if not value:
            if key in SECRET_KEY_FALLBACKS:
                self.remove_secret(scope, SECRET_KEY_FALLBACKS[key])
            self.remove_secret(scope, key)
            return

        fallback_key_to_secret_key = {v: k for k, v in SECRET_KEY_FALLBACKS.items()}
        if key in fallback_key_to_secret_key:
            if self.peer_relation_data(scope).fetch_my_relation_field(peers.id, key):
                self.remove_secret(scope, key)
            self.peer_relation_data(scope).set_secret(
                peers.id, fallback_key_to_secret_key[key], value
            )
        else:
            self.peer_relation_data(scope).set_secret(peers.id, key, value)

    def remove_secret(self, scope: Scopes, key: str) -> None:
        """Removing a secret."""
        if scope not in get_args(Scopes):
            raise RuntimeError("Unknown secret scope.")

        if peers := self.model.get_relation(PEER):
            self.peer_relation_data(scope).delete_relation_data(peers.id, [key])
        else:
            logger.warning("Peer relation unavailable.")

    @staticmethod
    def generate_random_hash() -> str:
        """Generate a hash based on a random string.

        Returns:
            A hash based on a random string.
        """
        random_characters = generate_random_password(10)
        return hashlib.md5(random_characters.encode("utf-8")).hexdigest()


class MySQLMemberState(str, enum.Enum):
    """MySQL Cluster member state."""

    # TODO: python 3.11 has new enum.StrEnum
    #       that can remove str inheritance

    ONLINE = "online"
    RECOVERING = "recovering"
    OFFLINE = "offline"
    ERROR = "error"
    UNREACHABLE = "unreachable"
    UNKNOWN = "unknown"


class MySQLClusterState(str, enum.Enum):
    """MySQL Cluster state."""

    OK = "ok"
    FENCED = "fenced_writes"


class MySQLTextLogs(str, enum.Enum):
    """MySQL Text logs."""

    # TODO: python 3.11 has new enum.StrEnum
    #       that can remove str inheritance

    ERROR = "ERROR LOGS"
    GENERAL = "GENERAL LOGS"
    SLOW = "SLOW LOGS"
    AUDIT = "AUDIT LOGS"


class MySQLBase(ABC):
    """Abstract class to encapsulate all operations related to the MySQL workload.

    This class handles the configuration of MySQL instances, and also the
    creation and configuration of MySQL InnoDB clusters via Group Replication.
    Some methods are platform specific and must be implemented in the related
    charm code.
    """

    def __init__(
        self,
        instance_address: str,
        socket_path: str,
        cluster_name: str,
        cluster_set_name: str,
        root_password: str,
        server_config_user: str,
        server_config_password: str,
        cluster_admin_user: str,
        cluster_admin_password: str,
        monitoring_user: str,
        monitoring_password: str,
        backups_user: str,
        backups_password: str,
    ):
        """Initialize the MySQL class."""
        self.instance_address = instance_address
        self.socket_uri = f"({socket_path})"
        self.cluster_name = cluster_name
        self.cluster_set_name = cluster_set_name
        self.root_password = root_password
        self.server_config_user = server_config_user
        self.server_config_password = server_config_password
        self.cluster_admin_user = cluster_admin_user
        self.cluster_admin_password = cluster_admin_password
        self.monitoring_user = monitoring_user
        self.monitoring_password = monitoring_password
        self.backups_user = backups_user
        self.backups_password = backups_password
        self.passwords = [
            self.root_password,
            self.server_config_password,
            self.cluster_admin_password,
            self.monitoring_password,
            self.backups_password,
        ]

    def instance_def(self, user: str, host: Optional[str] = None) -> str:
        """Return instance definition used on mysqlsh.

        Args:
            user: User name.
            host: Host name, default to unit address.
        """
        if host and ":" in host:
            # strip port from address
            host = host.split(":")[0]

        if user in (self.server_config_user, self.backups_user):
            # critical operator users use admin address
            return f"{host or self.instance_address}:{ADMIN_PORT}"
        elif host != self.instance_address:
            return f"{host}:3306"
        return f"{self.socket_uri}"

    def render_mysqld_configuration(  # noqa: C901
        self,
        *,
        profile: str,
        audit_log_enabled: bool,
        audit_log_strategy: str,
        audit_log_policy: str,
        memory_limit: Optional[int] = None,
        experimental_max_connections: Optional[int] = None,
        binlog_retention_days: int,
        snap_common: str = "",
    ) -> tuple[str, dict]:
        """Render mysqld ini configuration file."""
        max_connections = None
        performance_schema_instrument = ""
        if profile == "testing":
            innodb_buffer_pool_size = 20 * BYTES_1MiB
            innodb_buffer_pool_chunk_size = 1 * BYTES_1MiB
            group_replication_message_cache_size = 128 * BYTES_1MiB
            max_connections = 100
            performance_schema_instrument = "'memory/%=OFF'"
        else:
            available_memory = self.get_available_memory()
            if memory_limit:
                # when memory limit is set, we need to use the minimum
                # between the available memory and the limit
                available_memory = min(available_memory, memory_limit)

            if experimental_max_connections:
                # when set, we use the experimental max connections
                # and it takes precedence over buffers usage
                max_connections = experimental_max_connections
                # we reserve 200MiB for memory buffers
                # even when there's some overcommittment
                available_memory = max(
                    available_memory - max_connections * 12 * BYTES_1MiB,
                    200 * BYTES_1MiB,
                )

            (
                innodb_buffer_pool_size,
                innodb_buffer_pool_chunk_size,
                group_replication_message_cache_size,
            ) = self.get_innodb_buffer_pool_parameters(available_memory)

            # constrain max_connections based on the available memory
            # after innodb_buffer_pool_size calculation
            available_memory -= innodb_buffer_pool_size + (
                group_replication_message_cache_size or 0
            )
            if not max_connections:
                max_connections = max(
                    self.get_max_connections(available_memory), MAX_CONNECTIONS_FLOOR
                )

            if available_memory < 2 * BYTES_1GiB:
                # disable memory instruments if we have less than 2GiB of RAM
                performance_schema_instrument = "'memory/%=OFF'"

        binlog_retention_seconds = binlog_retention_days * 24 * 60 * 60
        config = configparser.ConfigParser(interpolation=None)

        # do not enable slow query logs, but specify a log file path in case
        # the admin enables them manually
        config["mysqld"] = {
            "bind-address": "0.0.0.0",
            "mysqlx-bind-address": "0.0.0.0",
            "admin_address": self.instance_address,
            "report_host": self.instance_address,
            "max_connections": str(max_connections),
            "innodb_buffer_pool_size": str(innodb_buffer_pool_size),
            "log_error_services": "log_filter_internal;log_sink_internal",
            "log_error": f"{snap_common}/var/log/mysql/error.log",
            "general_log": "OFF",
            "general_log_file": f"{snap_common}/var/log/mysql/general.log",
            "slow_query_log_file": f"{snap_common}/var/log/mysql/slow.log",
            "binlog_expire_logs_seconds": f"{binlog_retention_seconds}",
            "loose-audit_log_policy": audit_log_policy.upper(),
            "loose-audit_log_file": f"{snap_common}/var/log/mysql/audit.log",
            "gtid_mode": "ON",
            "enforce_gtid_consistency": "ON",
        }

        if audit_log_enabled:
            # This is used for being able to know the current state of the
            # audit plugin on config changes
            config["mysqld"]["loose-audit_log_format"] = "JSON"
        if audit_log_strategy == "async":
            config["mysqld"]["loose-audit_log_strategy"] = "ASYNCHRONOUS"
        else:
            config["mysqld"]["loose-audit_log_strategy"] = "SEMISYNCHRONOUS"

        if innodb_buffer_pool_chunk_size:
            config["mysqld"]["innodb_buffer_pool_chunk_size"] = str(innodb_buffer_pool_chunk_size)
        if performance_schema_instrument:
            config["mysqld"]["performance-schema-instrument"] = performance_schema_instrument
        if group_replication_message_cache_size:
            config["mysqld"]["loose-group_replication_message_cache_size"] = str(
                group_replication_message_cache_size
            )

        with io.StringIO() as string_io:
            config.write(string_io)
            return string_io.getvalue(), dict(config["mysqld"])

    def configure_mysql_users(self) -> None:
        """Configure the MySQL users for the instance."""
        # SYSTEM_USER and SUPER privileges to revoke from the root users
        # Reference: https://dev.mysql.com/doc/refman/8.0/en/privileges-provided.html#priv_super
        privileges_to_revoke = (
            "SYSTEM_USER",
            "SYSTEM_VARIABLES_ADMIN",
            "SUPER",
            "REPLICATION_SLAVE_ADMIN",
            "GROUP_REPLICATION_ADMIN",
            "BINLOG_ADMIN",
            "SET_USER_ID",
            "ENCRYPTION_KEY_ADMIN",
            "VERSION_TOKEN_ADMIN",
            "CONNECTION_ADMIN",
        )

        # privileges for the backups user:
        #   https://docs.percona.com/percona-xtrabackup/8.0/using_xtrabackup/privileges.html#permissions-and-privileges-needed
        # CONNECTION_ADMIN added to provide it privileges to connect to offline_mode node
        configure_users_commands = (
            f"CREATE USER '{self.server_config_user}'@'%' IDENTIFIED BY '{self.server_config_password}'",
            f"GRANT ALL ON *.* TO '{self.server_config_user}'@'%' WITH GRANT OPTION",
            f"CREATE USER '{self.monitoring_user}'@'%' IDENTIFIED BY '{self.monitoring_password}' WITH MAX_USER_CONNECTIONS 3",
            f"GRANT SYSTEM_USER, SELECT, PROCESS, SUPER, REPLICATION CLIENT, RELOAD ON *.* TO '{self.monitoring_user}'@'%'",
            f"CREATE USER '{self.backups_user}'@'%' IDENTIFIED BY '{self.backups_password}'",
            f"GRANT CONNECTION_ADMIN, BACKUP_ADMIN, PROCESS, RELOAD, LOCK TABLES, REPLICATION CLIENT ON *.* TO '{self.backups_user}'@'%'",
            f"GRANT SELECT ON performance_schema.log_status TO '{self.backups_user}'@'%'",
            f"GRANT SELECT ON performance_schema.keyring_component_status TO '{self.backups_user}'@'%'",
            f"GRANT SELECT ON performance_schema.replication_group_members TO '{self.backups_user}'@'%'",
            "UPDATE mysql.user SET authentication_string=null WHERE User='root' and Host='localhost'",
            f"ALTER USER 'root'@'localhost' IDENTIFIED BY '{self.root_password}'",
            f"REVOKE {', '.join(privileges_to_revoke)} ON *.* FROM 'root'@'localhost'",
            "FLUSH PRIVILEGES",
        )

        try:
            logger.debug(f"Configuring MySQL users for {self.instance_address}")
            self._run_mysqlcli_script(
                configure_users_commands,
                password=self.root_password,
            )
        except MySQLClientError:
            logger.error(f"Failed to configure users for: {self.instance_address}")
            raise MySQLConfigureMySQLUsersError

    def _plugin_file_exists(self, plugin_file_name: str) -> bool:
        """Check if the plugin file exists.

        Args:
            plugin_file_name: Plugin file name, with the extension.

        """
        path = self.get_variable_value("plugin_dir")
        return self._file_exists(f"{path}/{plugin_file_name}")

    def install_plugins(self, plugins: list[str]) -> None:
        """Install extra plugins."""
        supported_plugins = {
            "audit_log": ("INSTALL PLUGIN audit_log SONAME", "audit_log.so"),
            "audit_log_filter": ("INSTALL PLUGIN audit_log_filter SONAME", "audit_log_filter.so"),
            "binlog_utils_udf": ("INSTALL PLUGIN binlog_utils_udf SONAME", "binlog_utils_udf.so"),
        }

        try:
            super_read_only = self.get_variable_value("super_read_only").lower() == "on"
            installed_plugins = self._get_installed_plugins()
            # disable super_read_only to install plugins
            for plugin in plugins:
                if plugin in installed_plugins:
                    # skip if the plugin is already installed
                    logger.info(f"{plugin=} already installed")
                    continue
                if plugin not in supported_plugins:
                    logger.warning(f"{plugin=} is not supported")
                    continue

                command_prefix, plugin_file = (
                    supported_plugins[plugin][0],
                    supported_plugins[plugin][1],
                )

                if not self._plugin_file_exists(plugin_file):
                    logger.warning(f"{plugin=} file not found. Skip installation")
                    continue

                command = f"{command_prefix} '{plugin_file}';"
                if super_read_only:
                    command = (
                        "SET GLOBAL super_read_only=OFF",
                        command,
                        "SET GLOBAL super_read_only=ON",
                    )
                else:
                    command = (command,)
                logger.info(f"Installing {plugin=}")
                self._run_mysqlcli_script(
                    command,
                    user=self.server_config_user,
                    password=self.server_config_password,
                )
        except MySQLClientError:
            logger.error(f"Failed to install {plugin=}")  # type: ignore
            raise MySQLPluginInstallError
        except MySQLGetVariableError:
            # workaround for config changed triggered after failed upgrade
            # the check fails for charms revisions not using admin address
            logger.warning("Failed to get super_read_only variable. Skip plugin installation")

    def uninstall_plugins(self, plugins: list[str]) -> None:
        """Uninstall plugins."""
        super_read_only = self.get_variable_value("super_read_only").lower() == "on"
        try:
            installed_plugins = self._get_installed_plugins()
            # disable super_read_only to uninstall plugins
            for plugin in plugins:
                if plugin not in installed_plugins:
                    # skip if the plugin is not installed
                    continue
                logger.debug(f"Uninstalling plugin {plugin}")

                command = f"UNINSTALL PLUGIN {plugin};"
                if super_read_only:
                    command = (
                        "SET GLOBAL super_read_only=OFF",
                        command,
                        "SET GLOBAL super_read_only=ON",
                    )
                else:
                    command = (command,)
                self._run_mysqlcli_script(
                    command,
                    user=self.server_config_user,
                    password=self.server_config_password,
                )
        except MySQLClientError:
            logger.error(
                f"Failed to uninstall {plugin=}",  # type: ignore
            )
            raise MySQLPluginInstallError

    def _get_installed_plugins(self) -> set[str]:
        """Return a set of explicitly installed plugins."""
        try:
            output = self._run_mysqlcli_script(
                ("select name from mysql.plugin",),
                password=self.root_password,
            )
            return {
                plugin[0] for plugin in output if plugin[0] not in ["clone", "group_replication"]
            }
        except MySQLClientError:
            logger.error("Failed to get installed plugins")
            raise

    def does_mysql_user_exist(self, username: str, hostname: str) -> bool:
        """Checks if a mysql user already exists."""
        user_existence_commands = (
            f"select user from mysql.user where user = '{username}' and host = '{hostname}'",
        )

        try:
            output = self._run_mysqlcli_script(
                user_existence_commands,
                user=self.server_config_user,
                password=self.server_config_password,
            )
            return len(output) == 1
        except MySQLClientError:
            logger.error(f"Failed to check for existence of mysql user {username}@{hostname}")
            raise MySQLCheckUserExistenceError()

    def configure_mysqlrouter_user(
        self, username: str, password: str, hostname: str, unit_name: str
    ) -> None:
        """Configure a mysqlrouter user and grant the appropriate permissions to the user."""
        try:
            escaped_mysqlrouter_user_attributes = json.dumps({"unit_name": unit_name}).replace(
                '"', r"\""
            )
            # Using server_config_user as we are sure it has create user grants
            create_mysqlrouter_user_commands = (
                "shell.connect_to_primary()",
                f"session.run_sql(\"CREATE USER '{username}'@'{hostname}' IDENTIFIED BY '{password}' ATTRIBUTE '{escaped_mysqlrouter_user_attributes}';\")",
            )

            # Using server_config_user as we are sure it has create user grants
            mysqlrouter_user_grant_commands = (
                "shell.connect_to_primary()",
                f"session.run_sql(\"GRANT CREATE USER ON *.* TO '{username}'@'{hostname}' WITH GRANT OPTION;\")",
                f"session.run_sql(\"GRANT SELECT, INSERT, UPDATE, DELETE, EXECUTE ON mysql_innodb_cluster_metadata.* TO '{username}'@'{hostname}';\")",
                f"session.run_sql(\"GRANT SELECT ON mysql.user TO '{username}'@'{hostname}';\")",
                f"session.run_sql(\"GRANT SELECT ON performance_schema.replication_group_members TO '{username}'@'{hostname}';\")",
                f"session.run_sql(\"GRANT SELECT ON performance_schema.replication_group_member_stats TO '{username}'@'{hostname}';\")",
                f"session.run_sql(\"GRANT SELECT ON performance_schema.global_variables TO '{username}'@'{hostname}';\")",
            )

            logger.debug(f"Configuring MySQLRouter {username=}")
            self._run_mysqlsh_script(
                "\n".join(create_mysqlrouter_user_commands),
                user=self.server_config_user,
                password=self.server_config_password,
                host=self.instance_def(self.server_config_user),
            )
            # grant permissions to the newly created mysqlrouter user
            self._run_mysqlsh_script(
                "\n".join(mysqlrouter_user_grant_commands),
                user=self.server_config_user,
                password=self.server_config_password,
                host=self.instance_def(self.server_config_user),
            )
        except MySQLClientError:
            logger.error(f"Failed to configure mysqlrouter {username=}")
            raise MySQLConfigureRouterUserError

    def create_application_database_and_scoped_user(
        self,
        database_name: str,
        username: str,
        password: str,
        hostname: str,
        *,
        unit_name: Optional[str] = None,
        create_database: bool = True,
    ) -> None:
        """Create an application database and a user scoped to the created database."""
        attributes = {}
        if unit_name is not None:
            attributes["unit_name"] = unit_name
        try:
            # Using server_config_user as we are sure it has create database grants
            connect_command = ("shell.connect_to_primary()",)
            create_database_commands = (
                f'session.run_sql("CREATE DATABASE IF NOT EXISTS `{database_name}`;")',
            )

            escaped_user_attributes = json.dumps(attributes).replace('"', r"\"")
            # Using server_config_user as we are sure it has create user grants
            create_scoped_user_commands = (
                f"session.run_sql(\"CREATE USER `{username}`@`{hostname}` IDENTIFIED BY '{password}' ATTRIBUTE '{escaped_user_attributes}';\")",
                f'session.run_sql("GRANT USAGE ON *.* TO `{username}`@`{hostname}`;")',
                f'session.run_sql("GRANT ALL PRIVILEGES ON `{database_name}`.* TO `{username}`@`{hostname}`;")',
            )

            if create_database:
                commands = connect_command + create_database_commands + create_scoped_user_commands
            else:
                commands = connect_command + create_scoped_user_commands

            self._run_mysqlsh_script(
                "\n".join(commands),
                user=self.server_config_user,
                password=self.server_config_password,
                host=self.instance_def(self.server_config_user),
            )
        except MySQLClientError as e:
            logger.error(
                f"Failed to create application database {database_name} and scoped user {username}@{hostname}"
            )
            raise MySQLCreateApplicationDatabaseAndScopedUserError(e.message)

    @staticmethod
    def _get_statements_to_delete_users_with_attribute(
        attribute_name: str, attribute_value: str
    ) -> list[str]:
        """Generate mysqlsh statements to delete users with an attribute.

        If the value of the attribute is a string, include single quotes in the string.
        (e.g. "'bar'")
        """
        return [
            (
                "session.run_sql(\"SELECT IFNULL(CONCAT('DROP USER ', GROUP_CONCAT(QUOTE(USER),"
                " '@', QUOTE(HOST))), 'SELECT 1') INTO @sql FROM INFORMATION_SCHEMA.USER_ATTRIBUTES"
                f" WHERE ATTRIBUTE->'$.{attribute_name}'={attribute_value}\")"
            ),
            'session.run_sql("PREPARE stmt FROM @sql")',
            'session.run_sql("EXECUTE stmt")',
            'session.run_sql("DEALLOCATE PREPARE stmt")',
        ]

    def get_mysql_router_users_for_unit(
        self, *, relation_id: int, mysql_router_unit_name: str
    ) -> list[RouterUser]:
        """Get users for related MySQL Router unit."""
        relation_user = f"relation-{relation_id}"
        command = [
            (
                "result = session.run_sql(\"SELECT USER, ATTRIBUTE->>'$.router_id' FROM "
                f"INFORMATION_SCHEMA.USER_ATTRIBUTES WHERE ATTRIBUTE->'$.created_by_user'='{relation_user}' "
                f"AND ATTRIBUTE->'$.created_by_juju_unit'='{mysql_router_unit_name}'\")"
            ),
            "print(result.fetch_all())",
        ]
        try:
            output = self._run_mysqlsh_script(
                "\n".join(command),
                user=self.server_config_user,
                password=self.server_config_password,
                host=self.instance_def(self.server_config_user),
            )
        except MySQLClientError as e:
            logger.error(
                f"Failed to get MySQL Router users for relation {relation_id} and unit {mysql_router_unit_name}"
            )
            raise MySQLGetRouterUsersError(e.message)
        rows = json.loads(output)
        return [RouterUser(username=row[0], router_id=row[1]) for row in rows]

    def delete_users_for_unit(self, unit_name: str) -> None:
        """Delete users for a unit."""
        drop_users_command = [
            "shell.connect_to_primary()",
        ]
        drop_users_command.extend(
            self._get_statements_to_delete_users_with_attribute("unit_name", f"'{unit_name}'")
        )
        try:
            self._run_mysqlsh_script(
                "\n".join(drop_users_command),
                user=self.server_config_user,
                password=self.server_config_password,
                host=self.instance_def(self.server_config_user),
            )
        except MySQLClientError as e:
            logger.error(f"Failed to query and delete users for unit {unit_name}")
            raise MySQLDeleteUsersForUnitError(e.message)

    def delete_users_for_relation(self, username: str) -> None:
        """Delete users for a relation."""
        drop_users_command = [
            "shell.connect_to_primary()",
            f"session.run_sql(\"DROP USER IF EXISTS '{username}'@'%';\")",
        ]
        # If the relation is with a MySQL Router charm application, delete any users
        # created by that application.
        drop_users_command.extend(
            self._get_statements_to_delete_users_with_attribute("created_by_user", f"'{username}'")
        )
        try:
            self._run_mysqlsh_script(
                "\n".join(drop_users_command),
                user=self.server_config_user,
                password=self.server_config_password,
                host=self.instance_def(self.server_config_user),
            )
        except MySQLClientError as e:
            logger.error(f"Failed to delete {username=}")
            raise MySQLDeleteUsersForRelationError(e.message)

    def delete_user(self, username: str) -> None:
        """Delete user."""
        drop_user_command = [
            "shell.connect_to_primary()",
            f"session.run_sql(\"DROP USER `{username}`@'%'\")",
        ]
        try:
            self._run_mysqlsh_script(
                "\n".join(drop_user_command),
                user=self.server_config_user,
                password=self.server_config_password,
                host=self.instance_def(self.server_config_user),
            )
        except MySQLClientError as e:
            logger.error(f"Failed to delete user {username}")
            raise MySQLDeleteUserError(e.message)

    def remove_router_from_cluster_metadata(self, router_id: str) -> None:
        """Remove MySQL Router from InnoDB Cluster metadata."""
        command = [
            "cluster = dba.get_cluster()",
            f'cluster.remove_router_metadata("{router_id}")',
        ]
        try:
            self._run_mysqlsh_script(
                "\n".join(command),
                user=self.server_config_user,
                password=self.server_config_password,
                host=self.instance_def(self.server_config_user),
            )
        except MySQLClientError as e:
            logger.error(f"Failed to remove router from metadata with ID {router_id}")
            raise MySQLRemoveRouterFromMetadataError(e.message)

    def set_dynamic_variable(
        self,
        variable: str,
        value: str,
        persist: bool = False,
        instance_address: Optional[str] = None,
    ) -> None:
        """Set a dynamic variable value for the instance."""
        # escape variable values when needed
        if not re.match(r"^[0-9,a-z,A-Z$_]+$", value):
            value = f"`{value}`"

        logger.debug(f"Setting {variable=} to {value=}")
        set_var_command = (
            f'session.run_sql("SET {"PERSIST" if persist else "GLOBAL"} {variable}={value}")'
        )

        try:
            self._run_mysqlsh_script(
                set_var_command,
                user=self.server_config_user,
                password=self.server_config_password,
                host=self.instance_def(self.server_config_user, instance_address),
            )
        except MySQLClientError:
            logger.error(f"Failed to set {variable=} to {value=}")
            raise MySQLSetVariableError

    def get_variable_value(self, variable: str) -> str:
        """Get the value of a variable."""
        get_var_command = [
            f"result = session.run_sql(\"SHOW VARIABLES LIKE '{variable}'\")",
            "print(result.fetch_all())",
        ]

        try:
            output = self._run_mysqlsh_script(
                "\n".join(get_var_command),
                user=self.server_config_user,
                password=self.server_config_password,
                host=self.instance_def(self.server_config_user),
            )
        except MySQLClientError:
            logger.error(f"Failed to get value for {variable=}")
            raise MySQLGetVariableError

        rows = json.loads(output)
        return rows[0][1]

    def configure_instance(self, create_cluster_admin: bool = True) -> None:
        """Configure the instance to be used in an InnoDB cluster.

        Args:
            create_cluster_admin: Whether to create the cluster admin user.
        """
        options = {
            "restart": "true",
        }

        if create_cluster_admin:
            options.update({
                "clusterAdmin": self.cluster_admin_user,
                "clusterAdminPassword": self.cluster_admin_password,
            })

        configure_instance_command = f"dba.configure_instance(options={options})"

        try:
            logger.debug(f"Configuring instance for InnoDB on {self.instance_address}")
            self._run_mysqlsh_script(
                configure_instance_command,
                user=self.server_config_user,
                password=self.server_config_password,
                host=self.instance_def(self.server_config_user),
            )
            self.wait_until_mysql_connection()
        except MySQLClientError:
            logger.error(f"Failed to configure instance {self.instance_address}")
            raise MySQLConfigureInstanceError

    def create_cluster(self, unit_label: str) -> None:
        """Create an InnoDB cluster with Group Replication enabled."""
        # defaulting group replication communication stack to MySQL instead of XCOM
        # since it will encrypt gr members communication by default
        options = {
            "communicationStack": "MySQL",
        }

        commands = (
            f"cluster = dba.create_cluster('{self.cluster_name}', {options})",
            f"cluster.set_instance_option('{self.instance_address}', 'label', '{unit_label}')",
        )

        try:
            logger.debug(f"Creating a MySQL InnoDB cluster on {self.instance_address}")
            self._run_mysqlsh_script(
                "\n".join(commands),
                user=self.server_config_user,
                password=self.server_config_password,
                host=self.instance_def(self.server_config_user),
            )
        except MySQLClientError:
            logger.error(f"Failed to create cluster on instance: {self.instance_address}")
            raise MySQLCreateClusterError

    def create_cluster_set(self) -> None:
        """Create a cluster set for the cluster on cluster primary."""
        commands = (
            "shell.connect_to_primary()",
            f"cluster = dba.get_cluster('{self.cluster_name}')",
            f"cluster.create_cluster_set('{self.cluster_set_name}')",
        )

        try:
            logger.debug(f"Creating cluster set name {self.cluster_set_name}")
            self._run_mysqlsh_script(
                "\n".join(commands),
                user=self.server_config_user,
                password=self.server_config_password,
                host=self.instance_def(self.server_config_user),
            )
        except MySQLClientError:
            logger.error("Failed to create cluster-set")
            raise MySQLCreateClusterSetError from None

    def create_replica_cluster(
        self,
        endpoint: str,
        replica_cluster_name: str,
        instance_label: str,
        donor: Optional[str] = None,
        method: Optional[str] = "auto",
    ) -> None:
        """Create a replica cluster from the primary cluster."""
        options = {
            "recoveryProgress": 0,
            "recoveryMethod": method,
            "timeout": 0,
            "communicationStack": "MySQL",
        }

        if donor:
            options["cloneDonor"] = donor

        commands = (
            "shell.connect_to_primary()",
            "cs = dba.get_cluster_set()",
            f"repl_cluster = cs.create_replica_cluster('{endpoint}','{replica_cluster_name}', {options})",
            f"repl_cluster.set_instance_option('{endpoint}', 'label', '{instance_label}')",
        )

        try:
            logger.debug(f"Creating replica cluster {replica_cluster_name}")

            # hide exception logging on auto try
            log_exception = method == "auto"
            self._run_mysqlsh_script(
                "\n".join(commands),
                user=self.server_config_user,
                password=self.server_config_password,
                host=self.instance_def(self.server_config_user),
                exception_as_warning=log_exception,
            )
        except MySQLClientError:
            if method == "auto":
                logger.warning(
                    "Failed to create replica cluster with auto method, fallback to clone method"
                )
                self.create_replica_cluster(
                    endpoint,
                    replica_cluster_name,
                    instance_label,
                    donor,
                    method="clone",
                )
            else:
                logger.error("Failed to create replica cluster")
                raise MySQLCreateReplicaClusterError

    def promote_cluster_to_primary(self, cluster_name: str, force: bool = False) -> None:
        """Promote a cluster to become the primary cluster on the cluster set."""
        commands = (
            "shell.connect_to_primary()",
            "cs = dba.get_cluster_set()",
            (
                f"cs.force_primary_cluster('{cluster_name}')"
                if force
                else f"cs.set_primary_cluster('{cluster_name}')"
            ),
        )

        if force:
            logger.warning(f"Promoting {cluster_name=} to primary with {force=}")
        else:
            logger.debug(f"Promoting {cluster_name=} to primary with {force=}")

        try:
            self._run_mysqlsh_script(
                "\n".join(commands),
                user=self.server_config_user,
                password=self.server_config_password,
                host=self.instance_def(self.server_config_user),
            )
        except MySQLClientError:
            logger.error("Failed to promote cluster to primary")
            raise MySQLPromoteClusterToPrimaryError

    def fence_writes(self) -> None:
        """Fence writes on the primary cluster."""
        commands = (
            "c = dba.get_cluster()",
            "c.fence_writes()",
        )

        try:
            self._run_mysqlsh_script(
                "\n".join(commands),
                user=self.server_config_user,
                password=self.server_config_password,
                host=self.instance_def(self.server_config_user),
            )
        except MySQLClientError:
            logger.error("Failed to fence writes on cluster")
            raise MySQLFencingWritesError

    def unfence_writes(self) -> None:
        """Unfence writes on the primary cluster and reset read_only flag."""
        commands = (
            "c = dba.get_cluster()",
            "c.unfence_writes()",
            "session.run_sql('SET GLOBAL read_only=OFF')",
        )

        try:
            self._run_mysqlsh_script(
                "\n".join(commands),
                user=self.server_config_user,
                password=self.server_config_password,
                host=self.instance_def(self.server_config_user),
            )
        except MySQLClientError:
            logger.error("Failed to resume writes on primary cluster")
            raise MySQLFencingWritesError

    def is_cluster_writes_fenced(self) -> Optional[bool]:
        """Check if the cluster is fenced against writes."""
        status = self.get_cluster_status()
        if not status:
            return

        return status["defaultreplicaset"]["status"] == MySQLClusterState.FENCED

    def is_cluster_in_cluster_set(self, cluster_name: str) -> Optional[bool]:
        """Check if a cluster is in the cluster set."""
        cs_status = self.get_cluster_set_status(extended=0)

        if cs_status is None:
            return None

        return cluster_name in cs_status["clusters"]

    def cluster_metadata_exists(self, from_instance: Optional[str] = None) -> bool:
        """Check if this cluster metadata exists on database.

        Use mysqlsh when querying clusters from remote instances. However, use
        mysqlcli when querying locally since this method can be called before
        the cluster is initialized (before serverconfig and root users are set up
        correctly)
        """
        get_clusters_query = (
            "SELECT cluster_name "
            "FROM mysql_innodb_cluster_metadata.clusters "
            "WHERE EXISTS ("
            "SELECT * "
            "FROM information_schema.schemata "
            "WHERE schema_name = 'mysql_innodb_cluster_metadata'"
            ")"
        )

        if from_instance:
            check_cluster_metadata_commands = (
                f'cursor = session.run_sql("{get_clusters_query}")',
                "print(cursor.fetch_all())",
            )

            try:
                output = self._run_mysqlsh_script(
                    "\n".join(check_cluster_metadata_commands),
                    user=self.server_config_user,
                    password=self.server_config_password,
                    host=self.instance_def(self.server_config_user, from_instance),
                    timeout=60,
                    exception_as_warning=True,
                )
            except MySQLClientError:
                logger.warning(f"Failed to check if cluster metadata exists {from_instance=}")
                raise MySQLClusterMetadataExistsError(
                    f"Failed to check if cluster metadata exists {from_instance=}"
                )

            return self.cluster_name in output

        try:
            output = self._run_mysqlcli_script(
                (get_clusters_query,),
                user=ROOT_USERNAME,
                password=self.root_password,
                timeout=60,
                exception_as_warning=True,
                log_errors=False,
            )
        except MySQLClientError:
            logger.warning("Failed to check if local cluster metadata exists")
            raise MySQLClusterMetadataExistsError("Failed to check if cluster metadata exists")

        cluster_names = [entry[0].strip() for entry in output]
        return self.cluster_name in cluster_names

    def rejoin_cluster(self, cluster_name) -> None:
        """Try to rejoin a cluster to the cluster set."""
        commands = (
            "shell.connect_to_primary()",
            "cs = dba.get_cluster_set()",
            f"cs.rejoin_cluster('{cluster_name}')",
        )

        try:
            logger.debug(f"Rejoining {cluster_name=}")
            self._run_mysqlsh_script(
                "\n".join(commands),
                user=self.server_config_user,
                password=self.server_config_password,
                host=self.instance_def(self.server_config_user),
            )

            logger.info(f"Rejoined {cluster_name=}")
        except MySQLClientError:
            logger.error("Failed to rejoin cluster")
            raise MySQLRejoinClusterError

    def remove_replica_cluster(self, replica_cluster_name: str, force: bool = False) -> None:
        """Remove a replica cluster from the cluster-set."""
        commands = [
            "shell.connect_to_primary()",
            "cs = dba.get_cluster_set()",
        ]
        if force:
            commands.append(f"cs.remove_cluster('{replica_cluster_name}', {{'force': True}})")
        else:
            commands.append(f"cs.remove_cluster('{replica_cluster_name}')")

        try:
            logger.debug(f"Removing replica cluster {replica_cluster_name}")
            self._run_mysqlsh_script(
                "\n".join(commands),
                user=self.server_config_user,
                password=self.server_config_password,
                host=self.instance_def(self.server_config_user),
            )
        except MySQLClientError:
            logger.error("Failed to remove replica cluster")
            raise MySQLRemoveReplicaClusterError

    def initialize_juju_units_operations_table(self) -> None:
        """Initialize the mysql.juju_units_operations table using the serverconfig user."""
        initialize_table_commands = (
            "DROP TABLE IF EXISTS mysql.juju_units_operations",
            "CREATE TABLE mysql.juju_units_operations (task varchar(20), executor "
            "varchar(20), status varchar(20), primary key(task))",
            f"INSERT INTO mysql.juju_units_operations values ('{UNIT_TEARDOWN_LOCKNAME}', '', "
            "'not-started') ON DUPLICATE KEY UPDATE executor = '', status = 'not-started'",
            f"INSERT INTO mysql.juju_units_operations values ('{UNIT_ADD_LOCKNAME}', '', "
            "'not-started') ON DUPLICATE KEY UPDATE executor = '', status = 'not-started'",
        )

        try:
            logger.debug(
                f"Initializing the juju_units_operations table on {self.instance_address}"
            )

            self._run_mysqlcli_script(
                initialize_table_commands,
                user=self.server_config_user,
                password=self.server_config_password,
            )
        except MySQLClientError:
            logger.error("Failed to initialize mysql.juju_units_operations table with error")
            raise MySQLInitializeJujuOperationsTableError

    def add_instance_to_cluster(
        self,
        *,
        instance_address: str,
        instance_unit_label: str,
        from_instance: Optional[str] = None,
        lock_instance: Optional[str] = None,
        method: str = "auto",
    ) -> None:
        """Add an instance to the InnoDB cluster."""
        options = {
            "password": self.cluster_admin_password,
            "label": instance_unit_label,
        }

        local_lock_instance = lock_instance or from_instance or self.instance_address

        if not self._acquire_lock(
            local_lock_instance,
            instance_unit_label,
            UNIT_ADD_LOCKNAME,
        ):
            raise MySQLLockAcquisitionError("Lock not acquired")

        connect_instance = from_instance or self.instance_address
        connect_commands = (
            f"cluster = dba.get_cluster('{self.cluster_name}')",
            "shell.options['dba.restartWaitTimeout'] = 3600",
        )

        # Prefer "auto" recovery method, but if it fails, try "clone"
        try:
            options["recoveryMethod"] = method
            add_instance_command = (
                f"cluster.add_instance('{self.cluster_admin_user}@{instance_address}', {options})",
            )

            logger.info(
                f"Adding instance {instance_address}/{instance_unit_label} to {self.cluster_name=}"
                f"with recovery {method=}"
            )
            # hide exception logging on auto try
            log_exception = method == "auto"
            self._run_mysqlsh_script(
                "\n".join(connect_commands + add_instance_command),
                user=self.server_config_user,
                password=self.server_config_password,
                host=self.instance_def(self.server_config_user, connect_instance),
                exception_as_warning=log_exception,
            )

        except MySQLClientError:
            if method == "clone":
                logger.error(
                    f"Failed to add {instance_address=} to {self.cluster_name=} on {self.instance_address=}",
                )
                raise MySQLAddInstanceToClusterError

            logger.debug(
                f"Cannot add {instance_address=} to {self.cluster_name=} with recovery {method=}. Trying method 'clone'"
            )
            self.add_instance_to_cluster(
                instance_address=instance_address,
                instance_unit_label=instance_unit_label,
                from_instance=from_instance,
                lock_instance=lock_instance,
                method="clone",
            )
        finally:
            # always release the lock
            self._release_lock(local_lock_instance, instance_unit_label, UNIT_ADD_LOCKNAME)

    def is_instance_configured_for_innodb(
        self, instance_address: str, instance_unit_label: str
    ) -> bool:
        """Confirm if instance is configured for use in an InnoDB cluster."""
        commands = (
            "instance_configured = dba.check_instance_configuration()['status'] == 'ok'",
            'print("INSTANCE_CONFIGURED" if instance_configured else "INSTANCE_NOT_CONFIGURED")',
        )

        try:
            logger.debug(
                f"Confirming instance {instance_address}/{instance_unit_label} configuration for InnoDB"
            )

            output = self._run_mysqlsh_script(
                "\n".join(commands),
                user=self.server_config_user,
                password=self.server_config_password,
                host=self.instance_def(self.server_config_user, instance_address),
            )
            return "INSTANCE_CONFIGURED" in output
        except MySQLClientError as e:
            # confirmation can fail if the clusteradmin user does not yet exist on the instance
            logger.warning(
                f"Failed to confirm instance configuration for {instance_address} with error {e.message}",
            )
            return False

    def drop_group_replication_metadata_schema(self) -> None:
        """Drop the group replication metadata schema from current unit."""
        commands = "dba.drop_metadata_schema()"

        try:
            self._run_mysqlsh_script(
                commands,
                user=self.server_config_user,
                password=self.server_config_password,
                host=self.instance_def(self.server_config_user),
            )
        except MySQLClientError:
            logger.error("Failed to drop group replication metadata schema")

    def are_locks_acquired(self, from_instance: Optional[str] = None) -> bool:
        """Report if any topology change is being executed."""
        commands = (
            "result = session.run_sql(\"SELECT COUNT(*) FROM mysql.juju_units_operations WHERE status='in-progress';\")",
            "print(f'<LOCKS>{result.fetch_one()[0]}</LOCKS>')",
        )
        try:
            output = self._run_mysqlsh_script(
                "\n".join(commands),
                user=self.server_config_user,
                password=self.server_config_password,
                host=self.instance_def(self.server_config_user, from_instance),
            )
        except MySQLClientError:
            # log error and fallback to assuming topology is changing
            logger.error("Failed to get locks count")
            return True

        matches = re.search(r"<LOCKS>(\d)</LOCKS>", output)

        return int(matches.group(1)) > 0 if matches else False

    def rescan_cluster(
        self,
        from_instance: Optional[str] = None,
        remove_instances: bool = False,
        add_instances: bool = False,
    ) -> None:
        """Rescan the cluster for topology changes."""
        options = {}
        if remove_instances:
            options["removeInstances"] = "auto"
        if add_instances:
            options["addInstances"] = "auto"

        rescan_cluster_commands = (
            f"cluster = dba.get_cluster('{self.cluster_name}')",
            f"cluster.rescan({options})",
        )
        try:
            logger.debug("Rescanning cluster")
            self._run_mysqlsh_script(
                "\n".join(rescan_cluster_commands),
                user=self.server_config_user,
                password=self.server_config_password,
                host=self.instance_def(self.server_config_user, from_instance),
            )
        except MySQLClientError as e:
            logger.error("Error rescanning the cluster")
            raise MySQLRescanClusterError(e.message)

    def is_instance_in_cluster(self, unit_label: str) -> bool:
        """Confirm if instance is in the cluster."""
        try:
            if not self.cluster_metadata_exists(self.instance_address):
                # early return if instance has no cluster metadata
                return False
        except MySQLClusterMetadataExistsError:
            return False

        commands = (
            f"cluster = dba.get_cluster('{self.cluster_name}')",
            f"print(cluster.status()['defaultReplicaSet']['topology'].get('{unit_label}', {{}}).get('status', 'NOT_A_MEMBER'))",
        )

        try:
            logger.debug(f"Checking existence of unit {unit_label} in cluster {self.cluster_name}")

            output = self._run_mysqlsh_script(
                "\n".join(commands),
                user=self.server_config_user,
                password=self.server_config_password,
                host=self.instance_def(self.server_config_user),
                exception_as_warning=True,
            )
            return (
                MySQLMemberState.ONLINE in output.lower()
                or MySQLMemberState.RECOVERING in output.lower()
            )
        except MySQLClientError:
            # confirmation can fail if the clusteradmin user does not yet exist on the instance
            logger.debug(
                f"Failed to confirm existence of unit {unit_label} in cluster {self.cluster_name}"
            )
            return False

    @retry(
        wait=wait_fixed(2),
        stop=stop_after_attempt(3),
        retry=retry_if_exception_type(TimeoutError),
    )
    def get_cluster_status(
        self, from_instance: Optional[str] = None, extended: Optional[bool] = False
    ) -> Optional[dict]:
        """Get the cluster status dictionary."""
        options = {"extended": extended}
        status_commands = (
            f"cluster = dba.get_cluster('{self.cluster_name}')",
            f"print(cluster.status({options}))",
        )

        try:
            output = self._run_mysqlsh_script(
                "\n".join(status_commands),
                user=self.server_config_user,
                password=self.server_config_password,
                host=self.instance_def(self.server_config_user, from_instance),
                timeout=30,
            )
            output_dict = json.loads(output.lower())
            return output_dict
        except MySQLClientError:
            logger.error(f"Failed to get cluster status for {self.cluster_name}")

    def get_cluster_set_status(
        self, extended: Optional[int] = 1, from_instance: Optional[str] = None
    ) -> Optional[dict]:
        """Get the cluster-set status dictionary."""
        options = {"extended": extended}
        status_commands = (
            "cs = dba.get_cluster_set()",
            f"print(cs.status({options}))",
        )

        try:
            output = self._run_mysqlsh_script(
                "\n".join(status_commands),
                user=self.server_config_user,
                password=self.server_config_password,
                host=self.instance_def(self.server_config_user, from_instance),
                timeout=150,
                exception_as_warning=True,
            )
            output_dict = json.loads(output.lower())
            return output_dict
        except MySQLClientError:
            logger.warning("Failed to get cluster set status")

    def get_cluster_names(self) -> set[str]:
        """Get the names of the clusters in the cluster set."""
        status = self.get_cluster_set_status()
        if not status:
            return set()
        return set(status["clusters"])

    def get_replica_cluster_status(self, replica_cluster_name: Optional[str] = None) -> str:
        """Get the replica cluster status."""
        if not replica_cluster_name:
            replica_cluster_name = self.cluster_name
        status_commands = (
            "cs = dba.get_cluster_set()",
            f"print(cs.status(extended=1)['clusters']['{replica_cluster_name}']['globalStatus'])",
        )

        try:
            output = self._run_mysqlsh_script(
                "\n".join(status_commands),
                user=self.server_config_user,
                password=self.server_config_password,
                host=self.instance_def(self.server_config_user),
                timeout=150,
                exception_as_warning=True,
            )
            return output.lower().strip()
        except MySQLClientError:
            logger.warning(f"Failed to get replica cluster status for {replica_cluster_name}")
            return "unknown"

    def get_cluster_node_count(
        self,
        from_instance: Optional[str] = None,
        node_status: Optional[MySQLMemberState] = None,
    ) -> int:
        """Retrieve current count of cluster nodes, optionally filtered by status."""
        if not node_status:
            query = "SELECT COUNT(*) FROM performance_schema.replication_group_members"
        else:
            query = (
                "SELECT COUNT(*) FROM performance_schema.replication_group_members"
                f" WHERE member_state = '{node_status.value.upper()}'"
            )
        size_commands = (
            f'result = session.run_sql("{query}")',
            'print(f"<NODES>{result.fetch_one()[0]}</NODES>")',
        )

        try:
            output = self._run_mysqlsh_script(
                "\n".join(size_commands),
                user=self.server_config_user,
                password=self.server_config_password,
                host=self.instance_def(self.server_config_user, from_instance),
                timeout=30,
                exception_as_warning=True,
            )
        except MySQLClientError:
            logger.warning("Failed to get node count")
            return 0

        matches = re.search(r"<NODES>(\d)</NODES>", output)

        return int(matches.group(1)) if matches else 0

    def get_cluster_endpoints(self, get_ips: bool = True) -> Tuple[str, str, str]:
        """Return (rw, ro, ofline) endpoints tuple names or IPs."""
        status = self.get_cluster_status()

        if not status:
            raise MySQLGetClusterEndpointsError("Failed to get endpoints from cluster status")

        topology = status["defaultreplicaset"]["topology"]

        def _get_host_ip(host: str) -> str:
            try:
                port = None
                if ":" in host:
                    host, port = host.split(":")

                host_ip = socket.gethostbyname(host)
                return f"{host_ip}:{port}" if port else host_ip
            except socket.gaierror:
                raise MySQLGetClusterEndpointsError(f"Failed to query IP for host {host}")

        ro_endpoints = {
            _get_host_ip(v["address"]) if get_ips else v["address"]
            for v in topology.values()
            if v["mode"] == "r/o" and v["status"] == MySQLMemberState.ONLINE
        }

        if self.is_cluster_replica():
            # replica return global primary address
            global_primary = self.get_cluster_set_global_primary_address()
            if not global_primary:
                raise MySQLGetClusterEndpointsError("Failed to get global primary address")
            rw_endpoints = {_get_host_ip(global_primary) if get_ips else global_primary}
        else:
            rw_endpoints = {
                _get_host_ip(v["address"]) if get_ips else v["address"]
                for v in topology.values()
                if v["mode"] == "r/w" and v["status"] == MySQLMemberState.ONLINE
            }
        # won't get offline endpoints to IP as they maybe unreachable
        no_endpoints = {
            v["address"] for v in topology.values() if v["status"] != MySQLMemberState.ONLINE
        }

        return ",".join(rw_endpoints), ",".join(ro_endpoints), ",".join(no_endpoints)

    def execute_remove_instance(
        self, connect_instance: Optional[str] = None, force: bool = False
    ) -> None:
        """Execute the remove_instance() script with mysqlsh.

        Args:
            connect_instance: (optional) The instance from where to run the remove_instance()
            force: (optional) Whether to force the removal of the instance
        """
        remove_instance_options = {
            "password": self.cluster_admin_password,
            "force": "true" if force else "false",
        }
        remove_instance_commands = (
            f"cluster = dba.get_cluster('{self.cluster_name}')",
            "cluster.remove_instance("
            f"'{self.cluster_admin_user}@{self.instance_address}', {remove_instance_options})",
        )
        self._run_mysqlsh_script(
            "\n".join(remove_instance_commands),
            user=self.server_config_user,
            password=self.server_config_password,
            host=self.instance_def(self.server_config_user, connect_instance),
        )

    @retry(
        retry=retry_if_exception_type(MySQLRemoveInstanceRetryError),
        stop=stop_after_attempt(15),
        reraise=True,
        wait=wait_random(min=4, max=30),
    )
    def remove_instance(  # noqa: C901
        self, unit_label: str, lock_instance: Optional[str] = None
    ) -> None:
        """Remove instance from the cluster.

        This method is called from each unit being torn down, thus we must obtain
        locks on the cluster primary. There is a retry mechanism for any issues
        obtaining the lock, removing instances/dissolving the cluster, or releasing
        the lock.
        """
        remaining_cluster_member_addresses = []
        skip_release_lock = False
        try:
            # Get the cluster primary's address to direct lock acquisition request to.
            primary_address = self.get_cluster_primary_address()
            if not primary_address:
                raise MySQLRemoveInstanceRetryError(
                    "Unable to retrieve the cluster primary's address"
                )

            # Attempt to acquire a lock on the primary instance
            acquired_lock = self._acquire_lock(
                lock_instance or primary_address, unit_label, UNIT_TEARDOWN_LOCKNAME
            )
            if not acquired_lock:
                logger.debug(f"Failed to acquire lock to remove unit {unit_label}. Retrying.")
                raise MySQLRemoveInstanceRetryError("Did not acquire lock to remove unit")

            # Remove instance from cluster, or dissolve cluster if no other members remain
            logger.debug(
                f"Removing instance {self.instance_address} from cluster {self.cluster_name}"
            )

            if self.get_cluster_node_count() == 1:
                # Last instance in the cluster, dissolve the cluster
                cluster_names = self.get_cluster_names()
                if len(cluster_names) > 1 and not self.is_cluster_replica():
                    # when last instance from a primary cluster belonging to a cluster set
                    # promote another cluster to primary prior to dissolving
                    another_cluster = (cluster_names - {self.cluster_name}).pop()
                    self.promote_cluster_to_primary(another_cluster)
                    # update lock instance
                    lock_instance = self.get_cluster_set_global_primary_address()
                    self.remove_replica_cluster(self.cluster_name)
                else:
                    skip_release_lock = True
                self.dissolve_cluster()

            else:
                # Get remaining cluster member addresses before calling mysqlsh.remove_instance()
                remaining_cluster_member_addresses, valid = self._get_cluster_member_addresses(
                    exclude_unit_labels=[unit_label]
                )
                if not valid:
                    raise MySQLRemoveInstanceRetryError(
                        "Unable to retrieve cluster member addresses"
                    )

                # Just remove instance
                self.execute_remove_instance(force=True)
        except MySQLClientError as e:
            # In case of an error, raise an error and retry
            logger.warning(
                f"Failed to acquire lock and remove instance {self.instance_address} with error {e.message}"
            )
            raise MySQLRemoveInstanceRetryError(e.message)
        finally:
            # There is no need to release the lock if single cluster was dissolved
            if skip_release_lock:
                return

            try:
                if not lock_instance:
                    if len(remaining_cluster_member_addresses) == 0:
                        raise MySQLRemoveInstanceRetryError(
                            "No remaining instance to query cluster primary from."
                        )

                    # Retrieve the cluster primary's address again (in case the old primary is
                    # scaled down)
                    # Release the lock by making a request to this primary member's address
                    lock_instance = self.get_cluster_primary_address(
                        connect_instance_address=remaining_cluster_member_addresses[0]
                    )
                    if not lock_instance:
                        raise MySQLRemoveInstanceError(
                            "Unable to retrieve the address of the cluster primary"
                        )

                self._release_lock(lock_instance, unit_label, UNIT_TEARDOWN_LOCKNAME)
            except MySQLClientError as e:
                # Raise an error that does not lead to a retry of this method
                logger.error(f"Failed to release lock on {unit_label}")
                raise MySQLRemoveInstanceError(e.message)

    def dissolve_cluster(self) -> None:
        """Dissolve the cluster independently of the unit teardown process."""
        logger.debug(f"Dissolving cluster {self.cluster_name}")
        dissolve_cluster_commands = (
            f"cluster = dba.get_cluster('{self.cluster_name}')",
            "cluster.dissolve({'force': 'true'})",
        )
        self._run_mysqlsh_script(
            "\n".join(dissolve_cluster_commands),
            user=self.server_config_user,
            password=self.server_config_password,
            host=self.instance_def(self.server_config_user),
        )

    def _acquire_lock(self, primary_address: str, unit_label: str, lock_name: str) -> bool:
        """Attempts to acquire a lock by using the mysql.juju_units_operations table."""
        logger.debug(
            f"Attempting to acquire lock {lock_name} on {primary_address} for unit {unit_label}"
        )

        acquire_lock_commands = (
            (
                f"session.run_sql(\"UPDATE mysql.juju_units_operations SET executor='{unit_label}',"
                f" status='in-progress' WHERE task='{lock_name}' AND executor='';\")"
            ),
            (
                'acquired_lock = session.run_sql("SELECT count(*) FROM mysql.juju_units_operations'
                f" WHERE task='{lock_name}' AND executor='{unit_label}';\").fetch_one()[0]"
            ),
            "print(f'<ACQUIRED_LOCK>{acquired_lock}</ACQUIRED_LOCK>')",
        )

        try:
            output = self._run_mysqlsh_script(
                "\n".join(acquire_lock_commands),
                user=self.server_config_user,
                password=self.server_config_password,
                host=self.instance_def(self.server_config_user, primary_address),
            )
        except MySQLClientError:
            logger.debug(f"Failed to acquire lock {lock_name}")
            return False
        matches = re.search(r"<ACQUIRED_LOCK>(\d)</ACQUIRED_LOCK>", output)
        if not matches:
            return False

        return bool(int(matches.group(1)))

    def _release_lock(self, primary_address: str, unit_label: str, lock_name: str) -> None:
        """Releases a lock in the mysql.juju_units_operations table."""
        logger.debug(f"Releasing {lock_name=} @{primary_address=} for {unit_label=}")

        release_lock_commands = (
            "r = session.run_sql(\"UPDATE mysql.juju_units_operations SET executor='', status='not-started'"
            f" WHERE task='{lock_name}' AND executor='{unit_label}';\")",
            "print(r.get_affected_items_count())",
        )
        affected_rows = self._run_mysqlsh_script(
            "\n".join(release_lock_commands),
            user=self.server_config_user,
            password=self.server_config_password,
            host=self.instance_def(self.server_config_user, primary_address),
        )
        if affected_rows:
            if int(affected_rows) == 0:
                logger.warning("No lock to release")
            else:
                logger.debug(f"{lock_name=} released for {unit_label=}")

    def _get_cluster_member_addresses(self, exclude_unit_labels: List = []) -> Tuple[List, bool]:
        """Get the addresses of the cluster's members."""
        logger.debug(f"Getting cluster member addresses, excluding units {exclude_unit_labels}")

        get_cluster_members_commands = (
            f"cluster = dba.get_cluster('{self.cluster_name}')",
            (
                "member_addresses = ','.join([member['address'] for label, member in "
                f"cluster.status()['defaultReplicaSet']['topology'].items() if label not in {exclude_unit_labels}])"
            ),
            "print(f'<MEMBER_ADDRESSES>{member_addresses}</MEMBER_ADDRESSES>')",
        )

        output = self._run_mysqlsh_script(
            "\n".join(get_cluster_members_commands),
            user=self.server_config_user,
            password=self.server_config_password,
            host=self.instance_def(self.server_config_user),
        )
        matches = re.search(r"<MEMBER_ADDRESSES>(.*)</MEMBER_ADDRESSES>", output)

        if not matches:
            return ([], False)

        # Filter out any empty values (in case there are no members)
        member_addresses = [
            member_address for member_address in matches.group(1).split(",") if member_address
        ]

        return (member_addresses, "<MEMBER_ADDRESSES>" in output)

    def get_cluster_primary_address(
        self, connect_instance_address: Optional[str] = None
    ) -> Optional[str]:
        """Get the cluster primary's address."""
        logger.debug("Getting cluster primary member's address")

        get_cluster_primary_commands = (
            "shell.connect_to_primary()",
            "primary_address = shell.parse_uri(session.uri)['host']",
            "print(f'<PRIMARY_ADDRESS>{primary_address}</PRIMARY_ADDRESS>')",
        )

        try:
            output = self._run_mysqlsh_script(
                "\n".join(get_cluster_primary_commands),
                user=self.server_config_user,
                password=self.server_config_password,
                host=self.instance_def(self.server_config_user, connect_instance_address),
            )
        except MySQLClientError as e:
            logger.warning("Failed to get cluster primary addresses")
            raise MySQLGetClusterPrimaryAddressError(e.message)
        matches = re.search(r"<PRIMARY_ADDRESS>(.+)</PRIMARY_ADDRESS>", output)

        if not matches:
            return None

        return matches.group(1)

    def get_cluster_set_global_primary_address(
        self, connect_instance_address: Optional[str] = None
    ) -> Optional[str]:
        """Get the cluster set global primary's address."""
        logger.debug("Getting cluster set global primary member's address")

        get_cluster_set_global_primary_commands = (
            "cs = dba.get_cluster_set()",
            "global_primary = cs.status()['globalPrimaryInstance']",
            "print(f'<PRIMARY_ADDRESS>{global_primary}</PRIMARY_ADDRESS>')",
        )

        try:
            output = self._run_mysqlsh_script(
                "\n".join(get_cluster_set_global_primary_commands),
                user=self.server_config_user,
                password=self.server_config_password,
                host=self.instance_def(self.server_config_user, connect_instance_address),
            )
        except MySQLClientError as e:
            logger.warning("Failed to get cluster set global primary addresses")
            raise MySQLGetClusterPrimaryAddressError(e.message)
        matches = re.search(r"<PRIMARY_ADDRESS>(.+)</PRIMARY_ADDRESS>", output)

        if not matches:
            return None

        address = matches.group(1)
        if ":" in address:
            # strip port from address
            address = address.split(":")[0]

        return address

    def get_primary_label(self) -> Optional[str]:
        """Get the label of the cluster's primary."""
        status = self.get_cluster_status()
        if not status:
            return None
        for label, value in status["defaultreplicaset"]["topology"].items():
            if value["memberrole"] == "primary":
                return label

    def is_unit_primary(self, unit_label: str) -> bool:
        """Test if a given unit is the cluster primary."""
        primary_label = self.get_primary_label()
        return primary_label == unit_label

    def set_cluster_primary(self, new_primary_address: str) -> None:
        """Set the cluster primary."""
        logger.debug(f"Setting cluster primary to {new_primary_address}")

        set_cluster_primary_commands = (
            "shell.connect_to_primary()",
            f"cluster = dba.get_cluster('{self.cluster_name}')",
            f"cluster.set_primary_instance('{new_primary_address}')",
        )
        try:
            self._run_mysqlsh_script(
                "\n".join(set_cluster_primary_commands),
                user=self.server_config_user,
                password=self.server_config_password,
                host=self.instance_def(self.server_config_user),
            )
        except MySQLClientError as e:
            logger.error("Failed to set cluster primary")
            raise MySQLSetClusterPrimaryError(e.message)

    def verify_server_upgradable(self, instance: Optional[str] = None) -> None:
        """Wrapper for API check_for_server_upgrade."""
        # use cluster admin user to enforce standard port usage
        check_command = [
            "try:",
            "    util.check_for_server_upgrade(options={'outputFormat': 'JSON'})",
            "except ValueError:",  # ValueError is raised for same version check
            "    if session.run_sql('select @@version').fetch_all()[0][0].split('-')[0] in shell.version:",
            "        print('SAME_VERSION')",
            "    else:",
            "        raise",
        ]

        def _strip_output(output: str):
            # output may need first line stripped to
            # remove information header text
            if not output.split("\n")[0].startswith("{"):
                return "\n".join(output.split("\n")[1:])
            return output

        try:
            output = self._run_mysqlsh_script(
                "\n".join(check_command),
                user=self.server_config_user,
                password=self.server_config_password,
                host=self.instance_def(self.server_config_user, instance),
            )
            if "SAME_VERSION" in output:
                return
            result = json.loads(_strip_output(output))
            if result["errorCount"] == 0:
                return
            raise MySQLServerNotUpgradableError(result.get("summary"))
        except MySQLClientError:
            raise MySQLServerNotUpgradableError("Failed to check for server upgrade")

    def get_mysql_version(self) -> Optional[str]:
        """Get the running mysqld version."""
        logger.debug("Getting InnoDB version")

        get_version_commands = (
            'result = session.run_sql("SELECT version()")',
            'print(f"<VERSION>{result.fetch_one()[0]}</VERSION>")',
        )

        try:
            output = self._run_mysqlsh_script(
                "\n".join(get_version_commands),
                user=self.server_config_user,
                password=self.server_config_password,
                host=self.instance_def(self.server_config_user),
            )
        except MySQLClientError as e:
            logger.warning("Failed to get workload version")
            raise MySQLGetMySQLVersionError(e.message)

        matches = re.search(r"<VERSION>(.+)</VERSION>", output)

        if not matches:
            return None

        return matches.group(1)

    def grant_privileges_to_user(
        self, username, hostname, privileges, with_grant_option=False
    ) -> None:
        """Grants specified privileges to the provided database user."""
        grant_privileges_commands = (
            "shell.connect_to_primary()",
            (
                f"session.run_sql(\"GRANT {', '.join(privileges)} ON *.* TO '{username}'@'{hostname}'"
                f'{" WITH GRANT OPTION" if with_grant_option else ""}")'
            ),
        )

        try:
            self._run_mysqlsh_script(
                "\n".join(grant_privileges_commands),
                user=self.server_config_user,
                password=self.server_config_password,
                host=self.instance_def(self.server_config_user),
            )
        except MySQLClientError as e:
            logger.warning(f"Failed to grant privileges to user {username}@{hostname}")
            raise MySQLGrantPrivilegesToUserError(e.message)

    def update_user_password(self, username: str, new_password: str, host: str = "%") -> None:
        """Updates user password in MySQL database."""
        # password is set on the global primary
        if not (instance_address := self.get_cluster_set_global_primary_address()):
            raise MySQLCheckUserExistenceError("No primary found")

        update_user_password_commands = (
            f"session.run_sql(\"ALTER USER '{username}'@'{host}' IDENTIFIED BY '{new_password}';\")",
            'session.run_sql("FLUSH PRIVILEGES;")',
        )

        logger.debug(f"Updating password for {username}.")
        try:
            self._run_mysqlsh_script(
                "\n".join(update_user_password_commands),
                user=self.server_config_user,
                password=self.server_config_password,
                host=self.instance_def(self.server_config_user, instance_address),
            )
        except MySQLClientError:
            logger.error(f"Failed to update user password for user {username}")
            raise MySQLCheckUserExistenceError

    @retry(reraise=True, stop=stop_after_attempt(3), wait=wait_fixed(GET_MEMBER_STATE_TIME))
    def get_member_state(self) -> Tuple[str, str]:
        """Get member status (MEMBER_STATE, MEMBER_ROLE) in the cluster."""
        member_state_query = (
            "SELECT MEMBER_STATE, MEMBER_ROLE, MEMBER_ID, @@server_uuid"
            " FROM performance_schema.replication_group_members",
        )

        try:
            output = self._run_mysqlcli_script(
                member_state_query,
                user=self.cluster_admin_user,
                password=self.cluster_admin_password,
                timeout=10,
            )
        except MySQLClientError:
            logger.error("Failed to get member state: mysqld daemon is down")
            raise MySQLUnableToGetMemberStateError

        # output is like:
        # [('ONLINE',
        #  'PRIMARY',
        #  '1de30105-ce16-11ef-bb27-00163e3cb985',
        #  '1de30105-ce16-11ef-bb27-00163e3cb985'), (...)]
        if len(output) == 0:
            raise MySQLNoMemberStateError("No member state retrieved")

        def lower_or_unknown(value) -> str:
            return value.lower() if value else "unknown"

        if len(output) == 1:
            # Instance just know it own state
            # sometimes member_id is not populated
            return lower_or_unknown(output[0][0]), lower_or_unknown(output[0][1])

        for row in output:
            # results will be like:
            # ['online', 'primary', 'a6c00302-1c07-11ee-bca1-...', 'a6c00302-1c07-11ee-bca1-...']
            if row[2] == row[3]:
                # filter server uuid
                return lower_or_unknown(row[0]), lower_or_unknown(row[1])

        raise MySQLNoMemberStateError("No member state retrieved")

    def is_cluster_auto_rejoin_ongoing(self):
        """Check if the instance is performing a cluster auto rejoin operation."""
        cluster_auto_rejoin_command = (
            "cursor = session.run_sql(\"SELECT work_completed, work_estimated FROM performance_schema.events_stages_current WHERE event_name LIKE '%auto-rejoin%'\")",
            "result = cursor.fetch_one() or [0,0]",
            "print(f'<COMPLETED_ATTEMPTS>{result[0]}</COMPLETED_ATTEMPTS>')",
            "print(f'<ESTIMATED_ATTEMPTS>{result[1]}</ESTIMATED_ATTEMPTS>')",
        )

        try:
            output = self._run_mysqlsh_script(
                "\n".join(cluster_auto_rejoin_command),
                user=self.server_config_user,
                password=self.server_config_password,
                host=self.instance_def(self.server_config_user),
            )
        except MySQLClientError as e:
            logger.error("Failed to get cluster auto-rejoin information", exc_info=e)
            raise

        completed_matches = re.search(r"<COMPLETED_ATTEMPTS>(\d)</COMPLETED_ATTEMPTS>", output)
        estimated_matches = re.search(r"<ESTIMATED_ATTEMPTS>(\d)</ESTIMATED_ATTEMPTS>", output)

        return int(completed_matches.group(1)) < int(estimated_matches.group(1))

    def is_cluster_replica(self, from_instance: Optional[str] = None) -> Optional[bool]:
        """Check if this cluster is a replica in a cluster set."""
        cs_status = self.get_cluster_set_status(extended=0, from_instance=from_instance)
        if not cs_status:
            return

        return cs_status["clusters"][self.cluster_name.lower()]["clusterrole"] == "replica"

    def get_cluster_set_name(self, from_instance: Optional[str] = None) -> Optional[str]:
        """Get cluster set name."""
        cs_status = self.get_cluster_set_status(extended=0, from_instance=from_instance)
        if not cs_status:
            return None

        return cs_status["domainname"]

    def stop_group_replication(self) -> None:
        """Stop Group replication if enabled on the instance."""
        stop_gr_command = (
            "data = session.run_sql('SELECT 1 FROM performance_schema.replication_group_members')",
            "if len(data.fetch_all()) > 0:",
            "    session.run_sql('STOP GROUP_REPLICATION')",
        )
        try:
            logger.debug("Stopping Group Replication for unit")
            self._run_mysqlsh_script(
                "\n".join(stop_gr_command),
                user=self.server_config_user,
                password=self.server_config_password,
                host=self.instance_def(self.server_config_user),
            )
        except MySQLClientError:
            logger.warning("Failed to stop Group Replication for unit")

    def start_group_replication(self) -> None:
        """Start Group replication on the instance."""
        start_gr_command = "session.run_sql('START GROUP_REPLICATION')"

        try:
            logger.debug("Starting Group Replication for unit")
            self._run_mysqlsh_script(
                start_gr_command,
                user=self.server_config_user,
                password=self.server_config_password,
                host=self.instance_def(self.server_config_user),
            )
        except MySQLClientError:
            logger.warning("Failed to start Group Replication for unit")

    def reboot_from_complete_outage(self) -> None:
        """Wrapper for reboot_cluster_from_complete_outage command."""
        reboot_from_outage_command = (
            f"dba.reboot_cluster_from_complete_outage('{self.cluster_name}')"
        )

        try:
            self._run_mysqlsh_script(
                reboot_from_outage_command,
                user=self.server_config_user,
                password=self.server_config_password,
                host=self.instance_def(self.server_config_user),
            )
        except MySQLClientError as e:
            logger.error("Failed to reboot cluster")
            raise MySQLRebootFromCompleteOutageError(e.message)

    def hold_if_recovering(self) -> None:
        """Hold execution if member is recovering."""
        while True:
            try:
                member_state, _ = self.get_member_state()
            except (MySQLNoMemberStateError, MySQLUnableToGetMemberStateError):
                break
            if member_state == MySQLMemberState.RECOVERING:
                logger.debug("Unit is recovering")
                time.sleep(RECOVERY_CHECK_TIME)
            else:
                break

    def set_instance_offline_mode(self, offline_mode: bool = False) -> None:
        """Sets the instance offline_mode."""
        mode = "ON" if offline_mode else "OFF"
        set_instance_offline_mode_commands = (f"SET @@GLOBAL.offline_mode = {mode}",)

        try:
            self._run_mysqlcli_script(
                set_instance_offline_mode_commands,
                user=self.server_config_user,
                password=self.server_config_password,
            )
        except MySQLClientError:
            logger.error(f"Failed to set instance state to offline_mode {mode}")
            raise MySQLSetInstanceOfflineModeError

    def set_instance_option(self, option: str, value: Any) -> None:
        """Sets an instance option."""
        set_instance_option_commands = (
            f"cluster = dba.get_cluster('{self.cluster_name}')",
            f"cluster.set_instance_option('{self.instance_address}', '{option}', '{value}')",
        )

        try:
            self._run_mysqlsh_script(
                "\n".join(set_instance_option_commands),
                user=self.server_config_user,
                password=self.server_config_password,
                host=self.instance_def(self.server_config_user),
            )
        except MySQLClientError:
            logger.error(f"Failed to set option {option} with value {value}")
            raise MySQLSetInstanceOptionError

    def offline_mode_and_hidden_instance_exists(self) -> bool:
        """Indicates whether an instance exists in offline_mode and hidden from router."""
        offline_mode_message = "Instance has offline_mode enabled"
        commands = (
            f"cluster_topology = dba.get_cluster('{self.cluster_name}').status()['defaultReplicaSet']['topology']",
            f"selected_instances = [label for label, member in cluster_topology.items() if '{offline_mode_message}' in member.get('instanceErrors', '') and member.get('hiddenFromRouter')]",
            "print(f'<OFFLINE_MODE_INSTANCES>{len(selected_instances)}</OFFLINE_MODE_INSTANCES>')",
        )

        try:
            output = self._run_mysqlsh_script(
                "\n".join(commands),
                user=self.server_config_user,
                password=self.server_config_password,
                host=self.instance_def(self.server_config_user),
            )
        except MySQLClientError:
            logger.error("Failed to query offline mode instances")
            raise MySQLOfflineModeAndHiddenInstanceExistsError

        matches = re.search(r"<OFFLINE_MODE_INSTANCES>(.*)</OFFLINE_MODE_INSTANCES>", output)

        if not matches:
            raise MySQLOfflineModeAndHiddenInstanceExistsError("Failed to parse command output")

        return matches.group(1) != "0"

    def get_innodb_buffer_pool_parameters(
        self, available_memory: int
    ) -> Tuple[int, Optional[int], Optional[int]]:
        """Calculate innodb buffer pool parameters for the instance."""
        # Reference: based off xtradb-cluster-operator
        # https://github.com/percona/percona-xtradb-cluster-operator/blob/main/pkg/pxc/app/config/autotune.go#L31-L54

        chunk_size_min = BYTES_1MiB
        chunk_size_default = 128 * BYTES_1MiB
        group_replication_message_cache_default = BYTES_1GiB

        try:
            innodb_buffer_pool_chunk_size = None
            group_replication_message_cache = None

            pool_size = int(available_memory * 0.75) - group_replication_message_cache_default

            if pool_size < 0 or available_memory - pool_size < BYTES_1GB:
                group_replication_message_cache = 128 * BYTES_1MiB
                pool_size = int(available_memory * 0.5)

            if pool_size % chunk_size_default != 0:
                # round pool_size to be a multiple of chunk_size_default
                pool_size += chunk_size_default - (pool_size % chunk_size_default)

            if pool_size > BYTES_1GiB:
                chunk_size = int(pool_size / 8)

                if chunk_size % chunk_size_min != 0:
                    # round chunk_size to a multiple of chunk_size_min
                    chunk_size += chunk_size_min - (chunk_size % chunk_size_min)

                pool_size = chunk_size * 8

                innodb_buffer_pool_chunk_size = chunk_size

            return (
                pool_size,
                innodb_buffer_pool_chunk_size,
                group_replication_message_cache,
            )
        except Exception:
            logger.error("Failed to compute innodb buffer pool parameters")
            raise MySQLGetAutoTuningParametersError("Error computing buffer pool parameters")

    def get_max_connections(self, available_memory: int) -> int:
        """Calculate max_connections parameter for the instance."""
        # Reference: based off xtradb-cluster-operator
        # https://github.com/percona/percona-xtradb-cluster-operator/blob/main/pkg/pxc/app/config/autotune.go#L61-L70

        bytes_per_connection = 12 * BYTES_1MiB

        if available_memory < bytes_per_connection:
            logger.error(f"Not enough memory for running MySQL: {available_memory=}")
            raise MySQLGetAutoTuningParametersError("Not enough memory for running MySQL")

        return available_memory // bytes_per_connection

    @abstractmethod
    def get_available_memory(self) -> int:
        """Platform dependent method to get the available memory for mysql-server."""
        raise NotImplementedError

    def execute_backup_commands(
        self,
        s3_path: str,
        s3_parameters: Dict[str, str],
        xtrabackup_location: str,
        xbcloud_location: str,
        xtrabackup_plugin_dir: str,
        mysqld_socket_file: str,
        tmp_base_directory: str,
        defaults_config_file: str,
        user: Optional[str] = None,
        group: Optional[str] = None,
    ) -> Tuple[str, str]:
        """Executes commands to create a backup with the given args."""
        nproc_command = ["nproc"]
        make_temp_dir_command = f"mktemp --directory {tmp_base_directory}/xtra_backup_XXXX".split()

        try:
            nproc, _ = self._execute_commands(nproc_command)
            tmp_dir, _ = self._execute_commands(make_temp_dir_command, user=user, group=group)
        except MySQLExecError:
            logger.error("Failed to execute commands prior to running backup")
            raise MySQLExecuteBackupCommandsError
        except Exception:
            # Catch all other exceptions to prevent the database being stuck in
            # a bad state due to pre-backup operations
            logger.error("Failed unexpectedly to execute commands prior to running backup")
            raise MySQLExecuteBackupCommandsError

        # TODO: remove flags --no-server-version-check
        # when MySQL and XtraBackup versions are in sync
        xtrabackup_commands = [
            f"{xtrabackup_location} --defaults-file={defaults_config_file}",
            "--defaults-group=mysqld",
            "--no-version-check",
            f"--parallel={nproc}",
            f"--user={self.backups_user}",
            f"--password={self.backups_password}",
            f"--socket={mysqld_socket_file}",
            "--lock-ddl",
            "--backup",
            "--stream=xbstream",
            f"--xtrabackup-plugin-dir={xtrabackup_plugin_dir}",
            f"--target-dir={tmp_dir}",
            "--no-server-version-check",
            f"| {xbcloud_location} put",
            "--curl-retriable-errors=7",
            "--insecure",
            "--parallel=10",
            "--md5",
            "--storage=S3",
            f"--s3-region={s3_parameters['region']}",
            f"--s3-bucket={s3_parameters['bucket']}",
            f"--s3-endpoint={s3_parameters['endpoint']}",
            f"--s3-api-version={s3_parameters['s3-api-version']}",
            f"--s3-bucket-lookup={s3_parameters['s3-uri-style']}",
            f"{s3_path}",
        ]

        try:
            logger.debug(
                f"Command to create backup: {' '.join(xtrabackup_commands).replace(self.backups_password, 'xxxxxxxxxxxx')}"
            )

            # ACCESS_KEY_ID and SECRET_ACCESS_KEY envs auto picked by xbcloud
            return self._execute_commands(
                xtrabackup_commands,
                bash=True,
                user=user,
                group=group,
                env_extra={
                    "ACCESS_KEY_ID": s3_parameters["access-key"],
                    "SECRET_ACCESS_KEY": s3_parameters["secret-key"],
                },
                stream_output="stderr",
            )
        except MySQLExecError:
            logger.error("Failed to execute backup commands")
            raise MySQLExecuteBackupCommandsError
        except Exception:
            # Catch all other exceptions to prevent the database being stuck in
            # a bad state due to pre-backup operations
            logger.error("Failed unexpectedly to execute backup commands")
            raise MySQLExecuteBackupCommandsError

    def delete_temp_backup_directory(
        self,
        tmp_base_directory: str,
        user: Optional[str] = None,
        group: Optional[str] = None,
    ) -> None:
        """Delete the temp backup directory."""
        delete_temp_dir_command = f"find {tmp_base_directory} -wholename {tmp_base_directory}/xtra_backup_* -delete".split()

        try:
            logger.debug(
                f"Command to delete temp backup directory: {' '.join(delete_temp_dir_command)}"
            )

            self._execute_commands(
                delete_temp_dir_command,
                user=user,
                group=group,
            )
        except MySQLExecError as e:
            logger.error("Failed to delete temp backup directory")
            raise MySQLDeleteTempBackupDirectoryError(e.message)
        except Exception:
            logger.error("Failed to delete temp backup directory")
            raise MySQLDeleteTempBackupDirectoryError

    def retrieve_backup_with_xbcloud(
        self,
        backup_id: str,
        s3_parameters: Dict[str, str],
        temp_restore_directory: str,
        xbcloud_location: str,
        xbstream_location: str,
        user: Optional[str] = None,
        group: Optional[str] = None,
    ) -> Tuple[str, str, str]:
        """Retrieve the specified backup from S3."""
        nproc_command = ["nproc"]
        make_temp_dir_command = (
            f"mktemp --directory {temp_restore_directory}/#mysql_sst_XXXX".split()
        )

        try:
            nproc, _ = self._execute_commands(nproc_command)

            tmp_dir, _ = self._execute_commands(
                make_temp_dir_command,
                user=user,
                group=group,
            )
        except MySQLExecError as e:
            logger.error("Failed to execute commands prior to running xbcloud get")
            raise MySQLRetrieveBackupWithXBCloudError(e.message)

        retrieve_backup_command = [
            f"{xbcloud_location} get",
            "--curl-retriable-errors=7",
            "--parallel=10",
            "--storage=S3",
            f"--s3-region={s3_parameters['region']}",
            f"--s3-bucket={s3_parameters['bucket']}",
            f"--s3-endpoint={s3_parameters['endpoint']}",
            f"--s3-bucket-lookup={s3_parameters['s3-uri-style']}",
            f"--s3-api-version={s3_parameters['s3-api-version']}",
            f"{s3_parameters['path']}/{backup_id}",
            f"| {xbstream_location}",
            "--decompress",
            "-x",
            f"-C {tmp_dir}",
            f"--parallel={nproc}",
        ]

        try:
            logger.debug(f"Command to retrieve backup: {' '.join(retrieve_backup_command)}")

            # ACCESS_KEY_ID and SECRET_ACCESS_KEY envs auto picked by xbcloud
            stdout, stderr = self._execute_commands(
                retrieve_backup_command,
                bash=True,
                env_extra={
                    "ACCESS_KEY_ID": s3_parameters["access-key"],
                    "SECRET_ACCESS_KEY": s3_parameters["secret-key"],
                },
                user=user,
                group=group,
                stream_output="stderr",
            )
            return (stdout, stderr, tmp_dir)
        except MySQLExecError as e:
            logger.error("Failed to retrieve backup")
            raise MySQLRetrieveBackupWithXBCloudError(e.message)
        except Exception:
            logger.error("Failed to retrieve backup")
            raise MySQLRetrieveBackupWithXBCloudError

    def prepare_backup_for_restore(
        self,
        backup_location: str,
        xtrabackup_location: str,
        xtrabackup_plugin_dir: str,
        user: Optional[str] = None,
        group: Optional[str] = None,
    ) -> Tuple[str, str]:
        """Prepare the backup in the provided dir for restore."""
        try:
            innodb_buffer_pool_size, _, _ = self.get_innodb_buffer_pool_parameters(
                self.get_available_memory()
            )
        except MySQLGetAutoTuningParametersError as e:
            raise MySQLPrepareBackupForRestoreError(e.message)

        prepare_backup_command = [
            xtrabackup_location,
            "--prepare",
            f"--use-memory={innodb_buffer_pool_size}",
            "--no-version-check",
            "--rollback-prepared-trx",
            f"--xtrabackup-plugin-dir={xtrabackup_plugin_dir}",
            f"--target-dir={backup_location}",
        ]

        try:
            logger.debug(
                f"Command to prepare backup for restore: {' '.join(prepare_backup_command)}"
            )

            return self._execute_commands(
                prepare_backup_command,
                user=user,
                group=group,
            )
        except MySQLExecError as e:
            logger.error("Failed to prepare backup for restore")
            raise MySQLPrepareBackupForRestoreError(e.message)
        except Exception:
            logger.error("Failed to prepare backup for restore")
            raise MySQLPrepareBackupForRestoreError

    def empty_data_files(
        self,
        mysql_data_directory: str,
        user: Optional[str] = None,
        group: Optional[str] = None,
    ) -> None:
        """Empty the mysql data directory in preparation of backup restore."""
        empty_data_files_command = [
            "find",
            mysql_data_directory,
            "-not",
            "-path",
            f"{mysql_data_directory}/#mysql_sst_*",
            "-not",
            "-path",
            mysql_data_directory,
            "-delete",
        ]

        try:
            logger.debug(f"Command to empty data directory: {' '.join(empty_data_files_command)}")
            self._execute_commands(
                empty_data_files_command,
                user=user,
                group=group,
            )
        except MySQLExecError as e:
            logger.error("Failed to empty data directory in prep for backup restore")
            raise MySQLEmptyDataDirectoryError(e.message)
        except Exception:
            logger.error("Failed to empty data directory in prep for backup restore")
            raise MySQLEmptyDataDirectoryError

    def restore_backup(
        self,
        backup_location: str,
        xtrabackup_location: str,
        defaults_config_file: str,
        mysql_data_directory: str,
        xtrabackup_plugin_directory: str,
        user: Optional[str] = None,
        group: Optional[str] = None,
    ) -> Tuple[str, str]:
        """Restore the provided prepared backup."""
        restore_backup_command = [
            xtrabackup_location,
            f"--defaults-file={defaults_config_file}",
            "--defaults-group=mysqld",
            f"--datadir={mysql_data_directory}",
            "--no-version-check",
            "--move-back",
            "--force-non-empty-directories",
            f"--xtrabackup-plugin-dir={xtrabackup_plugin_directory}",
            f"--target-dir={backup_location}",
        ]

        try:
            logger.debug(f"Command to restore backup: {' '.join(restore_backup_command)}")

            return self._execute_commands(
                restore_backup_command,
                user=user,
                group=group,
            )
        except MySQLExecError as e:
            logger.error("Failed to restore backup")
            raise MySQLRestoreBackupError(e.message)
        except Exception:
            logger.error("Failed to restore backup")
            raise MySQLRestoreBackupError

    def restore_pitr(
        self,
        host: str,
        mysql_user: str,
        password: str,
        s3_parameters: Dict[str, str],
        restore_to_time: str,
        user: str | None = None,
        group: str | None = None,
    ) -> Tuple[str, str]:
        """Run point-in-time-recovery using binary logs from the S3 repository.

        Args:
            host: the MySQL host to connect to.
            mysql_user: the MySQL user to connect to.
            password: the password of the provided MySQL user.
            s3_parameters: S3 relation parameters.
            restore_to_time: the MySQL timestamp to restore to or keyword `latest`.
            user: the user with which to execute the commands.
            group: the group with which to execute the commands.
        """
        bucket_url = (
            f"{s3_parameters['bucket']}/{s3_parameters['path']}binlogs"
            if s3_parameters["path"][-1] == "/"
            else f"{s3_parameters['bucket']}/{s3_parameters['path']}/binlogs"
        )

        try:
            return self._execute_commands(
                [
                    CHARMED_MYSQL_PITR_HELPER,
                    "recover",
                ],
                user=user,
                group=group,
                env_extra={
                    "BINLOG_S3_ENDPOINT": s3_parameters["endpoint"],
                    "HOST": host,
                    "USER": mysql_user,
                    "PASS": password,
                    "PITR_DATE": restore_to_time if restore_to_time != "latest" else "",
                    "PITR_RECOVERY_TYPE": "latest" if restore_to_time == "latest" else "date",
                    "STORAGE_TYPE": "s3",
                    "BINLOG_ACCESS_KEY_ID": s3_parameters["access-key"],
                    "BINLOG_SECRET_ACCESS_KEY": s3_parameters["secret-key"],
                    "BINLOG_S3_REGION": s3_parameters["region"],
                    "BINLOG_S3_BUCKET_URL": bucket_url,
                },
            )
        except MySQLExecError as e:
            logger.exception("Failed to restore pitr")
            raise MySQLRestorePitrError(e.message)
        except Exception:
            logger.exception("Failed to restore pitr")
            raise MySQLRestorePitrError

    def delete_temp_restore_directory(
        self,
        temp_restore_directory: str,
        user: Optional[str] = None,
        group: Optional[str] = None,
    ) -> None:
        """Delete the temp restore directory from the mysql data directory."""
        logger.info(f"Deleting temp restore directory in {temp_restore_directory}")
        delete_temp_restore_directory_command = [
            "find",
            temp_restore_directory,
            "-wholename",
            f"{temp_restore_directory}/#mysql_sst_*",
            "-delete",
        ]

        try:
            logger.debug(
                f"Command to delete temp restore directory: {' '.join(delete_temp_restore_directory_command)}"
            )
            self._execute_commands(
                delete_temp_restore_directory_command,
                user=user,
                group=group,
            )
        except MySQLExecError as e:
            logger.error("Failed to remove temp backup directory")
            raise MySQLDeleteTempRestoreDirectoryError(e.message)

    @abstractmethod
    def _execute_commands(
        self,
        commands: List[str],
        bash: bool = False,
        user: Optional[str] = None,
        group: Optional[str] = None,
        env_extra: Dict = {},
        stream_output: Optional[str] = None,
    ) -> Tuple[str, str]:
        """Execute commands on the server where MySQL is running."""
        raise NotImplementedError

    def tls_setup(
        self,
        ca_path: str = "ca.pem",
        key_path: str = "server-key.pem",
        cert_path: str = "server-cert.pem",
        require_tls: bool = False,
    ) -> None:
        """Setup TLS files and requirement mode."""
        enable_commands = (
            f"SET PERSIST ssl_ca='{ca_path}'",
            f"SET PERSIST ssl_key='{key_path}'",
            f"SET PERSIST ssl_cert='{cert_path}'",
            f"SET PERSIST require_secure_transport={'on' if require_tls else 'off'}",
            "ALTER INSTANCE RELOAD TLS",
        )

        try:
            self._run_mysqlcli_script(
                enable_commands,
                user=self.server_config_user,
                password=self.server_config_password,
            )
        except MySQLClientError:
            logger.error("Failed to set custom TLS configuration")
            raise MySQLTLSSetupError("Failed to set custom TLS configuration")

    def kill_unencrypted_sessions(self) -> None:
        """Kill non local, non system open unencrypted connections."""
        kill_connections_command = (
            (
                'processes = session.run_sql("'
                "SELECT processlist_id FROM performance_schema.threads WHERE "
                "connection_type = 'TCP/IP' AND type = 'FOREGROUND';"
                '")'
            ),
            "process_id_list = [id[0] for id in processes.fetch_all()]",
            'for process_id in process_id_list:\n  session.run_sql(f"KILL CONNECTION {process_id}")',
        )

        try:
            self._run_mysqlsh_script(
                "\n".join(kill_connections_command),
                user=self.server_config_user,
                password=self.server_config_password,
                host=self.instance_def(self.server_config_user),
            )
        except MySQLClientError:
            logger.error("Failed to kill external sessions")
            raise MySQLKillSessionError

    def kill_client_sessions(self) -> None:
        """Kill non local, non system open unencrypted connections."""
        kill_connections_command = (
            (
                'processes = session.run_sql("'
                "SELECT processlist_id FROM performance_schema.threads WHERE "
                "type = 'FOREGROUND' and connection_type is not NULL and processlist_id != CONNECTION_ID();"
                '")'
            ),
            "process_id_list = [id[0] for id in processes.fetch_all()]",
            'for process_id in process_id_list:\n  session.run_sql(f"KILL CONNECTION {process_id}")',
        )

        try:
            self._run_mysqlsh_script(
                "\n".join(kill_connections_command),
                user=self.server_config_user,
                password=self.server_config_password,
                host=self.instance_def(self.server_config_user),
            )
        except MySQLClientError:
            logger.error("Failed to kill external sessions")
            raise MySQLKillSessionError

    def check_mysqlcli_connection(self) -> bool:
        """Checks if it is possible to connect to the server with mysqlcli."""
        connect_commands = ("SELECT 1",)

        try:
            self._run_mysqlcli_script(
                connect_commands,
                user=self.server_config_user,
                password=self.server_config_password,
            )
            return True
        except MySQLClientError:
            logger.warning("Failed to connect to MySQL with mysqlcli with server config user")

            try:
                self._run_mysqlcli_script(connect_commands)
                return True
            except MySQLClientError:
                logger.error("Failed to connect to MySQL with mysqlcli with default root user")
                return False

    def get_pid_of_port_3306(self) -> Optional[str]:
        """Retrieves the PID of the process that is bound to port 3306."""
        get_pid_command = ["fuser", "3306/tcp"]

        try:
            stdout, _ = self._execute_commands(get_pid_command)
            return stdout
        except MySQLExecError:
            return None

    def flush_mysql_logs(self, logs_type: Union[MySQLTextLogs, list[MySQLTextLogs]]) -> None:
        """Flushes the specified logs_type logs."""
        flush_logs_commands = [
            'session.run_sql("SET sql_log_bin = 0")',
        ]

        if isinstance(logs_type, list):
            flush_logs_commands.extend([
                f"session.run_sql('FLUSH {log.value}')"
                for log in logs_type
                if log != MySQLTextLogs.AUDIT
            ])
            if MySQLTextLogs.AUDIT in logs_type:
                flush_logs_commands.append("session.run_sql(\"set global audit_log_flush='ON'\")")
        elif logs_type != MySQLTextLogs.AUDIT:
            flush_logs_commands.append(f'session.run_sql("FLUSH {logs_type.value}")')  # type: ignore
        else:
            flush_logs_commands.append("session.run_sql(\"set global audit_log_flush='ON'\")")

        try:
            self._run_mysqlsh_script(
                "\n".join(flush_logs_commands),
                user=self.server_config_user,
                password=self.server_config_password,
                host=self.instance_def(self.server_config_user),
                timeout=50,
                exception_as_warning=True,
            )
        except MySQLClientError:
            logger.warning(f"Failed to flush {logs_type} logs.")

    def get_databases(self) -> set[str]:
        """Return a set with all databases on the server."""
        list_databases_commands = (
            'result = session.run_sql("SHOW DATABASES")',
            "for db in result.fetch_all():\n  print(db[0])",
        )

        output = self._run_mysqlsh_script(
            "\n".join(list_databases_commands),
            user=self.server_config_user,
            password=self.server_config_password,
            host=self.instance_def(self.server_config_user),
        )
        return set(output.split())

    def get_non_system_databases(self) -> set[str]:
        """Return a set with all non system databases on the server."""
        return self.get_databases() - {
            "information_schema",
            "mysql",
            "mysql_innodb_cluster_metadata",
            "performance_schema",
            "sys",
        }

    def strip_off_passwords(self, input_string: Optional[str]) -> str:
        """Strips off passwords from the input string."""
        if not input_string:
            return ""
        stripped_input = input_string
        hidden_pass = "*****"
        for password in self.passwords:
            stripped_input = stripped_input.replace(password, hidden_pass)
        if "IDENTIFIED" in input_string:
            # when failure occurs for password setting (user creation, password rotation)
            pattern = r"(?<=IDENTIFIED BY\ \')[^\']+(?=\')"
            stripped_input = re.sub(pattern, hidden_pass, stripped_input)
        return stripped_input

    def strip_off_passwords_from_exception(self, e: Exception) -> None:
        """Remove password from execution exceptions.

        Checks from known exceptions for password. Known exceptions are:
        * ops.pebble: ExecError
        * subprocess: CalledProcessError, TimeoutExpired
        """
        if hasattr(e, "cmd"):
            for i, v in enumerate(e.cmd):  # type: ignore
                e.cmd[i] = self.strip_off_passwords(v)  # type: ignore
        if hasattr(e, "command"):
            for i, v in enumerate(e.command):  # type: ignore
                e.command[i] = self.strip_off_passwords(v)  # type: ignore

    def get_current_group_replication_id(self) -> str:
        """Get the current group replication id."""
        logger.debug("Getting current group replication id")

        commands = (
            'result = session.run_sql("SELECT @@GLOBAL.group_replication_group_name")',
            'print(f"<ID>{result.fetch_one()[0]}</ID>")',
        )

        try:
            output = self._run_mysqlsh_script(
                "\n".join(commands),
                user=self.server_config_user,
                password=self.server_config_password,
                host=self.instance_def(self.server_config_user),
            )
        except MySQLClientError as e:
            logger.warning("Failed to get current group replication id", exc_info=e)
            raise MySQLGetGroupReplicationIDError(e.message)

        matches = re.search(r"<ID>(.+)</ID>", output)

        if not matches:
            raise MySQLGetGroupReplicationIDError("Failed to get current group replication id")

        return matches.group(1)

    @abstractmethod
    def is_mysqld_running(self) -> bool:
        """Returns whether mysqld is running."""
        raise NotImplementedError

    @abstractmethod
    def is_server_connectable(self) -> bool:
        """Returns whether the server is connectable."""
        raise NotImplementedError

    @abstractmethod
    def stop_mysqld(self) -> None:
        """Stops the mysqld process."""
        raise NotImplementedError

    @abstractmethod
    def start_mysqld(self) -> None:
        """Starts the mysqld process."""
        raise NotImplementedError

    @abstractmethod
    def restart_mysql_exporter(self) -> None:
        """Restart the mysqld exporter."""
        raise NotImplementedError

    @abstractmethod
    def wait_until_mysql_connection(self, check_port: bool = True) -> None:
        """Wait until a connection to MySQL has been obtained.

        Implemented in subclasses, test for socket file existence.
        """
        raise NotImplementedError

    @abstractmethod
    def reset_data_dir(self) -> None:
        """Reset the data directory."""
        raise NotImplementedError

    @abstractmethod
    def _run_mysqlsh_script(
        self,
        script: str,
        user: str,
        host: str,
        password: str,
        timeout: Optional[int] = None,
        exception_as_warning: bool = False,
    ) -> str:
        """Execute a MySQL shell script.

        Raises MySQLClientError if script execution fails.

        Args:
            script: Mysqlsh script string
            user: User to invoke the mysqlsh script with
            host: Host to run the script on
            password: Password to invoke the mysqlsh script
            timeout: Optional timeout for script execution
            exception_as_warning: (optional) whether the exception should be treated as warning

        Returns:
            String representing the output of the mysqlsh command
        """
        raise NotImplementedError

    @abstractmethod
    def _run_mysqlcli_script(
        self,
        script: Union[Tuple[Any, ...], List[Any]],
        user: str = "root",
        password: Optional[str] = None,
        timeout: Optional[int] = None,
        exception_as_warning: bool = False,
        log_errors: bool = False,
    ) -> list:
        """Execute a MySQL CLI script.

        Execute SQL script as instance with given user.

        Raises:
            MySQLClientError if script execution fails.
            TimeoutError if script execution times out.

        Args:
            script: raw SQL script string
            user: (optional) user to invoke the mysql cli script with (default is "root")
            password: (optional) password to invoke the mysql cli script with
            timeout: (optional) time before the query should timeout
            exception_as_warning: (optional) whether the exception should be treated as warning
            log_errors: (optional) whether errors in the output should be logged
        """
        raise NotImplementedError

    @abstractmethod
    def _file_exists(self, path: str) -> bool:
        """Check if a file exists.

        Args:
            path: Path to the file to check
        """
        raise NotImplementedError

    @abstractmethod
    def reconcile_binlogs_collection(
        self, force_restart: bool = False, ignore_inactive_error: bool = False
    ) -> bool:
        """Start or stop binlogs collecting service.

        Based on the `binlogs-collecting` app peer data value and unit leadership.

        Args:
            force_restart: whether to restart service even if it's already running.
            ignore_inactive_error: whether to not log an error when the service should be enabled but not active right now.

        Returns: whether the operation was successful.
        """
        raise NotImplementedError

    @abstractmethod
    def get_cluster_members(self) -> list[str]:
        """Get cluster members in MySQL MEMBER_HOST format.

        Returns: list of the cluster members in the MySQL MEMBER_HOST format.
        """
        raise NotImplementedError<|MERGE_RESOLUTION|>--- conflicted
+++ resolved
@@ -134,7 +134,7 @@
 # Increment this major API version when introducing breaking changes
 LIBAPI = 0
 
-LIBPATCH = 85
+LIBPATCH = 86
 
 UNIT_TEARDOWN_LOCKNAME = "unit-teardown"
 UNIT_ADD_LOCKNAME = "unit-add"
@@ -423,13 +423,12 @@
     """Exception raised when there is an issue installing a MySQL plugin."""
 
 
-<<<<<<< HEAD
 class MySQLGetGroupReplicationIDError(Error):
     """Exception raised when there is an issue acquiring current current group replication id."""
-=======
+
+
 class MySQLClusterMetadataExistsError(Error):
     """Exception raised when there is an issue checking if cluster metadata exists."""
->>>>>>> 487f2b9f
 
 
 @dataclasses.dataclass
