--- conflicted
+++ resolved
@@ -114,11 +114,7 @@
 
 # Increment this PATCH version before using `charmcraft publish-lib` or reset
 # to 0 if you are raising the major API version
-<<<<<<< HEAD
 LIBPATCH = 46
-=======
-LIBPATCH = 45
->>>>>>> 191c0116
 
 UNIT_TEARDOWN_LOCKNAME = "unit-teardown"
 UNIT_ADD_LOCKNAME = "unit-add"
