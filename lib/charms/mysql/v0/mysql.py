--- conflicted
+++ resolved
@@ -116,11 +116,7 @@
 
 # Increment this PATCH version before using `charmcraft publish-lib` or reset
 # to 0 if you are raising the major API version
-<<<<<<< HEAD
 LIBPATCH = 50
-=======
-LIBPATCH = 49
->>>>>>> e4532cf5
 
 UNIT_TEARDOWN_LOCKNAME = "unit-teardown"
 UNIT_ADD_LOCKNAME = "unit-add"
@@ -766,21 +762,15 @@
         self,
         *,
         profile: str,
-<<<<<<< HEAD
         memory_limit: Optional[int] = None,
-=======
         snap_common: str = "",
->>>>>>> e4532cf5
     ) -> str:
         """Render mysqld ini configuration file.
 
         Args:
             profile: profile to use for the configuration (testing, production)
-<<<<<<< HEAD
             memory_limit: memory limit to use for the configuration in bytes
-=======
             snap_common: snap common directory (for log files locations in vm)
->>>>>>> e4532cf5
 
         Returns: mysqld ini file string content
         """
