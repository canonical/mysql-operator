# Copyright 2022 Canonical Ltd.
#
# Licensed under the Apache License, Version 2.0 (the "License");
# you may not use this file except in compliance with the License.
# You may obtain a copy of the License at
#
# http://www.apache.org/licenses/LICENSE-2.0
#
# Unless required by applicable law or agreed to in writing, software
# distributed under the License is distributed on an "AS IS" BASIS,
# WITHOUT WARRANTIES OR CONDITIONS OF ANY KIND, either express or implied.
# See the License for the specific language governing permissions and
# limitations under the License.

"""MySQL helper class and functions.

The `mysql` module provides an abstraction class and methods for for managing a
Group Replication enabled MySQL cluster.

The `MySQLBase` abstract class must be inherited and have its abstract methods
implemented for each platform (vm/k8s) before being directly used in charm code.

An example of inheriting `MySQLBase` and implementing the abstract methods plus extending it:

```python
from charms.mysql.v0.mysql import MySQLBase
from tenacity import retry, stop_after_delay, wait_fixed

class MySQL(MySQLBase):
    def __init__(
        self,
        instance_address: str,
        cluster_name: str,
        root_password: str,
        server_config_user: str,
        server_config_password: str,
        cluster_admin_user: str,
        cluster_admin_password: str,
        new_parameter: str
    ):
        super().__init__(
                instance_address=instance_address,
                cluster_name=cluster_name,
                root_password=root_password,
                server_config_user=server_config_user,
                server_config_password=server_config_password,
                cluster_admin_user=cluster_admin_user,
                cluster_admin_password=cluster_admin_password,
            )
        # Add new attribute
        self.new_parameter = new_parameter

    # abstract method implementation
    @retry(reraise=True, stop=stop_after_delay(30), wait=wait_fixed(5))
    def wait_until_mysql_connection(self) -> None:
        if not os.path.exists(MYSQLD_SOCK_FILE):
            raise MySQLServiceNotRunningError()

    ...
```

The module also provides a set of custom exceptions, used to trigger specific
error handling on the subclass and in the charm code.


"""

import json
import logging
import re
import socket
from abc import ABC, abstractmethod
from typing import Any, Dict, Iterable, List, Optional, Tuple

from tenacity import (
    retry,
    retry_if_exception_type,
    stop_after_attempt,
    wait_fixed,
    wait_random,
)

logger = logging.getLogger(__name__)

# The unique Charmhub library identifier, never change it
LIBID = "8c1428f06b1b4ec8bf98b7d980a38a8c"

# Increment this major API version when introducing breaking changes
LIBAPI = 0

# Increment this PATCH version before using `charmcraft publish-lib` or reset
# to 0 if you are raising the major API version
LIBPATCH = 16

UNIT_TEARDOWN_LOCKNAME = "unit-teardown"


class Error(Exception):
    """Base class for exceptions in this module."""

    def __repr__(self):
        """String representation of the Error class."""
        return "<{}.{} {}>".format(type(self).__module__, type(self).__name__, self.args)

    @property
    def name(self):
        """Return a string representation of the model plus class."""
        return "<{}.{}>".format(type(self).__module__, type(self).__name__)

    @property
    def message(self):
        """Return the message passed as an argument."""
        return self.args[0]


class MySQLConfigureMySQLUsersError(Error):
    """Exception raised when creating a user fails."""


class MySQLCheckUserExistenceError(Error):
    """Exception raised when checking for the existence of a MySQL user."""


class MySQLConfigureRouterUserError(Error):
    """Exception raised when configuring the MySQLRouter user."""


class MySQLCreateApplicationDatabaseAndScopedUserError(Error):
    """Exception raised when creating application database and scoped user."""


class MySQLDeleteUsersForUnitError(Error):
    """Exception raised when there is an issue deleting users for a unit."""


class MySQLDeleteUserForRelationError(Error):
    """Exception raised when there is an issue deleting a user for a relation."""


class MySQLConfigureInstanceError(Error):
    """Exception raised when there is an issue configuring a MySQL instance."""


class MySQLCreateClusterError(Error):
    """Exception raised when there is an issue creating an InnoDB cluster."""


class MySQLAddInstanceToClusterError(Error):
    """Exception raised when there is an issue add an instance to the MySQL InnoDB cluster."""


class MySQLRemoveInstanceRetryError(Error):
    """Exception raised when there is an issue removing an instance.

    Utilized by tenacity to retry the method.
    """


class MySQLRemoveInstanceError(Error):
    """Exception raised when there is an issue removing an instance.

    Exempt from the retry mechanism provided by tenacity.
    """


class MySQLInitializeJujuOperationsTableError(Error):
    """Exception raised when there is an issue initializing the juju units operations table."""


class MySQLClientError(Error):
    """Exception raised when there is an issue using the mysql cli or mysqlsh.

    Abstract platform specific exceptions for external commands execution Errors.
    """


class MySQLGetClusterMembersAddressesError(Error):
    """Exception raised when there is an issue getting the cluster members addresses."""


class MySQLGetMySQLVersionError(Error):
    """Exception raised when there is an issue getting the MySQL version."""


class MySQLGetClusterPrimaryAddressError(Error):
    """Exception raised when there is an issue getting the primary instance."""


class MySQLUpgradeUserForMySQLRouterError(Error):
    """Exception raised when there is an issue upgrading user for mysqlrouter."""


class MySQLGrantPrivilegesToUserError(Error):
    """Exception raised when there is an issue granting privileges to user."""


class MySQLGetMemberStateError(Error):
    """Exception raised when there is an issue getting member state."""


class MySQLGetClusterEndpointsError(Error):
    """Exception raised when there is an issue getting cluster endpoints."""


class MySQLRebootFromCompleteOutageError(Error):
    """Exception raised when there is an issue rebooting from complete outage."""


class MySQLSetInstanceOfflineModeError(Error):
    """Exception raised when there is an issue setting instance as offline."""


class MySQLSetInstanceOptionError(Error):
    """Exception raised when there is an issue setting instance option."""


class MySQLOfflineModeAndHiddenInstanceExistsError(Error):
    """Exception raised when there is an error checking if an instance is backing up.

    We check if an instance is in offline_mode and hidden from mysql-router to determine
    this.
    """


<<<<<<< HEAD
class MySQLGetInnoDBBufferPoolParametersError(Error):
    """Exception raised when there is an error computing the innodb buffer pool parameters."""


class MySQLExecuteBackupCommandsError(Error):
    """Exception raised when there is an error executing the backup commands.

    The backup commands are executed in the workload container using the pebble API.
    """


class MySQLDeleteTempBackupDirectoryError(Error):
    """Exception raised when there is an error deleting the temp backup directory."""


class MySQLExecError(Error):
    """Exception raised when there is an error executing commands on the mysql server."""
=======
class MySQLTLSSetupError(Error):
    """Exception raised when there is an issue setting custom TLS config."""


class MySQLKillSessionError(Error):
    """Exception raised when there is an issue killing a connection."""
>>>>>>> be199b4a


class MySQLBase(ABC):
    """Abstract class to encapsulate all operations related to the MySQL instance and cluster.

    This class handles the configuration of MySQL instances, and also the
    creation and configuration of MySQL InnoDB clusters via Group Replication.
    Some methods are platform specific and must be implemented in the related
    charm code.
    """

    def __init__(
        self,
        instance_address: str,
        cluster_name: str,
        root_password: str,
        server_config_user: str,
        server_config_password: str,
        cluster_admin_user: str,
        cluster_admin_password: str,
    ):
        """Initialize the MySQL class.

        Args:
            instance_address: address of the targeted instance
            cluster_name: cluster name
            root_password: password for the 'root' user
            server_config_user: user name for the server config user
            server_config_password: password for the server config user
            cluster_admin_user: user name for the cluster admin user
            cluster_admin_password: password for the cluster admin user
        """
        self.instance_address = instance_address
        self.cluster_name = cluster_name
        self.root_password = root_password
        self.server_config_user = server_config_user
        self.server_config_password = server_config_password
        self.cluster_admin_user = cluster_admin_user
        self.cluster_admin_password = cluster_admin_password

    def configure_mysql_users(self):
        """Configure the MySQL users for the instance.

        Creates base `root@%` and `<server_config>@%` users with the
        appropriate privileges, and reconfigure `root@localhost` user password.

        Raises MySQLConfigureMySQLUsersError if the user creation fails.
        """
        # SYSTEM_USER and SUPER privileges to revoke from the root users
        # Reference: https://dev.mysql.com/doc/refman/8.0/en/privileges-provided.html#priv_super
        privileges_to_revoke = (
            "SYSTEM_USER",
            "SYSTEM_VARIABLES_ADMIN",
            "SUPER",
            "REPLICATION_SLAVE_ADMIN",
            "GROUP_REPLICATION_ADMIN",
            "BINLOG_ADMIN",
            "SET_USER_ID",
            "ENCRYPTION_KEY_ADMIN",
            "VERSION_TOKEN_ADMIN",
            "CONNECTION_ADMIN",
        )

        # commands  to create 'root'@'%' user
        create_root_user_commands = (
            f"CREATE USER 'root'@'%' IDENTIFIED BY '{self.root_password}'",
            "GRANT ALL ON *.* TO 'root'@'%' WITH GRANT OPTION",
        )

        # commands to be run from mysql client with root user and password set above
        configure_users_commands = (
            f"CREATE USER '{self.server_config_user}'@'%' IDENTIFIED BY '{self.server_config_password}'",
            f"GRANT ALL ON *.* TO '{self.server_config_user}'@'%' WITH GRANT OPTION",
            "UPDATE mysql.user SET authentication_string=null WHERE User='root' and Host='localhost'",
            f"ALTER USER 'root'@'localhost' IDENTIFIED BY '{self.root_password}'",
            f"REVOKE {', '.join(privileges_to_revoke)} ON *.* FROM root@'%'",
            f"REVOKE {', '.join(privileges_to_revoke)} ON *.* FROM root@localhost",
            "FLUSH PRIVILEGES",
        )

        try:
            logger.debug(f"Configuring MySQL users for {self.instance_address}")
            self._run_mysqlcli_script(
                "; ".join(create_root_user_commands), password=self.root_password
            )
            # run configure users commands with newly created root user
            self._run_mysqlcli_script(
                "; ".join(configure_users_commands), password=self.root_password
            )
        except MySQLClientError as e:
            logger.exception(
                f"Failed to configure users for: {self.instance_address} with error {e.message}",
                exc_info=e,
            )
            raise MySQLConfigureMySQLUsersError(e.message)

    def does_mysql_user_exist(self, username: str, hostname: str) -> bool:
        """Checks if a mysqlrouter user already exists.

        Args:
            username: The username for the mysql user
            hostname: The hostname for the mysql user

        Returns:
            A boolean indicating whether the provided mysql user exists

        Raises MySQLCheckUserExistenceError
            if there is an issue confirming that the mysql user exists
        """
        user_existence_commands = (
            f"select if((select count(*) from mysql.user where user = '{username}' and host = '{hostname}'), 'USER_EXISTS', 'USER_DOES_NOT_EXIST') as ''",
        )

        try:
            output = self._run_mysqlcli_script(
                "; ".join(user_existence_commands),
                user=self.server_config_user,
                password=self.server_config_password,
            )
            return "USER_EXISTS" in output
        except MySQLClientError as e:
            logger.exception(
                f"Failed to check for existence of mysql user {username}@{hostname}",
                exc_info=e,
            )
            raise MySQLCheckUserExistenceError(e.message)

    def configure_mysqlrouter_user(
        self, username: str, password: str, hostname: str, unit_name: str
    ) -> None:
        """Configure a mysqlrouter user and grant the appropriate permissions to the user.

        Args:
            username: The username for the mysqlrouter user
            password: The password for the mysqlrouter user
            hostname: The hostname for the mysqlrouter user
            unit_name: The name of unit from which the mysqlrouter user will be accessed

        Raises MySQLConfigureRouterUserError
            if there is an issue creating and configuring the mysqlrouter user
        """
        try:
            primary_address = self.get_cluster_primary_address()

            escaped_mysqlrouter_user_attributes = json.dumps({"unit_name": unit_name}).replace(
                '"', r"\""
            )
            # Using server_config_user as we are sure it has create user grants
            create_mysqlrouter_user_commands = (
                f"shell.connect('{self.server_config_user}:{self.server_config_password}@{primary_address}')",
                f"session.run_sql(\"CREATE USER '{username}'@'{hostname}' IDENTIFIED BY '{password}' ATTRIBUTE '{escaped_mysqlrouter_user_attributes}';\")",
            )

            # Using server_config_user as we are sure it has create user grants
            mysqlrouter_user_grant_commands = (
                f"shell.connect('{self.server_config_user}:{self.server_config_password}@{primary_address}')",
                f"session.run_sql(\"GRANT CREATE USER ON *.* TO '{username}'@'{hostname}' WITH GRANT OPTION;\")",
                f"session.run_sql(\"GRANT SELECT, INSERT, UPDATE, DELETE, EXECUTE ON mysql_innodb_cluster_metadata.* TO '{username}'@'{hostname}';\")",
                f"session.run_sql(\"GRANT SELECT ON mysql.user TO '{username}'@'{hostname}';\")",
                f"session.run_sql(\"GRANT SELECT ON performance_schema.replication_group_members TO '{username}'@'{hostname}';\")",
                f"session.run_sql(\"GRANT SELECT ON performance_schema.replication_group_member_stats TO '{username}'@'{hostname}';\")",
                f"session.run_sql(\"GRANT SELECT ON performance_schema.global_variables TO '{username}'@'{hostname}';\")",
            )

            logger.debug(f"Configuring MySQLRouter user for {self.instance_address}")
            self._run_mysqlsh_script("\n".join(create_mysqlrouter_user_commands))
            # grant permissions to the newly created mysqlrouter user
            self._run_mysqlsh_script("\n".join(mysqlrouter_user_grant_commands))
        except MySQLClientError as e:
            logger.exception(
                f"Failed to configure mysqlrouter user for: {self.instance_address} with error {e.message}",
                exc_info=e,
            )
            raise MySQLConfigureRouterUserError(e.message)

    def create_application_database_and_scoped_user(
        self, database_name: str, username: str, password: str, hostname: str, unit_name: str
    ) -> None:
        """Create an application database and a user scoped to the created database.

        Args:
            database_name: The name of the database to create
            username: The username of the scoped user
            password: The password of the scoped user
            hostname: The hostname of the scoped user
            unit_name: The name of the unit from which the user will be accessed

        Raises MySQLCreateApplicationDatabaseAndScopedUserError
            if there is an issue creating the application database or a user scoped to the database
        """
        try:
            primary_address = self.get_cluster_primary_address()

            # Using server_config_user as we are sure it has create database grants
            create_database_commands = (
                f"shell.connect('{self.server_config_user}:{self.server_config_password}@{primary_address}')",
                f'session.run_sql("CREATE DATABASE IF NOT EXISTS `{database_name}`;")',
            )

            escaped_user_attributes = json.dumps({"unit_name": unit_name}).replace('"', r"\"")
            # Using server_config_user as we are sure it has create user grants
            create_scoped_user_commands = (
                f"shell.connect('{self.server_config_user}:{self.server_config_password}@{primary_address}')",
                f"session.run_sql(\"CREATE USER `{username}`@`{hostname}` IDENTIFIED BY '{password}' ATTRIBUTE '{escaped_user_attributes}';\")",
                f'session.run_sql("GRANT USAGE ON *.* TO `{username}`@`{hostname}`;")',
                f'session.run_sql("GRANT ALL PRIVILEGES ON `{database_name}`.* TO `{username}`@`{hostname}`;")',
            )

            self._run_mysqlsh_script("\n".join(create_database_commands))
            self._run_mysqlsh_script("\n".join(create_scoped_user_commands))
        except MySQLClientError as e:
            logger.exception(
                f"Failed to create application database {database_name} and scoped user {username}@{hostname}",
                exc_info=e,
            )
            raise MySQLCreateApplicationDatabaseAndScopedUserError(e.message)

    def delete_users_for_unit(self, unit_name: str) -> None:
        """Delete users for a unit.

        Args:
            unit_name: The name of the unit for which to delete mysql users for

        Raises:
            MySQLDeleteUsersForUnitError if there is an error deleting users for the unit
        """
        get_unit_user_commands = (
            "SELECT CONCAT(user.user, '@', user.host) FROM mysql.user AS user "
            "JOIN information_schema.user_attributes AS attributes"
            " ON (user.user = attributes.user AND user.host = attributes.host) "
            f'WHERE attributes.attribute LIKE \'%"unit_name": "{unit_name}"%\'',
        )

        try:
            output = self._run_mysqlcli_script(
                "; ".join(get_unit_user_commands),
                user=self.server_config_user,
                password=self.server_config_password,
            )
            users = [line.strip() for line in output.split("\n") if line.strip()][1:]
            users = [f"'{user.split('@')[0]}'@'{user.split('@')[1]}'" for user in users]

            if len(users) == 0:
                logger.debug(f"There are no users to drop for unit {unit_name}")
                return

            primary_address = self.get_cluster_primary_address()
            if not primary_address:
                raise MySQLDeleteUsersForUnitError("Unable to query cluster primary address")

            # Using server_config_user as we are sure it has drop user grants
            drop_users_command = (
                f"shell.connect('{self.server_config_user}:{self.server_config_password}@{primary_address}')",
                f"session.run_sql(\"DROP USER IF EXISTS {', '.join(users)};\")",
            )
            self._run_mysqlsh_script("\n".join(drop_users_command))
        except MySQLClientError as e:
            logger.exception(f"Failed to query and delete users for unit {unit_name}", exc_info=e)
            raise MySQLDeleteUsersForUnitError(e.message)

    def delete_user_for_relation(self, relation_id: int) -> None:
        """Delete user for a relation.

        Args:
            relation_id: The id of the relation for which to delete mysql users for

        Raises:
            MySQLDeleteUserForRelationError if there is an error deleting users for the relation
        """
        try:
            user = f"relation-{str(relation_id)}"
            primary_address = self.get_cluster_primary_address()
            drop_users_command = (
                f"shell.connect('{self.server_config_user}:{self.server_config_password}@{primary_address}')",
                f"session.run_sql(\"DROP USER IF EXISTS '{user}'@'%';\")",
            )
            self._run_mysqlsh_script("\n".join(drop_users_command))
        except MySQLClientError as e:
            logger.exception(f"Failed to delete users for relation {relation_id}", exc_info=e)
            raise MySQLDeleteUserForRelationError(e.message)

    def configure_instance(self, restart: bool = True, create_cluster_admin: bool = True) -> None:
        """Configure the instance to be used in an InnoDB cluster.

        Raises MySQLConfigureInstanceError
            if the was an error configuring the instance for use in an InnoDB cluster.
        """
        options = {
            "restart": "true" if restart else "false",
        }

        if create_cluster_admin:
            options.update(
                {
                    "clusterAdmin": self.cluster_admin_user,
                    "clusterAdminPassword": self.cluster_admin_password,
                }
            )

        configure_instance_command = (
            f"dba.configure_instance('{self.server_config_user}:{self.server_config_password}@{self.instance_address}', {json.dumps(options)})",
        )

        try:
            logger.debug(f"Configuring instance for InnoDB on {self.instance_address}")
            self._run_mysqlsh_script("\n".join(configure_instance_command))

        except MySQLClientError as e:
            logger.exception(
                f"Failed to configure instance: {self.instance_address} with error {e.message}",
                exc_info=e,
            )
            raise MySQLConfigureInstanceError(e.message)

    def create_cluster(self, unit_label: str) -> None:
        """Create an InnoDB cluster with Group Replication enabled.

        Raises MySQLCreateClusterError if there was an issue creating the cluster.
        """
        # defaulting group replication communication stack to MySQL instead of XCOM
        # since it will encrypt gr members communication by default
        options = {
            "communicationStack": "MySQL",
        }

        commands = (
            f"shell.connect('{self.server_config_user}:{self.server_config_password}@{self.instance_address}')",
            f"cluster = dba.create_cluster('{self.cluster_name}', {json.dumps(options)})",
            f"cluster.set_instance_option('{self.instance_address}', 'label', '{unit_label}')",
        )

        try:
            logger.debug(f"Creating a MySQL InnoDB cluster on {self.instance_address}")
            self._run_mysqlsh_script("\n".join(commands))
        except MySQLClientError as e:
            logger.exception(
                f"Failed to create cluster on instance: {self.instance_address} with error {e.message}",
                exc_info=e,
            )
            raise MySQLCreateClusterError(e.message)

    def initialize_juju_units_operations_table(self) -> None:
        """Initialize the mysql.juju_units_operations table using the serverconfig user.

        Raises
            MySQLInitializeJujuOperationsTableError if there is an issue
                initializing the juju_units_operations table
        """
        initialize_table_commands = (
            "CREATE TABLE mysql.juju_units_operations (task varchar(20), executor varchar(20), status varchar(20), primary key(task))",
            f"INSERT INTO mysql.juju_units_operations values ('{UNIT_TEARDOWN_LOCKNAME}', '', 'not-started')",
        )

        try:
            logger.debug(
                f"Initializing the juju_units_operations table on {self.instance_address}"
            )

            self._run_mysqlcli_script(
                "; ".join(initialize_table_commands),
                user=self.server_config_user,
                password=self.server_config_password,
            )
        except MySQLClientError as e:
            logger.exception(
                f"Failed to initialize mysql.juju_units_operations table with error {e.message}",
                exc_info=e,
            )
            raise MySQLInitializeJujuOperationsTableError(e.message)

    def add_instance_to_cluster(
        self, instance_address: str, instance_unit_label: str, from_instance: Optional[str] = None
    ) -> None:
        """Add an instance to the InnoDB cluster.

        This method is only called from the juju leader unit (thus locks are
        obtained locally)

        Raises MySQLADDInstanceToClusterError
            if there was an issue adding the instance to the cluster.

        Args:
            instance_address: address of the instance to add to the cluster
            instance_unit_label: the label/name of the unit
            from_instance: address of the adding instance, e.g. primary
        """
        options = {
            "password": self.cluster_admin_password,
            "label": instance_unit_label,
        }

        connect_commands = (
            (
                f"shell.connect('{self.cluster_admin_user}:{self.cluster_admin_password}"
                f"@{from_instance or self.instance_address}')"
            ),
            f"cluster = dba.get_cluster('{self.cluster_name}')",
        )

        for recovery_method in ["auto", "clone"]:
            # Prefer "auto" recovery method, but if it fails, try "clone"
            try:
                options["recoveryMethod"] = recovery_method
                add_instance_command = (
                    f"cluster.add_instance('{self.cluster_admin_user}@{instance_address}', {json.dumps(options)})",
                )

                logger.debug(
                    f"Adding instance {instance_address}/{instance_unit_label} to cluster {self.cluster_name} with recovery method {recovery_method}"
                )
                self._run_mysqlsh_script("\n".join(connect_commands + add_instance_command))

                break
            except MySQLClientError as e:
                if recovery_method == "clone":
                    logger.exception(
                        f"Failed to add instance {instance_address} to cluster {self.cluster_name} on {self.instance_address}",
                        exc_info=e,
                    )
                    raise MySQLAddInstanceToClusterError(e.message)

                logger.debug(
                    f"Failed to add instance {instance_address} to cluster {self.cluster_name} with recovery method 'auto'. Trying method 'clone'"
                )

    def is_instance_configured_for_innodb(
        self, instance_address: str, instance_unit_label: str
    ) -> bool:
        """Confirm if instance is configured for use in an InnoDB cluster.

        Args:
            instance_address: The instance address for which to confirm InnoDB configuration
            instance_unit_label: The label of the instance unit to confirm InnoDB configuration

        Returns:
            Boolean indicating whether the instance is configured for use in an InnoDB cluster
        """
        commands = (
            f"shell.connect('{self.cluster_admin_user}:{self.cluster_admin_password}@{instance_address}')",
            "instance_configured = dba.check_instance_configuration()['status'] == 'ok'",
            'print("INSTANCE_CONFIGURED" if instance_configured else "INSTANCE_NOT_CONFIGURED")',
        )

        try:
            logger.debug(
                f"Confirming instance {instance_address}/{instance_unit_label} configuration for InnoDB"
            )

            output = self._run_mysqlsh_script("\n".join(commands))
            return "INSTANCE_CONFIGURED" in output
        except MySQLClientError as e:
            # confirmation can fail if the clusteradmin user does not yet exist on the instance
            logger.warning(
                f"Failed to confirm instance configuration for {instance_address} with error {e.message}",
            )
            return False

    def remove_obsoletes_instance(self, from_instance: Optional[str] = None) -> None:
        """Purge obsoletes instances from cluster metadata.

        Args:
            from_instance: member instance to run the command from (fallback to current one)
        """
        auto_remove_command = (
            (
                f"shell.connect('{self.cluster_admin_user}:{self.cluster_admin_password}@"
                f"{from_instance or self.instance_address}')"
            ),
            f"cluster = dba.get_cluster('{self.cluster_name}')",
            "cluster.rescan({'removeInstances':'auto'})",
        )
        try:
            logger.debug("Removing obsolete instances")
            self._run_mysqlsh_script("\n".join(auto_remove_command))
        except MySQLClientError:
            logger.warning("No instance removed")

    def is_instance_in_cluster(self, unit_label: str) -> bool:
        """Confirm if instance is in the cluster.

        Args:
            unit_label: The label of unit to check existence in cluster for

        Returns:
            Boolean indicating whether the unit is a member of the cluster
        """
        commands = (
            f"shell.connect('{self.cluster_admin_user}:{self.cluster_admin_password}@{self.instance_address}')",
            f"cluster = dba.get_cluster('{self.cluster_name}')",
            f"print(cluster.status()['defaultReplicaSet']['topology'].get('{unit_label}', {{}}).get('status', 'NOT_A_MEMBER'))",
        )

        try:
            logger.debug(f"Checking existence of unit {unit_label} in cluster {self.cluster_name}")

            output = self._run_mysqlsh_script("\n".join(commands))
            return "ONLINE" in output
        except MySQLClientError:
            # confirmation can fail if the clusteradmin user does not yet exist on the instance
            logger.debug(
                f"Failed to confirm existence of unit {unit_label} in cluster {self.cluster_name}"
            )
            return False

    def get_cluster_status(self) -> Optional[dict]:
        """Get the cluster status.

        Executes script to retrieve cluster status.
        Won't raise errors.

        Returns:
            Cluster status as a dictionary,
            or None if running the status script fails.
        """
        status_commands = (
            f"shell.connect('{self.cluster_admin_user}:{self.cluster_admin_password}@{self.instance_address}')",
            f"cluster = dba.get_cluster('{self.cluster_name}')",
            "print(cluster.status())",
        )

        try:
            output = self._run_mysqlsh_script("\n".join(status_commands))
            output_dict = json.loads(output.lower())
            return output_dict
        except MySQLClientError as e:
            logger.exception(f"Failed to get cluster status for {self.cluster_name}", exc_info=e)

    def get_cluster_endpoints(self, get_ips: bool = True) -> Tuple[str, str, str]:
        """Use get_cluster_status to return endpoints tuple.

        Args:
            get_ips: Whether to return IP addresses or hostnames, default to IP

        Returns:
            A tuple of strings with endpoints, read-only-endpoints and offline endpoints
        """
        status = self.get_cluster_status()

        if not status:
            raise MySQLGetClusterEndpointsError("Failed to get endpoints from cluster status")

        topology = status["defaultreplicaset"]["topology"]

        def _get_host_ip(host: str) -> str:
            try:
                if ":" in host:
                    host, port = host.split(":")

                host_ip = socket.gethostbyname(host)
                return f"{host_ip}:{port}" if port else host_ip
            except socket.gaierror:
                raise MySQLGetClusterEndpointsError(f"Failed to query IP for host {host}")

        ro_endpoints = {
            _get_host_ip(v["address"]) if get_ips else v["address"]
            for v in topology.values()
            if v["memberrole"] == "secondary" and v["status"] == "online"
        }
        rw_endpoints = {
            _get_host_ip(v["address"]) if get_ips else v["address"]
            for v in topology.values()
            if v["memberrole"] == "primary" and v["status"] == "online"
        }
        # won't get offline endpoints to IP as they maybe unreachable
        no_endpoints = {v["address"] for v in topology.values() if v["status"] != "online"}

        return ",".join(rw_endpoints), ",".join(ro_endpoints), ",".join(no_endpoints)

    @retry(
        retry=retry_if_exception_type(MySQLRemoveInstanceRetryError),
        stop=stop_after_attempt(15),
        reraise=True,
        wait=wait_random(min=4, max=30),
    )
    def remove_instance(self, unit_label: str) -> None:
        """Remove instance from the cluster.

        This method is called from each unit being torn down, thus we must obtain
        locks on the cluster primary. There is a retry mechanism for any issues
        obtaining the lock, removing instances/dissolving the cluster, or releasing
        the lock.

        Raises:
            MySQLRemoveInstanceRetryError - to retry this method if there was an issue
                obtaining a lock or removing the instance
            MySQLRemoveInstanceError - if there is an issue releasing
                the lock after the instance is removed from the cluster (avoids retries)

        Args:
            unit_label: The label for this unit's instance (to be torn down)
        """
        try:
            # Get the cluster primary's address to direct lock acquisition request to.
            primary_address = self.get_cluster_primary_address()
            if not primary_address:
                raise MySQLRemoveInstanceRetryError(
                    "Unable to retrieve the cluster primary's address"
                )

            # Attempt to acquire a lock on the primary instance
            acquired_lock = self._acquire_lock(primary_address, unit_label, UNIT_TEARDOWN_LOCKNAME)
            if not acquired_lock:
                raise MySQLRemoveInstanceRetryError("Did not acquire lock to remove unit")

            # Get remaining cluster member addresses before calling mysqlsh.remove_instance()
            remaining_cluster_member_addresses, valid = self._get_cluster_member_addresses(
                exclude_unit_labels=[unit_label]
            )
            if not valid:
                raise MySQLRemoveInstanceRetryError("Unable to retrieve cluster member addresses")

            # Remove instance from cluster, or dissolve cluster if no other members remain
            logger.debug(
                f"Removing instance {self.instance_address} from cluster {self.cluster_name}"
            )
            remove_instance_options = {
                "password": self.cluster_admin_password,
                "force": "true",
            }
            dissolve_cluster_options = {
                "force": "true",
            }
            remove_instance_commands = (
                f"shell.connect('{self.cluster_admin_user}:{self.cluster_admin_password}@{self.instance_address}')",
                f"cluster = dba.get_cluster('{self.cluster_name}')",
                "number_cluster_members = len(cluster.status()['defaultReplicaSet']['topology'])",
                f"cluster.remove_instance('{self.cluster_admin_user}@{self.instance_address}', {json.dumps(remove_instance_options)}) if number_cluster_members > 1 else cluster.dissolve({json.dumps(dissolve_cluster_options)})",
            )
            self._run_mysqlsh_script("\n".join(remove_instance_commands))
        except MySQLClientError as e:
            # In case of an error, raise an error and retry
            logger.warning(
                f"Failed to acquire lock and remove instance {self.instance_address} with error {e.message}",
                exc_info=e,
            )
            raise MySQLRemoveInstanceRetryError(e.message)

        # There is no need to release the lock if cluster was dissolved
        if not remaining_cluster_member_addresses:
            return

        # The below code should not result in retries of this method since the
        # instance would already be removed from the cluster.
        try:
            # Retrieve the cluster primary's address again (in case the old primary is scaled down)
            # Release the lock by making a request to this primary member's address
            primary_address = self.get_cluster_primary_address(
                connect_instance_address=remaining_cluster_member_addresses[0]
            )
            if not primary_address:
                raise MySQLRemoveInstanceError(
                    "Unable to retrieve the address of the cluster primary"
                )

            self._release_lock(primary_address, unit_label, UNIT_TEARDOWN_LOCKNAME)
        except MySQLClientError as e:
            # Raise an error that does not lead to a retry of this method
            logger.exception(
                f"Failed to release lock on {unit_label} with error {e.message}", exc_info=e
            )
            raise MySQLRemoveInstanceError(e.message)

    def _acquire_lock(self, primary_address: str, unit_label: str, lock_name: str) -> bool:
        """Attempts to acquire a lock by using the mysql.juju_units_operations table.

        Note that there must exist the appropriate rows in the table, created in the
        initialize_juju_units_operations_table() method.

        Args:
            primary_address: The address of the cluster's primary
            unit_label: The label of the unit for which to obtain the lock
            lock_name: The name of the lock to obtain

        Returns:
            Boolean indicating whether the lock was obtained
        """
        logger.debug(
            f"Attempting to acquire lock {lock_name} on {primary_address} for unit {unit_label}"
        )

        acquire_lock_commands = (
            f"shell.connect('{self.cluster_admin_user}:{self.cluster_admin_password}@{primary_address}')",
            f"session.run_sql(\"UPDATE mysql.juju_units_operations SET executor='{unit_label}', status='in-progress' WHERE task='{lock_name}' AND executor='';\")",
            f"acquired_lock = session.run_sql(\"SELECT count(*) FROM mysql.juju_units_operations WHERE task='{lock_name}' AND executor='{unit_label}';\").fetch_one()[0]",
            "print(f'<ACQUIRED_LOCK>{acquired_lock}</ACQUIRED_LOCK>')",
        )

        output = self._run_mysqlsh_script("\n".join(acquire_lock_commands))
        matches = re.search(r"<ACQUIRED_LOCK>(\d)</ACQUIRED_LOCK>", output)
        if not matches:
            return False

        return bool(int(matches.group(1)))

    def _release_lock(self, primary_address: str, unit_label: str, lock_name: str) -> None:
        """Releases a lock in the mysql.juju_units_operations table.

        Note that there must exist the appropriate rows in the table, created in the
        initialize_juju_units_operations_table() method.

        Args:
            primary_address: The address of the cluster's primary
            unit_label: The label of the unit to release the lock for
            lock_name: The name of the lock to release
        """
        logger.debug(f"Releasing lock {lock_name} on {primary_address} for unit {unit_label}")

        release_lock_commands = (
            f"shell.connect('{self.cluster_admin_user}:{self.cluster_admin_password}@{primary_address}')",
            f"session.run_sql(\"UPDATE mysql.juju_units_operations SET executor='', status='not-started' WHERE task='{lock_name}' AND executor='{unit_label}';\")",
        )
        self._run_mysqlsh_script("\n".join(release_lock_commands))

    def _get_cluster_member_addresses(self, exclude_unit_labels: List = []) -> Tuple[List, bool]:
        """Get the addresses of the cluster's members.

        Keyword args:
            exclude_unit_labels: (Optional) unit labels to exclude when retrieving cluster members

        Returns:
            ([member_addresses], valid): a list of member addresses and
                whether the method's execution was valid
        """
        logger.debug(f"Getting cluster member addresses, excluding units {exclude_unit_labels}")

        get_cluster_members_commands = (
            f"shell.connect('{self.cluster_admin_user}:{self.cluster_admin_password}@{self.instance_address}')",
            f"cluster = dba.get_cluster('{self.cluster_name}')",
            f"member_addresses = ','.join([member['address'] for label, member in cluster.status()['defaultReplicaSet']['topology'].items() if label not in {exclude_unit_labels}])",
            "print(f'<MEMBER_ADDRESSES>{member_addresses}</MEMBER_ADDRESSES>')",
        )

        output = self._run_mysqlsh_script("\n".join(get_cluster_members_commands))
        matches = re.search(r"<MEMBER_ADDRESSES>(.*)</MEMBER_ADDRESSES>", output)

        if not matches:
            return ([], False)

        # Filter out any empty values (in case there are no members)
        member_addresses = [
            member_address for member_address in matches.group(1).split(",") if member_address
        ]

        return (member_addresses, "<MEMBER_ADDRESSES>" in output)

    def get_cluster_primary_address(self, connect_instance_address: str = None) -> str:
        """Get the cluster primary's address.

        Keyword args:
            connect_instance_address: The address for the cluster primary
                (default to this instance's address)

        Returns:
            The address of the cluster's primary
        """
        if not connect_instance_address:
            connect_instance_address = self.instance_address
        logger.debug(f"Getting cluster primary member's address from {connect_instance_address}")

        get_cluster_primary_commands = (
            f"shell.connect('{self.cluster_admin_user}:{self.cluster_admin_password}@{connect_instance_address}')",
            f"cluster = dba.get_cluster('{self.cluster_name}')",
            "primary_address = sorted([cluster_member['address'] for cluster_member in cluster.status()['defaultReplicaSet']['topology'].values() if cluster_member['mode'] == 'R/W'])[0]",
            "print(f'<PRIMARY_ADDRESS>{primary_address}</PRIMARY_ADDRESS>')",
        )

        try:
            output = self._run_mysqlsh_script("\n".join(get_cluster_primary_commands))
        except MySQLClientError as e:
            logger.warning("Failed to get cluster primary addresses", exc_info=e)
            raise MySQLGetClusterPrimaryAddressError(e.message)
        matches = re.search(r"<PRIMARY_ADDRESS>(.+)</PRIMARY_ADDRESS>", output)

        if not matches:
            return None

        return matches.group(1)

    def get_cluster_members_addresses(self) -> Optional[Iterable[str]]:
        """Get the addresses of the cluster's members.

        Returns:
            Iterable of members addresses
        """
        get_cluster_members_commands = (
            f"shell.connect('{self.cluster_admin_user}:{self.cluster_admin_password}@{self.instance_address}')",
            f"cluster = dba.get_cluster('{self.cluster_name}')",
            "members = ','.join((member['address'] for member in cluster.describe()['defaultReplicaSet']['topology']))",
            "print(f'<MEMBERS>{members}</MEMBERS>')",
        )

        try:
            output = self._run_mysqlsh_script("\n".join(get_cluster_members_commands))
        except MySQLClientError as e:
            logger.warning("Failed to get cluster members addresses", exc_info=e)
            raise MySQLGetClusterMembersAddressesError(e.message)

        matches = re.search(r"<MEMBERS>(.+)</MEMBERS>", output)

        if not matches:
            return None

        return set(matches.group(1).split(","))

    def get_mysql_version(self) -> Optional[str]:
        """Get the MySQL version.

        Returns:
            The MySQL full version
        """
        logger.debug("Getting InnoDB version")

        get_version_commands = (
            f"shell.connect('{self.cluster_admin_user}:{self.cluster_admin_password}@{self.instance_address}')",
            'result = session.run_sql("SELECT version()")',
            'print(f"<VERSION>{result.fetch_one()[0]}</VERSION>")',
        )

        try:
            output = self._run_mysqlsh_script("\n".join(get_version_commands))
        except MySQLClientError as e:
            logger.warning("Failed to get workload version", exc_info=e)
            raise MySQLGetMySQLVersionError(e.message)

        matches = re.search(r"<VERSION>(.+)</VERSION>", output)

        if not matches:
            return None

        return matches.group(1)

    def upgrade_user_for_mysqlrouter(self, username, hostname) -> None:
        """Upgrades a user for use with mysqlrouter.

        Args:
            username: The username of user to upgrade
            hostname: The hostname of user to upgrade

        Raises:
            MySQLUpgradeUserForMySQLRouterError if there is an issue upgrading user for mysqlrouter
        """
        cluster_primary = self.get_cluster_primary_address()
        if not cluster_primary:
            raise MySQLUpgradeUserForMySQLRouterError("Failed to retrieve cluster primary")

        options = {"update": "true"}
        upgrade_user_commands = (
            f"shell.connect('{self.cluster_admin_user}:{self.cluster_admin_password}@{cluster_primary}')",
            f"cluster = dba.get_cluster('{self.cluster_name}')",
            f"cluster.setup_router_account('{username}@{hostname}', {json.dumps(options)})",
        )

        try:
            self._run_mysqlsh_script("\n".join(upgrade_user_commands))
        except MySQLClientError as e:
            logger.warning(
                f"Failed to upgrade user {username}@{hostname} for mysqlrouter", exc_info=e
            )
            raise MySQLUpgradeUserForMySQLRouterError(e.message)

    def grant_privileges_to_user(
        self, username, hostname, privileges, with_grant_option=False
    ) -> None:
        """Grants specified privileges to the provided user.

        Args:
            username: The username of user to grant privileges to
            hostname: The hostname of user to grant privileges to
            privileges: A list of privileges to grant to the user
            with_grant_option: Indicating whether to provide with grant option to user

        Raises:
            MySQLGrantPrivilegesToUserError if there is an issue granting privileges to a user
        """
        cluster_primary = self.get_cluster_primary_address()
        if not cluster_primary:
            raise MySQLGrantPrivilegesToUserError("Failed to get cluster primary address")

        grant_privileges_commands = (
            f"shell.connect('{self.cluster_admin_user}:{self.cluster_admin_password}@{cluster_primary}')",
            f"session.run_sql(\"GRANT {', '.join(privileges)} ON *.* TO '{username}'@'{hostname}'{' WITH GRANT OPTION' if with_grant_option else ''}\")",
        )

        try:
            self._run_mysqlsh_script("\n".join(grant_privileges_commands))
        except MySQLClientError as e:
            logger.warning(f"Failed to grant privileges to user {username}@{hostname}", exc_info=e)
            raise MySQLGrantPrivilegesToUserError(e.message)

    def update_user_password(self, username: str, new_password: str) -> None:
        """Updates user password in MySQL database.

        Args:
            username: The username of user to update the password for
            new_password: The new password to be set for the user mentioned in username arg

        Raises:
            MySQLCheckUserExistenceError if there is an issue updating the user's password
        """
        logger.debug(f"Updating password for {username}.")

        update_user_password_commands = (
            f"shell.connect('{self.server_config_user}:{self.server_config_password}@{self.instance_address}')",
            f"session.run_sql(\"ALTER USER '{username}'@'%' IDENTIFIED BY '{new_password}';\")",
            'session.run_sql("FLUSH PRIVILEGES;")',
        )

        try:
            self._run_mysqlsh_script("\n".join(update_user_password_commands))
        except MySQLClientError as e:
            logger.exception(
                f"Failed to update user password for user {username}",
                exc_info=e,
            )
            raise MySQLCheckUserExistenceError(e.message)

    @retry(reraise=True, stop=stop_after_attempt(6), wait=wait_fixed(10))
    def get_member_state(self) -> Tuple[str, str]:
        """Get member status in cluster.

        Returns:
            A tuple(str) with the MEMBER_STATE and MEMBER_ROLE within the cluster.
        """
        member_state_commands = (
            f"shell.connect('{self.cluster_admin_user}:{self.cluster_admin_password}@{self.instance_address}')",
            (
                "raw_result=session.run_sql('SELECT MEMBER_STATE, MEMBER_ROLE FROM"
                " performance_schema.replication_group_members WHERE MEMBER_ID = @@server_uuid;')"
            ),
            "result=raw_result.fetch_one()",
            "print(result[0],result[1])",
        )

        try:
            output = self._run_mysqlsh_script("\n".join(member_state_commands), timeout=10)
        except MySQLClientError as e:
            logger.error(
                "Failed to get member state: mysqld daemon is down",
            )
            raise MySQLGetMemberStateError(e.message)

        results = output.lower().split()
        # MEMBER_ROLE is empty if member is not in a group/offline
        return results[0], results[1] if len(results) == 2 else "unknown"

    def reboot_from_complete_outage(self) -> None:
        """Wrapper for reboot_cluster_from_complete_outage command."""
        reboot_from_outage_command = (
            f"shell.connect('{self.cluster_admin_user}:{self.cluster_admin_password}@{self.instance_address}')",
            f"dba.reboot_cluster_from_complete_outage('{self.cluster_name}')",
        )

        try:
            self._run_mysqlsh_script("\n".join(reboot_from_outage_command))
        except MySQLClientError as e:
            logger.exception("Failed to reboot cluster")
            raise MySQLRebootFromCompleteOutageError(e.message)

    def set_instance_offline_mode(self, offline_mode: bool = False) -> None:
        """Sets the instance offline_mode.

        Args:
            offline_mode: Value of offline_mode to set

        Raises:
            MySQLSetInstanceOfflineModeError - if issue setting instance offline_mode.
        """
        mode = "ON" if offline_mode else "OFF"
        set_instance_offline_mode_commands = (f"SET @@GLOBAL.offline_mode = {mode}",)

        try:
            self._run_mysqlcli_script(
                "; ".join(set_instance_offline_mode_commands),
                user=self.cluster_admin_user,
                password=self.cluster_admin_password,
            )
        except MySQLClientError as e:
            logger.exception(f"Failed to set instance state to offline_mode {mode}", exc_info=e)
            raise MySQLSetInstanceOfflineModeError(e.message)

    def set_instance_option(self, option: str, value: Any) -> None:
        """Sets an instance option.

        Args:
            option: The option to set for the instance
            value: The option value to set

        Raises:
            MySQLSetInstanceOptionError - if there is an error setting instance option
        """
        set_instance_option_commands = (
            f"shell.connect('{self.cluster_admin_user}:{self.cluster_admin_password}@{self.instance_address}')",
            f"cluster = dba.get_cluster('{self.cluster_name}')",
            f"cluster.set_instance_option('{self.instance_address}', '{option}', '{value}')",
        )

        try:
            self._run_mysqlsh_script("\n".join(set_instance_option_commands))
        except MySQLClientError as e:
            logger.exception(f"Failed to set option {option} with value {value}", exc_info=e)
            raise MySQLSetInstanceOptionError(e.message)

    def offline_mode_and_hidden_instance_exists(self) -> bool:
        """Indicates whether an instance exists in offline_mode and hidden from router.

        The pre_backup operations switch an instance to offline_mode and hide it
        from the mysql-router.
        """
        offline_mode_message = "Instance has offline_mode enabled"
        commands = (
            f"shell.connect('{self.cluster_admin_user}:{self.cluster_admin_password}@{self.instance_address}')",
            f"cluster_topology = dba.get_cluster('{self.cluster_name}').status()['defaultReplicaSet']['topology']",
            f"selected_instances = [label for label, member in cluster_topology.items() if '{offline_mode_message}' in member.get('instanceErrors', '') and member.get('hiddenFromRouter')]",
            "print(f'<OFFLINE_MODE_INSTANCES>{len(selected_instances)}</OFFLINE_MODE_INSTANCES>')",
        )

        try:
            output = self._run_mysqlsh_script("\n".join(commands))
        except MySQLClientError as e:
            logger.exception("Failed to query offline mode instances", exc_info=e)
            raise MySQLOfflineModeAndHiddenInstanceExistsError(e)

        matches = re.search(r"<OFFLINE_MODE_INSTANCES>(.*)</OFFLINE_MODE_INSTANCES>", output)

        if not matches:
            raise MySQLOfflineModeAndHiddenInstanceExistsError("Failed to parse command output")

        return matches.group(1) != "0"

<<<<<<< HEAD
    def get_innodb_buffer_pool_parameters(self) -> Tuple[int, Optional[int]]:
        """Get innodb buffer pool parameters for the instance.

        Returns: a tuple of (innodb_buffer_pool_size, optional(innodb_buffer_pool_chunk_size))
        """
        # Reference: based off xtradb-cluster-operator
        # https://github.com/percona/percona-xtradb-cluster-operator/blob/main/pkg/pxc/app/config/autotune.go#L31-L54

        chunk_size_min = 1048576  # 1 mebibyte
        chunk_size_default = 134217728  # 128 mebibytes

        try:
            innodb_buffer_pool_chunk_size = None
            total_memory = self._get_total_memory()

            pool_size = int(total_memory * 0.75)
            # 1000000000 = 1 gigabyte
            if total_memory - pool_size < 1000000000:
                pool_size = int(total_memory * 0.5)

            if pool_size % chunk_size_default != 0:
                # round pool_size to be a multiple of chunk_size_default
                pool_size += chunk_size_default - (pool_size % chunk_size_default)

            # 1073741824 = 1 gibibyte
            if pool_size > 1073741824:
                chunk_size = int(pool_size / 8)

                if chunk_size % chunk_size_min != 0:
                    # round chunk_size to a multiple of chunk_size_min
                    chunk_size += chunk_size_min - (chunk_size % chunk_size_min)

                pool_size = chunk_size * 8

                innodb_buffer_pool_chunk_size = chunk_size

            return (pool_size, innodb_buffer_pool_chunk_size)
        except Exception as e:
            logger.exception("Failed to compute innodb buffer pool parameters", exc_info=e)
            raise MySQLGetInnoDBBufferPoolParametersError("Error retrieving total free memory")

    def _get_total_memory(self) -> int:
        """Retrieves the total memory of the server where mysql is running."""
        try:
            logger.info("Retrieving the total memory of the server")

            """Below is an example output of `free --bytes`:
               total        used        free      shared  buff/cache   available
Mem:     16484458496 11890454528   265670656  2906722304  4328333312  1321193472
Swap:     1027600384  1027600384           0
            """
            # need to use sh -c to be able to use pipes
            get_total_memory_command = "free --bytes | awk '/^Mem:/{print $2; exit}'".split()

            total_memory, _ = self._execute_commands(
                get_total_memory_command,
                bash=True,
            )
            return int(total_memory)
        except MySQLExecError:
            logger.exception("Failed to execute commands to query total memory")
            raise

    def execute_backup_commands(
        self,
        s3_bucket: str,
        s3_directory: str,
        s3_access_key: str,
        s3_secret_key: str,
        s3_endpoint: str,
        xtrabackup_location: str,
        xbcloud_location: str,
        xtrabackup_plugin_dir: str,
        mysqld_socket_file: str,
        tmp_base_directory: str,
        defaults_file: str,
        user: str = None,
        group: str = None,
    ) -> Tuple[str, str]:
        """Executes commands to create a backup with the given args."""
        nproc_command = "nproc".split()
        make_temp_dir_command = f"mktemp --directory {tmp_base_directory}/xtra_backup_XXXX".split()

        try:
            nproc, _ = self._execute_commands(nproc_command)
            tmp_dir, _ = self._execute_commands(make_temp_dir_command, user=user, group=group)
        except MySQLExecError as e:
            logger.exception("Failed to execute commands prior to running backup")
            raise MySQLExecuteBackupCommandsError(e.message)
        except Exception as e:
            # Catch all other exceptions to prevent the database being stuck in
            # a bad state due to pre-backup operations
            logger.exception("Failed to execute commands prior to running backup")
            raise MySQLExecuteBackupCommandsError(e)

        # TODO: remove flags --no-server-version-check
        # when MySQL and XtraBackup versions are in sync
        xtrabackup_commands = f"""
{xtrabackup_location} --defaults-file={defaults_file}
            --defaults-group=mysqld
            --no-version-check
            --parallel={nproc}
            --user={self.server_config_user}
            --password={self.server_config_password}
            --socket={mysqld_socket_file}
            --lock-ddl
            --backup
            --stream=xbstream
            --xtrabackup-plugin-dir={xtrabackup_plugin_dir}
            --target-dir={tmp_dir}
            --no-server-version-check
    | {xbcloud_location} put
            --curl-retriable-errors=7
            --insecure
            --storage=s3
            --parallel=10
            --md5
            --s3-bucket={s3_bucket}
            --s3-endpoint={s3_endpoint}
            {s3_directory}
""".split()

        try:
            # ACCESS_KEY_ID and SECRET_ACCESS_KEY envs auto picked by xbcloud
            stdout, stderr = self._execute_commands(
                xtrabackup_commands,
                bash=True,
                user=user,
                group=group,
                env={
                    "ACCESS_KEY_ID": s3_access_key,
                    "SECRET_ACCESS_KEY": s3_secret_key,
                },
            )
            return (stdout, stderr)
        except MySQLExecError as e:
            logger.exception("Failed to execute backup commands")
            raise MySQLExecuteBackupCommandsError(e.message)
        except Exception as e:
            # Catch all other exceptions to prevent the database being stuck in
            # a bad state due to pre-backup operations
            logger.exception("Failed to execute backup commands")
            raise MySQLExecuteBackupCommandsError(e)

    def delete_temp_backup_directory(
        self,
        tmp_base_directory: str,
        user: str = None,
        group: str = None,
    ) -> None:
        """Delete the temp backup directory."""
        delete_temp_dir_command = f"find {tmp_base_directory} -wholename {tmp_base_directory}/xtra_backup_* -delete".split()

        try:
            self._execute_commands(
                delete_temp_dir_command,
                user=user,
                group=group,
            )
        except MySQLExecError as e:
            logger.exception("Failed to delete temp backup directory")
            raise MySQLDeleteTempBackupDirectoryError(e.message)
        except Exception as e:
            logger.exception("Failed to delete temp backup directory")
            raise MySQLDeleteTempBackupDirectoryError(e)

    @abstractmethod
    def _execute_commands(
        self,
        commands: List[str],
        bash: bool = False,
        user: str = None,
        group: str = None,
        env: Dict = {},
    ) -> Tuple[str, str]:
        """Execute commands on the server where MySQL is running."""
        raise NotImplementedError
=======
    def tls_setup(
        self,
        ca_path: str = "ca.pem",
        key_path: str = "server-key.pem",
        cert_path: str = "server-cert.pem",
        require_tls: bool = False,
    ) -> None:
        """Setup TLS files and requirement mode.

        When no arguments, restore to default configuration, i.e. SSL not required.

        Args:
            ca_path: Path to the CA certificate
            key_path: Path to the server key_path
            cert_path: Path to the server certificate
            require_tls: Require encryption
        """
        enable_commands = (
            f"SET PERSIST ssl_ca='{ca_path}';"
            f"SET PERSIST ssl_key='{key_path}';"
            f"SET PERSIST ssl_cert='{cert_path}';"
            f"SET PERSIST require_secure_transport={'on' if require_tls else 'off'};"
            "ALTER INSTANCE RELOAD TLS;"
        )

        try:
            self._run_mysqlcli_script(
                enable_commands,
                user=self.server_config_user,
                password=self.server_config_password,
            )
        except MySQLClientError:
            raise MySQLTLSSetupError("Failed to set custom TLS configuration")

    def kill_unencrypted_sessions(self) -> None:
        """Kill non local, non system open unencrypted connections."""
        kill_connections_command = (
            f"shell.connect('{self.server_config_user}:{self.server_config_password}@{self.instance_address}')",
            (
                'processes = session.run_sql("'
                "SELECT processlist_id FROM performance_schema.threads WHERE "
                "connection_type = 'TCP/IP' AND type = 'FOREGROUND';"
                '")'
            ),
            "process_id_list = [id[0] for id in processes.fetch_all()]",
            'for process_id in process_id_list:\n  session.run_sql(f"KILL CONNECTION {process_id}")',
        )

        try:
            self._run_mysqlsh_script("\n".join(kill_connections_command))
        except MySQLClientError:
            logger.exception("Failed to kill external sessions")
            raise MySQLKillSessionError
>>>>>>> be199b4a

    @abstractmethod
    def wait_until_mysql_connection(self) -> None:
        """Wait until a connection to MySQL has been obtained.

        Implemented in subclasses, test for socket file existence.
        """
        raise NotImplementedError

    @abstractmethod
    def _run_mysqlsh_script(self, script: str, timeout: Optional[int] = None) -> str:
        """Execute a MySQL shell script.

        Raises MySQLClientError if script execution fails.

        Args:
            script: Mysqlsh script string
            timeout: Optional timeout for script execution

        Returns:
            String representing the output of the mysqlsh command
        """
        raise NotImplementedError

    @abstractmethod
    def _run_mysqlcli_script(self, script: str, user: str = "root", password: str = None) -> str:
        """Execute a MySQL CLI script.

        Execute SQL script as instance with given user.

        Raises MySQLClientError if script execution fails.

        Args:
            script: raw SQL script string
            user: (optional) user to invoke the mysql cli script with (default is "root")
            password: (optional) password to invoke the mysql cli script with
        """
        raise NotImplementedError<|MERGE_RESOLUTION|>--- conflicted
+++ resolved
@@ -90,7 +90,7 @@
 
 # Increment this PATCH version before using `charmcraft publish-lib` or reset
 # to 0 if you are raising the major API version
-LIBPATCH = 16
+LIBPATCH = 17
 
 UNIT_TEARDOWN_LOCKNAME = "unit-teardown"
 
@@ -222,7 +222,6 @@
     """
 
 
-<<<<<<< HEAD
 class MySQLGetInnoDBBufferPoolParametersError(Error):
     """Exception raised when there is an error computing the innodb buffer pool parameters."""
 
@@ -240,14 +239,14 @@
 
 class MySQLExecError(Error):
     """Exception raised when there is an error executing commands on the mysql server."""
-=======
+
+
 class MySQLTLSSetupError(Error):
     """Exception raised when there is an issue setting custom TLS config."""
 
 
 class MySQLKillSessionError(Error):
     """Exception raised when there is an issue killing a connection."""
->>>>>>> be199b4a
 
 
 class MySQLBase(ABC):
@@ -1277,7 +1276,6 @@
 
         return matches.group(1) != "0"
 
-<<<<<<< HEAD
     def get_innodb_buffer_pool_parameters(self) -> Tuple[int, Optional[int]]:
         """Get innodb buffer pool parameters for the instance.
 
@@ -1455,7 +1453,7 @@
     ) -> Tuple[str, str]:
         """Execute commands on the server where MySQL is running."""
         raise NotImplementedError
-=======
+
     def tls_setup(
         self,
         ca_path: str = "ca.pem",
@@ -1509,7 +1507,6 @@
         except MySQLClientError:
             logger.exception("Failed to kill external sessions")
             raise MySQLKillSessionError
->>>>>>> be199b4a
 
     @abstractmethod
     def wait_until_mysql_connection(self) -> None:
