--- conflicted
+++ resolved
@@ -133,11 +133,7 @@
 # Increment this major API version when introducing breaking changes
 LIBAPI = 0
 
-<<<<<<< HEAD
-LIBPATCH = 88
-=======
-LIBPATCH = 89
->>>>>>> ce431c8a
+LIBPATCH = 90
 
 UNIT_TEARDOWN_LOCKNAME = "unit-teardown"
 UNIT_ADD_LOCKNAME = "unit-add"
