--- conflicted
+++ resolved
@@ -134,11 +134,7 @@
 # Increment this major API version when introducing breaking changes
 LIBAPI = 0
 
-<<<<<<< HEAD
-LIBPATCH = 71
-=======
-LIBPATCH = 72
->>>>>>> 1b4d923a
+LIBPATCH = 73
 
 UNIT_TEARDOWN_LOCKNAME = "unit-teardown"
 UNIT_ADD_LOCKNAME = "unit-add"
@@ -1759,7 +1755,7 @@
     def drop_group_replication_metadata_schema(self) -> None:
         """Drop the group replication metadata schema from current unit."""
         commands = (
-            f"shell.connect('{self.server_config_user}:{self.server_config_password}@{self.instance_address}')",
+            f"shell.connect('{self.instance_def(self.server_config_user)}')",
             "dba.drop_metadata_schema()",
         )
 
