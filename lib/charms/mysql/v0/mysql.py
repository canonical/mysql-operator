--- conflicted
+++ resolved
@@ -652,9 +652,6 @@
 
         return len(active_cos_relations) > 0
 
-<<<<<<< HEAD
-    def peer_relation_data(self, scope: Scopes) -> DataPeerData:
-=======
     @property
     def active_status_message(self) -> str:
         """Active status message."""
@@ -677,8 +674,7 @@
         """Check if the unit is being removed."""
         return self.unit_peer_data.get("unit-status") == "removing"
 
-    def peer_relation_data(self, scope: Scopes) -> DataPeer:
->>>>>>> 3669a41a
+    def peer_relation_data(self, scope: Scopes) -> DataPeerData:
         """Returns the peer relation data per scope."""
         if scope == APP_SCOPE:
             return self.peer_relation_app
