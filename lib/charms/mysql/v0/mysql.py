--- conflicted
+++ resolved
@@ -91,7 +91,7 @@
 
 # Increment this PATCH version before using `charmcraft publish-lib` or reset
 # to 0 if you are raising the major API version
-LIBPATCH = 17
+LIBPATCH = 18
 
 UNIT_TEARDOWN_LOCKNAME = "unit-teardown"
 
@@ -262,7 +262,6 @@
     """Exception raised when there is an error executing commands on the mysql server."""
 
 
-<<<<<<< HEAD
 class MySQLStopMySQLDError(Error):
     """Exception raised when there is an error stopping the MySQLD process."""
 
@@ -273,14 +272,14 @@
 
 class MySQLServiceNotRunningError(Error):
     """Exception raised when the MySQL service is not running."""
-=======
+
+
 class MySQLTLSSetupError(Error):
     """Exception raised when there is an issue setting custom TLS config."""
 
 
 class MySQLKillSessionError(Error):
     """Exception raised when there is an issue killing a connection."""
->>>>>>> 38d2c2d6
 
 
 class MySQLBase(ABC):
