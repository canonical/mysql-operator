--- conflicted
+++ resolved
@@ -133,7 +133,7 @@
 # Increment this major API version when introducing breaking changes
 LIBAPI = 0
 
-LIBPATCH = 83
+LIBPATCH = 84
 
 UNIT_TEARDOWN_LOCKNAME = "unit-teardown"
 UNIT_ADD_LOCKNAME = "unit-add"
@@ -999,12 +999,8 @@
             "log_error": f"{snap_common}/var/log/mysql/error.log",
             "general_log": "OFF",
             "general_log_file": f"{snap_common}/var/log/mysql/general.log",
-<<<<<<< HEAD
-            "slow_query_log_file": f"{snap_common}/var/log/mysql/slowquery.log",
             "loose-group_replication_paxos_single_leader": "ON",
-=======
             "slow_query_log_file": f"{snap_common}/var/log/mysql/slow.log",
->>>>>>> 5cd10e4f
             "binlog_expire_logs_seconds": f"{binlog_retention_seconds}",
             "loose-audit_log_policy": audit_log_policy.upper(),
             "loose-audit_log_file": f"{snap_common}/var/log/mysql/audit.log",
