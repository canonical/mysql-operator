--- conflicted
+++ resolved
@@ -320,11 +320,7 @@
 
 # Increment this PATCH version before using `charmcraft publish-lib` or reset
 # to 0 if you are raising the major API version
-<<<<<<< HEAD
-LIBPATCH = 23
-=======
 LIBPATCH = 24
->>>>>>> f8f49ddc
 
 PYDEPS = ["ops>=2.0.0"]
 
@@ -1098,11 +1094,7 @@
         secret = self._get_relation_secret(relation.id, group)
 
         if not secret:
-<<<<<<< HEAD
-            logging.error("Can't update secret for relation %s", str(relation.id))
-=======
             logging.error("Can't delete secret for relation %s", str(relation.id))
->>>>>>> f8f49ddc
             return False
 
         old_content = secret.get_content()
@@ -1844,12 +1836,8 @@
 
         # We need to set relation alias also on the application level so,
         # it will be accessible in show-unit juju command, executed for a consumer application unit
-<<<<<<< HEAD
-        self.update_relation_data(relation_id, {"alias": available_aliases[0]})
-=======
         if self.local_unit.is_leader():
             self.update_relation_data(relation_id, {"alias": available_aliases[0]})
->>>>>>> f8f49ddc
 
     def _emit_aliased_event(self, event: RelationChangedEvent, event_name: str) -> None:
         """Emit an aliased event to a particular relation if it has an alias.
