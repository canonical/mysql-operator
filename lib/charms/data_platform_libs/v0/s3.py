--- conflicted
+++ resolved
@@ -137,11 +137,7 @@
 
 # Increment this PATCH version before using `charmcraft publish-lib` or reset
 # to 0 if you are raising the major API version
-<<<<<<< HEAD
-LIBPATCH = 3
-=======
 LIBPATCH = 4
->>>>>>> 87056dbc
 
 logger = logging.getLogger(__name__)
 
@@ -756,19 +752,11 @@
 
     def get_s3_connection_info(self) -> Dict[str, str]:
         """Return the s3 credentials as a dictionary."""
-<<<<<<< HEAD
-        relation = self.charm.model.get_relation(self.relation_name)
-        if not relation or not relation.app:
-            return {}
-
-        return self._load_relation_data(relation.data[relation.app])
-=======
         for relation in self.relations:
             if relation and relation.app:
                 return self._load_relation_data(relation.data[relation.app])
 
         return {}
->>>>>>> 87056dbc
 
     def _on_relation_broken(self, event: RelationBrokenEvent) -> None:
         """Notify the charm about a broken S3 credential store relation."""
