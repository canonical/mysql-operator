# Copyright 2023 Canonical Ltd.
# See LICENSE file for licensing details.

r"""## Overview.

This library can be used to manage the cos_agent relation interface:

- `COSAgentProvider`: Use in machine charms that need to have a workload's metrics
  or logs scraped, or forward rule files or dashboards to Prometheus, Loki or Grafana through
  the Grafana Agent machine charm.

- `COSAgentConsumer`: Used in the Grafana Agent machine charm to manage the requirer side of
  the `cos_agent` interface.


## COSAgentProvider Library Usage

Grafana Agent machine Charmed Operator interacts with its clients using the cos_agent library.
Charms seeking to send telemetry, must do so using the `COSAgentProvider` object from
this charm library.

Using the `COSAgentProvider` object only requires instantiating it,
typically in the `__init__` method of your charm (the one which sends telemetry).

The constructor of `COSAgentProvider` has only one required and eight optional parameters:

```python
    def __init__(
        self,
        charm: CharmType,
        relation_name: str = DEFAULT_RELATION_NAME,
        metrics_endpoints: Optional[List[_MetricsEndpointDict]] = None,
        metrics_rules_dir: str = "./src/prometheus_alert_rules",
        logs_rules_dir: str = "./src/loki_alert_rules",
        recurse_rules_dirs: bool = False,
        log_slots: Optional[List[str]] = None,
        dashboard_dirs: Optional[List[str]] = None,
        refresh_events: Optional[List] = None,
    ):
```

### Parameters

- `charm`: The instance of the charm that instantiates `COSAgentProvider`, typically `self`.

- `relation_name`: If your charmed operator uses a relation name other than `cos-agent` to use
    the `cos_agent` interface, this is where you have to specify that.

- `metrics_endpoints`: In this parameter you can specify the metrics endpoints that Grafana Agent
    machine Charmed Operator will scrape.

- `metrics_rules_dir`: The directory in which the Charmed Operator stores its metrics alert rules
  files.

- `logs_rules_dir`: The directory in which the Charmed Operator stores its logs alert rules files.

- `recurse_rules_dirs`: This parameters set whether Grafana Agent machine Charmed Operator has to
  search alert rules files recursively in the previous two directories or not.

- `log_slots`: Snap slots to connect to for scraping logs in the form ["snap-name:slot", ...].

- `dashboard_dirs`: List of directories where the dashboards are stored in the Charmed Operator.

- `refresh_events`: List of events on which to refresh relation data.


### Example 1 - Minimal instrumentation:

In order to use this object the following should be in the `charm.py` file.

```python
from charms.grafana_agent.v0.cos_agent import COSAgentProvider
...
class TelemetryProviderCharm(CharmBase):
    def __init__(self, *args):
        ...
        self._grafana_agent = COSAgentProvider(self)
```

### Example 2 - Full instrumentation:

In order to use this object the following should be in the `charm.py` file.

```python
from charms.grafana_agent.v0.cos_agent import COSAgentProvider
...
class TelemetryProviderCharm(CharmBase):
    def __init__(self, *args):
        ...
        self._grafana_agent = COSAgentProvider(
            self,
            relation_name="custom-cos-agent",
            metrics_endpoints=[
                {"path": "/metrics", "port": 9000},
                {"path": "/metrics", "port": 9001},
                {"path": "/metrics", "port": 9002},
            ],
            metrics_rules_dir="./src/alert_rules/prometheus",
            logs_rules_dir="./src/alert_rules/loki",
            recursive_rules_dir=True,
            log_slots=["my-app:slot"],
            dashboard_dirs=["./src/dashboards_1", "./src/dashboards_2"],
            refresh_events=["update-status", "upgrade-charm"],
        )
```

## COSAgentConsumer Library Usage

This object may be used by any Charmed Operator which gathers telemetry data by
implementing the consumer side of the `cos_agent` interface.
For instance Grafana Agent machine Charmed Operator.

For this purpose the charm needs to instantiate the `COSAgentConsumer` object with one mandatory
and two optional arguments.

### Parameters

- `charm`: A reference to the parent (Grafana Agent machine) charm.

- `relation_name`: The name of the relation that the charm uses to interact
  with its clients that provides telemetry data using the `COSAgentProvider` object.

  If provided, this relation name must match a provided relation in metadata.yaml with the
  `cos_agent` interface.
  The default value of this argument is "cos-agent".

- `refresh_events`: List of events on which to refresh relation data.


### Example 1 - Minimal instrumentation:

In order to use this object the following should be in the `charm.py` file.

```python
from charms.grafana_agent.v0.cos_agent import COSAgentConsumer
...
class GrafanaAgentMachineCharm(GrafanaAgentCharm)
    def __init__(self, *args):
        ...
        self._cos = COSAgentRequirer(self)
```


### Example 2 - Full instrumentation:

In order to use this object the following should be in the `charm.py` file.

```python
from charms.grafana_agent.v0.cos_agent import COSAgentConsumer
...
class GrafanaAgentMachineCharm(GrafanaAgentCharm)
    def __init__(self, *args):
        ...
        self._cos = COSAgentRequirer(
            self,
            relation_name="cos-agent-consumer",
            refresh_events=["update-status", "upgrade-charm"],
        )
```
"""

import base64
import json
import logging
import lzma
from collections import namedtuple
from itertools import chain
from pathlib import Path
from typing import TYPE_CHECKING, Any, ClassVar, Dict, List, Optional, Set, Union

import pydantic
from cosl import JujuTopology
from cosl.rules import AlertRules
from ops.charm import RelationChangedEvent, RelationEvent
from ops.framework import EventBase, EventSource, Object, ObjectEvents
from ops.model import Relation, Unit
from ops.testing import CharmType

if TYPE_CHECKING:
    try:
        from typing import TypedDict

        class _MetricsEndpointDict(TypedDict):
            path: str
            port: int

    except ModuleNotFoundError:
        _MetricsEndpointDict = dict

LIBID = "dc15fa84cef84ce58155fb84f6c6213a"
LIBAPI = 0
LIBPATCH = 3

<<<<<<< HEAD
# TODO: Remove temporary workaround to pin pydantic version
=======
# TODO: pinned pydantic as temporary workaround
# while library is not published
>>>>>>> c33cc115
PYDEPS = ["cosl", "pydantic<2"]

DEFAULT_RELATION_NAME = "cos-agent"
DEFAULT_PEER_RELATION_NAME = "peers"
DEFAULT_METRICS_ENDPOINT = {
    "path": "/metrics",
    "port": 80,
}

logger = logging.getLogger(__name__)
SnapEndpoint = namedtuple("SnapEndpoint", "owner, name")


class GrafanaDashboard(str):
    """Grafana Dashboard encoded json; lzma-compressed."""

    # TODO Replace this with a custom type when pydantic v2 released (end of 2023 Q1?)
    # https://github.com/pydantic/pydantic/issues/4887
    @staticmethod
    def _serialize(raw_json: Union[str, bytes]) -> "GrafanaDashboard":
        if not isinstance(raw_json, bytes):
            raw_json = raw_json.encode("utf-8")
        encoded = base64.b64encode(lzma.compress(raw_json)).decode("utf-8")
        return GrafanaDashboard(encoded)

    def _deserialize(self) -> Dict:
        raw = lzma.decompress(base64.b64decode(self.encode("utf-8"))).decode()
        return json.loads(raw)

    def __repr__(self):
        """Return string representation of self."""
        return "<GrafanaDashboard>"


class CosAgentProviderUnitData(pydantic.BaseModel):
    """Unit databag model for `cos-agent` relation."""

    # The following entries are the same for all units of the same principal.
    # Note that the same grafana agent subordinate may be related to several apps.
    # this needs to make its way to the gagent leader
    metrics_alert_rules: dict
    log_alert_rules: dict
    dashboards: List[GrafanaDashboard]

    # The following entries may vary across units of the same principal app.
    # this data does not need to be forwarded to the gagent leader
    metrics_scrape_jobs: List[Dict]
    log_slots: List[str]

    # when this whole datastructure is dumped into a databag, it will be nested under this key.
    # while not strictly necessary (we could have it 'flattened out' into the databag),
    # this simplifies working with the model.
    KEY: ClassVar[str] = "config"


class CosAgentPeersUnitData(pydantic.BaseModel):
    """Unit databag model for `cluster` cos-agent machine charm peer relation."""

    # We need the principal unit name and relation metadata to be able to render identifiers
    # (e.g. topology) on the leader side, after all the data moves into peer data (the grafana
    # agent leader can only see its own principal, because it is a subordinate charm).
    principal_unit_name: str
    principal_relation_id: str
    principal_relation_name: str

    # The only data that is forwarded to the leader is data that needs to go into the app databags
    # of the outgoing o11y relations.
    metrics_alert_rules: Optional[dict]
    log_alert_rules: Optional[dict]
    dashboards: Optional[List[GrafanaDashboard]]

    # when this whole datastructure is dumped into a databag, it will be nested under this key.
    # while not strictly necessary (we could have it 'flattened out' into the databag),
    # this simplifies working with the model.
    KEY: ClassVar[str] = "config"

    @property
    def app_name(self) -> str:
        """Parse out the app name from the unit name.

        TODO: Switch to using `model_post_init` when pydantic v2 is released?
          https://github.com/pydantic/pydantic/issues/1729#issuecomment-1300576214
        """
        return self.principal_unit_name.split("/")[0]


class COSAgentProvider(Object):
    """Integration endpoint wrapper for the provider side of the cos_agent interface."""

    def __init__(
        self,
        charm: CharmType,
        relation_name: str = DEFAULT_RELATION_NAME,
        metrics_endpoints: Optional[List["_MetricsEndpointDict"]] = None,
        metrics_rules_dir: str = "./src/prometheus_alert_rules",
        logs_rules_dir: str = "./src/loki_alert_rules",
        recurse_rules_dirs: bool = False,
        log_slots: Optional[List[str]] = None,
        dashboard_dirs: Optional[List[str]] = None,
        refresh_events: Optional[List] = None,
    ):
        """Create a COSAgentProvider instance.

        Args:
            charm: The `CharmBase` instance that is instantiating this object.
            relation_name: The name of the relation to communicate over.
            metrics_endpoints: List of endpoints in the form [{"path": path, "port": port}, ...].
            metrics_rules_dir: Directory where the metrics rules are stored.
            logs_rules_dir: Directory where the logs rules are stored.
            recurse_rules_dirs: Whether to recurse into rule paths.
            log_slots: Snap slots to connect to for scraping logs
                in the form ["snap-name:slot", ...].
            dashboard_dirs: Directory where the dashboards are stored.
            refresh_events: List of events on which to refresh relation data.
        """
        super().__init__(charm, relation_name)
        metrics_endpoints = metrics_endpoints or [DEFAULT_METRICS_ENDPOINT]
        dashboard_dirs = dashboard_dirs or ["./src/grafana_dashboards"]

        self._charm = charm
        self._relation_name = relation_name
        self._metrics_endpoints = metrics_endpoints
        self._metrics_rules = metrics_rules_dir
        self._logs_rules = logs_rules_dir
        self._recursive = recurse_rules_dirs
        self._log_slots = log_slots or []
        self._dashboard_dirs = dashboard_dirs
        self._refresh_events = refresh_events or [self._charm.on.config_changed]

        events = self._charm.on[relation_name]
        self.framework.observe(events.relation_joined, self._on_refresh)
        self.framework.observe(events.relation_changed, self._on_refresh)
        for event in self._refresh_events:
            self.framework.observe(event, self._on_refresh)

    def _on_refresh(self, event):
        """Trigger the class to update relation data."""
        if isinstance(event, RelationEvent):
            relations = [event.relation]
        else:
            relations = self._charm.model.relations[self._relation_name]

        for relation in relations:
            # Before a principal is related to the grafana-agent subordinate, we'd get
            # ModelError: ERROR cannot read relation settings: unit "zk/2": settings not found
            # Add a guard to make sure it doesn't happen.
            if relation.data and self._charm.unit in relation.data:
                # Subordinate relations can communicate only over unit data.
                data = CosAgentProviderUnitData(
                    metrics_alert_rules=self._metrics_alert_rules,
                    log_alert_rules=self._log_alert_rules,
                    dashboards=self._dashboards,
                    metrics_scrape_jobs=self._scrape_jobs,
                    log_slots=self._log_slots,
                )
                relation.data[self._charm.unit][data.KEY] = data.json()

    @property
    def _scrape_jobs(self) -> List[Dict]:
        """Return a prometheus_scrape-like data structure for jobs."""
        job_name_prefix = self._charm.app.name
        return [
            {"job_name": f"{job_name_prefix}_{key}", **endpoint}
            for key, endpoint in enumerate(self._metrics_endpoints)
        ]

    @property
    def _metrics_alert_rules(self) -> Dict:
        """Use (for now) the prometheus_scrape AlertRules to initialize this."""
        alert_rules = AlertRules(
            query_type="promql", topology=JujuTopology.from_charm(self._charm)
        )
        alert_rules.add_path(self._metrics_rules, recursive=self._recursive)
        return alert_rules.as_dict()

    @property
    def _log_alert_rules(self) -> Dict:
        """Use (for now) the loki_push_api AlertRules to initialize this."""
        alert_rules = AlertRules(query_type="logql", topology=JujuTopology.from_charm(self._charm))
        alert_rules.add_path(self._logs_rules, recursive=self._recursive)
        return alert_rules.as_dict()

    @property
    def _dashboards(self) -> List[GrafanaDashboard]:
        dashboards: List[GrafanaDashboard] = []
        for d in self._dashboard_dirs:
            for path in Path(d).glob("*"):
                dashboard = GrafanaDashboard._serialize(path.read_bytes())
                dashboards.append(dashboard)
        return dashboards


class COSAgentDataChanged(EventBase):
    """Event emitted by `COSAgentRequirer` when relation data changes."""


class COSAgentRequirerEvents(ObjectEvents):
    """`COSAgentRequirer` events."""

    data_changed = EventSource(COSAgentDataChanged)


class COSAgentRequirer(Object):
    """Integration endpoint wrapper for the Requirer side of the cos_agent interface."""

    on = COSAgentRequirerEvents()

    def __init__(
        self,
        charm: CharmType,
        *,
        relation_name: str = DEFAULT_RELATION_NAME,
        peer_relation_name: str = DEFAULT_PEER_RELATION_NAME,
        refresh_events: Optional[List[str]] = None,
    ):
        """Create a COSAgentRequirer instance.

        Args:
            charm: The `CharmBase` instance that is instantiating this object.
            relation_name: The name of the relation to communicate over.
            peer_relation_name: The name of the peer relation to communicate over.
            refresh_events: List of events on which to refresh relation data.
        """
        super().__init__(charm, relation_name)
        self._charm = charm
        self._relation_name = relation_name
        self._peer_relation_name = peer_relation_name
        self._refresh_events = refresh_events or [self._charm.on.config_changed]

        events = self._charm.on[relation_name]
        self.framework.observe(
            events.relation_joined, self._on_relation_data_changed
        )  # TODO: do we need this?
        self.framework.observe(events.relation_changed, self._on_relation_data_changed)
        for event in self._refresh_events:
            self.framework.observe(event, self.trigger_refresh)

        # Peer relation events
        # A peer relation is needed as it is the only mechanism for exchanging data across
        # subordinate units.
        # self.framework.observe(
        #     self.on[self._peer_relation_name].relation_joined, self._on_peer_relation_joined
        # )
        peer_events = self._charm.on[peer_relation_name]
        self.framework.observe(peer_events.relation_changed, self._on_peer_relation_changed)

    @property
    def peer_relation(self) -> Optional["Relation"]:
        """Helper function for obtaining the peer relation object.

        Returns: peer relation object
        (NOTE: would return None if called too early, e.g. during install).
        """
        return self.model.get_relation(self._peer_relation_name)

    def _on_peer_relation_changed(self, _):
        # Peer data is used for forwarding data from principal units to the grafana agent
        # subordinate leader, for updating the app data of the outgoing o11y relations.
        if self._charm.unit.is_leader():
            self.on.data_changed.emit()

    def _on_relation_data_changed(self, event: RelationChangedEvent):
        # Peer data is the only means of communication between subordinate units.
        if not self.peer_relation:
            event.defer()
            return

        cos_agent_relation = event.relation
        if not event.unit or not cos_agent_relation.data.get(event.unit):
            return
        principal_unit = event.unit

        # Coherence check
        units = cos_agent_relation.units
        if len(units) > 1:
            # should never happen
            raise ValueError(
                f"unexpected error: subordinate relation {cos_agent_relation} "
                f"should have exactly one unit"
            )

        if not (raw := cos_agent_relation.data[principal_unit].get(CosAgentProviderUnitData.KEY)):
            return
        provider_data = CosAgentProviderUnitData(**json.loads(raw))

        # Copy data from the principal relation to the peer relation, so the leader could
        # follow up.
        # Save the originating unit name, so it could be used for topology later on by the leader.
        data = CosAgentPeersUnitData(  # peer relation databag model
            principal_unit_name=event.unit.name,
            principal_relation_id=str(event.relation.id),
            principal_relation_name=event.relation.name,
            metrics_alert_rules=provider_data.metrics_alert_rules,
            log_alert_rules=provider_data.log_alert_rules,
            dashboards=provider_data.dashboards,
        )
        self.peer_relation.data[self._charm.unit][data.KEY] = data.json()

        # We can't easily tell if the data that was changed is limited to only the data
        # that goes into peer relation (in which case, if this is not a leader unit, we wouldn't
        # need to emit `on.data_changed`), so we're emitting `on.data_changed` either way.
        self.on.data_changed.emit()

    def trigger_refresh(self, _):
        """Trigger a refresh of relation data."""
        # FIXME: Figure out what we should do here
        self.on.data_changed.emit()

    @property
    def _principal_unit(self) -> Optional[Unit]:
        """Return the principal unit for a relation.

        Assumes that the relation is of type subordinate.
        Relies on the fact that, for subordinate relations, the only remote unit visible to
        *this unit* is the principal unit that this unit is attached to.
        """
        if relations := self._principal_relations:
            # Technically it's a list, but for subordinates there can only be one relation
            principal_relation = next(iter(relations))
            if units := principal_relation.units:
                # Technically it's a list, but for subordinates there can only be one
                return next(iter(units))

        return None

    @property
    def _principal_relations(self):
        # Technically it's a list, but for subordinates there can only be one.
        return self._charm.model.relations[self._relation_name]

    @property
    def _principal_unit_data(self) -> Optional[CosAgentProviderUnitData]:
        """Return the principal unit's data.

        Assumes that the relation is of type subordinate.
        Relies on the fact that, for subordinate relations, the only remote unit visible to
        *this unit* is the principal unit that this unit is attached to.
        """
        if relations := self._principal_relations:
            # Technically it's a list, but for subordinates there can only be one relation
            principal_relation = next(iter(relations))
            if units := principal_relation.units:
                # Technically it's a list, but for subordinates there can only be one
                unit = next(iter(units))
                raw = principal_relation.data[unit].get(CosAgentProviderUnitData.KEY)
                if raw:
                    return CosAgentProviderUnitData(**json.loads(raw))

        return None

    def _gather_peer_data(self) -> List[CosAgentPeersUnitData]:
        """Collect data from the peers.

        Returns a trimmed-down list of CosAgentPeersUnitData.
        """
        relation = self.peer_relation

        # Ensure that whatever context we're running this in, we take the necessary precautions:
        if not relation or not relation.data or not relation.app:
            return []

        # Iterate over all peer unit data and only collect every principal once.
        peer_data: List[CosAgentPeersUnitData] = []
        app_names: Set[str] = set()

        for unit in chain((self._charm.unit,), relation.units):
            if not relation.data.get(unit) or not (
                raw := relation.data[unit].get(CosAgentPeersUnitData.KEY)
            ):
                logger.info(f"peer {unit} has not set its primary data yet; skipping for now...")
                continue

            data = CosAgentPeersUnitData(**json.loads(raw))
            app_name = data.app_name
            # Have we already seen this principal app?
            if app_name in app_names:
                continue
            peer_data.append(data)

        return peer_data

    @property
    def metrics_alerts(self) -> Dict[str, Any]:
        """Fetch metrics alerts."""
        alert_rules = {}

        seen_apps: List[str] = []
        for data in self._gather_peer_data():  # type: CosAgentPeersUnitData
            if rules := data.metrics_alert_rules:
                app_name = data.app_name
                if app_name in seen_apps:
                    continue  # dedup!
                seen_apps.append(app_name)
                # This is only used for naming the file, so be as specific as we can be
                identifier = JujuTopology(
                    model=self._charm.model.name,
                    model_uuid=self._charm.model.uuid,
                    application=app_name,
                    # For the topology unit, we could use `data.principal_unit_name`, but that unit
                    # name may not be very stable: `_gather_peer_data` de-duplicates by app name so
                    # the exact unit name that turns up first in the iterator may vary from time to
                    # time. So using the grafana-agent unit name instead.
                    unit=self._charm.unit.name,
                ).identifier

                alert_rules[identifier] = rules

        return alert_rules

    @property
    def metrics_jobs(self) -> List[Dict]:
        """Parse the relation data contents and extract the metrics jobs."""
        scrape_jobs = []
        if data := self._principal_unit_data:
            jobs = data.metrics_scrape_jobs
            if jobs:
                for job in jobs:
                    job_config = {
                        "job_name": job["job_name"],
                        "metrics_path": job["path"],
                        "static_configs": [{"targets": [f"localhost:{job['port']}"]}],
                    }
                    scrape_jobs.append(job_config)

        return scrape_jobs

    @property
    def snap_log_endpoints(self) -> List[SnapEndpoint]:
        """Fetch logging endpoints exposed by related snaps."""
        plugs = []
        if data := self._principal_unit_data:
            targets = data.log_slots
            if targets:
                for target in targets:
                    if target in plugs:
                        logger.warning(
                            f"plug {target} already listed. "
                            "The same snap is being passed from multiple "
                            "endpoints; this should not happen."
                        )
                    else:
                        plugs.append(target)

        endpoints = []
        for plug in plugs:
            if ":" not in plug:
                logger.error(f"invalid plug definition received: {plug}. Ignoring...")
            else:
                endpoint = SnapEndpoint(*plug.split(":"))
                endpoints.append(endpoint)
        return endpoints

    @property
    def logs_alerts(self) -> Dict[str, Any]:
        """Fetch log alerts."""
        alert_rules = {}
        seen_apps: List[str] = []

        for data in self._gather_peer_data():  # type: CosAgentPeersUnitData
            if rules := data.log_alert_rules:
                # This is only used for naming the file, so be as specific as we can be
                app_name = data.app_name
                if app_name in seen_apps:
                    continue  # dedup!
                seen_apps.append(app_name)

                identifier = JujuTopology(
                    model=self._charm.model.name,
                    model_uuid=self._charm.model.uuid,
                    application=app_name,
                    # For the topology unit, we could use `data.principal_unit_name`, but that unit
                    # name may not be very stable: `_gather_peer_data` de-duplicates by app name so
                    # the exact unit name that turns up first in the iterator may vary from time to
                    # time. So using the grafana-agent unit name instead.
                    unit=self._charm.unit.name,
                ).identifier

                alert_rules[identifier] = rules

        return alert_rules

    @property
    def dashboards(self) -> List[Dict[str, str]]:
        """Fetch dashboards as encoded content.

        Dashboards are assumed not to vary across units of the same primary.
        """
        dashboards: List[Dict[str, str]] = []

        seen_apps: List[str] = []
        for data in self._gather_peer_data():  # type: CosAgentPeersUnitData
            app_name = data.app_name
            if app_name in seen_apps:
                continue  # dedup!
            seen_apps.append(app_name)

            for encoded_dashboard in data.dashboards or ():
                content = GrafanaDashboard(encoded_dashboard)._deserialize()

                title = content.get("title", "no_title")

                dashboards.append(
                    {
                        "relation_id": data.principal_relation_id,
                        # We have the remote charm name - use it for the identifier
                        "charm": f"{data.principal_relation_name}-{app_name}",
                        "content": content,
                        "title": title,
                    }
                )

        return dashboards<|MERGE_RESOLUTION|>--- conflicted
+++ resolved
@@ -191,12 +191,8 @@
 LIBAPI = 0
 LIBPATCH = 3
 
-<<<<<<< HEAD
-# TODO: Remove temporary workaround to pin pydantic version
-=======
 # TODO: pinned pydantic as temporary workaround
 # while library is not published
->>>>>>> c33cc115
 PYDEPS = ["cosl", "pydantic<2"]
 
 DEFAULT_RELATION_NAME = "cos-agent"
