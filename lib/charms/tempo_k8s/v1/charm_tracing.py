#!/usr/bin/env python3
# Copyright 2022 Canonical Ltd.
# See LICENSE file for licensing details.

"""This charm library contains utilities to instrument your Charm with opentelemetry tracing data collection.

(yes! charm code, not workload code!)

This means that, if your charm is related to, for example, COS' Tempo charm, you will be able to inspect
in real time from the Grafana dashboard the execution flow of your charm.

# Quickstart
Fetch the following charm libs (and ensure the minimum version/revision numbers are satisfied):

    charmcraft fetch-lib charms.tempo_k8s.v2.tracing  # >= 1.10
    charmcraft fetch-lib charms.tempo_k8s.v1.charm_tracing  # >= 2.7

Then edit your charm code to include:

```python
# import the necessary charm libs
from charms.tempo_k8s.v2.tracing import TracingEndpointRequirer, charm_tracing_config
from charms.tempo_k8s.v1.charm_tracing import charm_tracing

# decorate your charm class with charm_tracing:
@charm_tracing(
    # forward-declare the instance attributes that the instrumentor will look up to obtain the
    # tempo endpoint and server certificate
    tracing_endpoint="tracing_endpoint",
    server_cert="server_cert"
)
class MyCharm(CharmBase):
    _path_to_cert = "/path/to/cert.crt"
    # path to cert file **in the charm container**. Its presence will be used to determine whether
    # the charm is ready to use tls for encrypting charm traces. If your charm does not support tls,
    # you can ignore this and pass None to charm_tracing_config.
    # If you do support TLS, you'll need to make sure that the server cert is copied to this location
    # and kept up to date so the instrumentor can use it.

    def __init__(self, ...):
        ...
        self.tracing = TracingEndpointRequirer(self, ...)
        self.tracing_endpoint, self.server_cert = charm_tracing_config(self.tracing, self._path_to_cert)
```

# Detailed usage
To use this library, you need to do two things:
1) decorate your charm class with

`@trace_charm(tracing_endpoint="my_tracing_endpoint")`

2) add to your charm a "my_tracing_endpoint" (you can name this attribute whatever you like)
**property**, **method** or **instance attribute** that returns an otlp http/https endpoint url.
If you are using the ``charms.tempo_k8s.v2.tracing.TracingEndpointRequirer`` as
``self.tracing = TracingEndpointRequirer(self)``, the implementation could be:

```
    @property
    def my_tracing_endpoint(self) -> Optional[str]:
        '''Tempo endpoint for charm tracing'''
        if self.tracing.is_ready():
            return self.tracing.get_endpoint("otlp_http")
        else:
            return None
```

At this point your charm will be automatically instrumented so that:
- charm execution starts a trace, containing
    - every event as a span (including custom events)
    - every charm method call (except dunders) as a span


## TLS support
If your charm integrates with a TLS provider which is also trusted by the tracing provider (the Tempo charm),
you can configure ``charm_tracing`` to use TLS by passing a ``server_cert`` parameter to the decorator.

If your charm is not trusting the same CA as the Tempo endpoint it is sending traces to,
you'll need to implement a cert-transfer relation to obtain the CA certificate from the same
CA that Tempo is using.

For example:
```
from charms.tempo_k8s.v1.charm_tracing import trace_charm
@trace_charm(
    tracing_endpoint="my_tracing_endpoint",
    server_cert="_server_cert"
)
class MyCharm(CharmBase):
    self._server_cert = "/path/to/server.crt"
    ...

    def on_tls_changed(self, e) -> Optional[str]:
        # update the server cert on the charm container for charm tracing
        Path(self._server_cert).write_text(self.get_server_cert())

    def on_tls_broken(self, e) -> Optional[str]:
        # remove the server cert so charm_tracing won't try to use tls anymore
        Path(self._server_cert).unlink()
```


## More fine-grained manual instrumentation
if you wish to add more spans to the trace, you can do so by getting a hold of the tracer like so:
```
import opentelemetry
...
def get_tracer(self) -> opentelemetry.trace.Tracer:
    return opentelemetry.trace.get_tracer(type(self).__name__)
```

By default, the tracer is named after the charm type. If you wish to override that, you can pass
a different ``service_name`` argument to ``trace_charm``.

See the official opentelemetry Python SDK documentation for usage:
https://opentelemetry-python.readthedocs.io/en/latest/

## Upgrading from `v0`

If you are upgrading from `charm_tracing` v0, you need to take the following steps (assuming you already
have the newest version of the library in your charm):
1) If you need the dependency for your tests, add the following dependency to your charm project
(or, if your project had a dependency on `opentelemetry-exporter-otlp-proto-grpc` only because
of `charm_tracing` v0, you can replace it with):

`opentelemetry-exporter-otlp-proto-http>=1.21.0`.

2) Update the charm method referenced to from ``@trace`` and ``@trace_charm``,
to return from ``TracingEndpointRequirer.get_endpoint("otlp_http")`` instead of ``grpc_http``.
For example:

```
    from charms.tempo_k8s.v0.charm_tracing import trace_charm

    @trace_charm(
        tracing_endpoint="my_tracing_endpoint",
    )
    class MyCharm(CharmBase):

    ...

        @property
        def my_tracing_endpoint(self) -> Optional[str]:
            '''Tempo endpoint for charm tracing'''
            if self.tracing.is_ready():
                return self.tracing.otlp_grpc_endpoint() #  OLD API, DEPRECATED.
            else:
                return None
```

needs to be replaced with:

```
    from charms.tempo_k8s.v1.charm_tracing import trace_charm

    @trace_charm(
        tracing_endpoint="my_tracing_endpoint",
    )
    class MyCharm(CharmBase):

    ...

        @property
        def my_tracing_endpoint(self) -> Optional[str]:
            '''Tempo endpoint for charm tracing'''
            if self.tracing.is_ready():
                return self.tracing.get_endpoint("otlp_http")  # NEW API, use this.
            else:
                return None
```

3) If you were passing a certificate (str) using `server_cert`, you need to change it to
provide an *absolute* path to the certificate file instead.
"""

import functools
import inspect
import logging
import os
from contextlib import contextmanager
from contextvars import Context, ContextVar, copy_context
from pathlib import Path
from typing import (
    Any,
    Callable,
    Generator,
    Optional,
    Sequence,
    Type,
    TypeVar,
    Union,
    cast,
)

import opentelemetry
import ops
from opentelemetry.exporter.otlp.proto.http.trace_exporter import OTLPSpanExporter
from opentelemetry.sdk.resources import Resource
from opentelemetry.sdk.trace import Span, TracerProvider
from opentelemetry.sdk.trace.export import BatchSpanProcessor
from opentelemetry.trace import INVALID_SPAN, Tracer
from opentelemetry.trace import get_current_span as otlp_get_current_span
from opentelemetry.trace import (
    get_tracer,
    get_tracer_provider,
    set_span_in_context,
    set_tracer_provider,
)
from ops.charm import CharmBase
from ops.framework import Framework

# The unique Charmhub library identifier, never change it
LIBID = "cb1705dcd1a14ca09b2e60187d1215c7"

# Increment this major API version when introducing breaking changes
LIBAPI = 1

# Increment this PATCH version before using `charmcraft publish-lib` or reset
# to 0 if you are raising the major API version

<<<<<<< HEAD
LIBPATCH = 10
=======
LIBPATCH = 11
>>>>>>> afe6651a

PYDEPS = ["opentelemetry-exporter-otlp-proto-http==1.21.0"]

logger = logging.getLogger("tracing")
dev_logger = logging.getLogger("tracing-dev")

# set this to 0 if you are debugging/developing this library source
dev_logger.setLevel(logging.CRITICAL)


_CharmType = Type[CharmBase]  # the type CharmBase and any subclass thereof
_C = TypeVar("_C", bound=_CharmType)
_T = TypeVar("_T", bound=type)
_F = TypeVar("_F", bound=Type[Callable])
tracer: ContextVar[Tracer] = ContextVar("tracer")
_GetterType = Union[Callable[[_CharmType], Optional[str]], property]

CHARM_TRACING_ENABLED = "CHARM_TRACING_ENABLED"


def is_enabled() -> bool:
    """Whether charm tracing is enabled."""
    return os.getenv(CHARM_TRACING_ENABLED, "1") == "1"


@contextmanager
def charm_tracing_disabled():
    """Contextmanager to temporarily disable charm tracing.

    For usage in tests.
    """
    previous = os.getenv(CHARM_TRACING_ENABLED, "1")
    os.environ[CHARM_TRACING_ENABLED] = "0"
    yield
    os.environ[CHARM_TRACING_ENABLED] = previous


def get_current_span() -> Union[Span, None]:
    """Return the currently active Span, if there is one, else None.

    If you'd rather keep your logic unconditional, you can use opentelemetry.trace.get_current_span,
    which will return an object that behaves like a span but records no data.
    """
    span = otlp_get_current_span()
    if span is INVALID_SPAN:
        return None
    return cast(Span, span)


def _get_tracer_from_context(ctx: Context) -> Optional[ContextVar]:
    tracers = [v for v in ctx if v is not None and v.name == "tracer"]
    if tracers:
        return tracers[0]
    return None


def _get_tracer() -> Optional[Tracer]:
    """Find tracer in context variable and as a fallback locate it in the full context."""
    try:
        return tracer.get()
    except LookupError:
        try:
            ctx: Context = copy_context()
            if context_tracer := _get_tracer_from_context(ctx):
                return context_tracer.get()
            else:
                return None
        except LookupError:
            return None


@contextmanager
def _span(name: str) -> Generator[Optional[Span], Any, Any]:
    """Context to create a span if there is a tracer, otherwise do nothing."""
    if tracer := _get_tracer():
        with tracer.start_as_current_span(name) as span:
            yield cast(Span, span)
    else:
        yield None


class TracingError(RuntimeError):
    """Base class for errors raised by this module."""


class UntraceableObjectError(TracingError):
    """Raised when an object you're attempting to instrument cannot be autoinstrumented."""


class TLSError(TracingError):
    """Raised when the tracing endpoint is https but we don't have a cert yet."""


def _get_tracing_endpoint(
    tracing_endpoint_attr: str,
    charm_instance: object,
    charm_type: type,
):
    _tracing_endpoint = getattr(charm_instance, tracing_endpoint_attr)
    if callable(_tracing_endpoint):
        tracing_endpoint = _tracing_endpoint()
    else:
        tracing_endpoint = _tracing_endpoint

    if tracing_endpoint is None:
        return

    elif not isinstance(tracing_endpoint, str):
        raise TypeError(
            f"{charm_type.__name__}.{tracing_endpoint_attr} should resolve to a tempo endpoint (string); "
            f"got {tracing_endpoint} instead."
        )

    dev_logger.debug(f"Setting up span exporter to endpoint: {tracing_endpoint}/v1/traces")
    return f"{tracing_endpoint}/v1/traces"


def _get_server_cert(
    server_cert_attr: str,
    charm_instance: ops.CharmBase,
    charm_type: Type[ops.CharmBase],
):
    _server_cert = getattr(charm_instance, server_cert_attr)
    if callable(_server_cert):
        server_cert = _server_cert()
    else:
        server_cert = _server_cert

    if server_cert is None:
        logger.warning(
            f"{charm_type}.{server_cert_attr} is None; sending traces over INSECURE connection."
        )
        return
    elif not Path(server_cert).is_absolute():
        raise ValueError(
            f"{charm_type}.{server_cert_attr} should resolve to a valid tls cert absolute path (string | Path)); "
            f"got {server_cert} instead."
        )
    return server_cert


def _setup_root_span_initializer(
    charm_type: _CharmType,
    tracing_endpoint_attr: str,
    server_cert_attr: Optional[str],
    service_name: Optional[str] = None,
):
    """Patch the charm's initializer."""
    original_init = charm_type.__init__

    @functools.wraps(original_init)
    def wrap_init(self: CharmBase, framework: Framework, *args, **kwargs):
        # we're using 'self' here because this is charm init code, makes sense to read what's below
        # from the perspective of the charm. Self.unit.name...

        original_init(self, framework, *args, **kwargs)
        # we call this from inside the init context instead of, say, _autoinstrument, because we want it to
        # be checked on a per-charm-instantiation basis, not on a per-type-declaration one.
        if not is_enabled():
            # this will only happen during unittesting, hopefully, so it's fine to log a
            # bit more verbosely
            logger.info("Tracing DISABLED: skipping root span initialization")
            return

        # already init some attrs that will be reinited later by calling original_init:
        # self.framework = framework
        # self.handle = Handle(None, self.handle_kind, None)

        original_event_context = framework._event_context
        # default service name isn't just app name because it could conflict with the workload service name
        _service_name = service_name or f"{self.app.name}-charm"

        unit_name = self.unit.name
        resource = Resource.create(
            attributes={
                "service.name": _service_name,
                "compose_service": _service_name,
                "charm_type": type(self).__name__,
                # juju topology
                "juju_unit": unit_name,
                "juju_application": self.app.name,
                "juju_model": self.model.name,
                "juju_model_uuid": self.model.uuid,
            }
        )
        provider = TracerProvider(resource=resource)

        # if anything goes wrong with retrieving the endpoint, we let the exception bubble up.
        tracing_endpoint = _get_tracing_endpoint(tracing_endpoint_attr, self, charm_type)

        if not tracing_endpoint:
            # tracing is off if tracing_endpoint is None
            return

        server_cert: Optional[Union[str, Path]] = (
            _get_server_cert(server_cert_attr, self, charm_type) if server_cert_attr else None
        )

        if tracing_endpoint.startswith("https://") and not server_cert:
            raise TLSError(
                "Tracing endpoint is https, but no server_cert has been passed."
                "Please point @trace_charm to a `server_cert` attr."
            )

        exporter = OTLPSpanExporter(
            endpoint=tracing_endpoint,
            certificate_file=str(Path(server_cert).absolute()) if server_cert else None,
            timeout=2,
        )

        processor = BatchSpanProcessor(exporter)
        provider.add_span_processor(processor)
        set_tracer_provider(provider)
        _tracer = get_tracer(_service_name)  # type: ignore
        _tracer_token = tracer.set(_tracer)

        dispatch_path = os.getenv("JUJU_DISPATCH_PATH", "")  # something like hooks/install
        event_name = dispatch_path.split("/")[1] if "/" in dispatch_path else dispatch_path
        root_span_name = f"{unit_name}: {event_name} event"
        span = _tracer.start_span(root_span_name, attributes={"juju.dispatch_path": dispatch_path})

        # all these shenanigans are to work around the fact that the opentelemetry tracing API is built
        # on the assumption that spans will be used as contextmanagers.
        # Since we don't (as we need to close the span on framework.commit),
        # we need to manually set the root span as current.
        ctx = set_span_in_context(span)

        # log a trace id, so we can pick it up from the logs (and jhack) to look it up in tempo.
        root_trace_id = hex(span.get_span_context().trace_id)[2:]  # strip 0x prefix
        logger.debug(f"Starting root trace with id={root_trace_id!r}.")

        span_token = opentelemetry.context.attach(ctx)  # type: ignore

        @contextmanager
        def wrap_event_context(event_name: str):
            dev_logger.info(f"entering event context: {event_name}")
            # when the framework enters an event context, we create a span.
            with _span("event: " + event_name) as event_context_span:
                if event_context_span:
                    # todo: figure out how to inject event attrs in here
                    event_context_span.add_event(event_name)
                yield original_event_context(event_name)

        framework._event_context = wrap_event_context  # type: ignore

        original_close = framework.close

        @functools.wraps(original_close)
        def wrap_close():
            dev_logger.info("tearing down tracer and flushing traces")
            span.end()
            opentelemetry.context.detach(span_token)  # type: ignore
            tracer.reset(_tracer_token)
            tp = cast(TracerProvider, get_tracer_provider())
            tp.force_flush(timeout_millis=1000)  # don't block for too long
            tp.shutdown()
            original_close()

        framework.close = wrap_close
        return

    charm_type.__init__ = wrap_init  # type: ignore


def trace_charm(
    tracing_endpoint: str,
    server_cert: Optional[str] = None,
    service_name: Optional[str] = None,
    extra_types: Sequence[type] = (),
) -> Callable[[_T], _T]:
    """Autoinstrument the decorated charm with tracing telemetry.

    Use this function to get out-of-the-box traces for all events emitted on this charm and all
    method calls on instances of this class.

    Usage:
    >>> from charms.tempo_k8s.v1.charm_tracing import trace_charm
    >>> from charms.tempo_k8s.v1.tracing import TracingEndpointRequirer
    >>> from ops import CharmBase
    >>>
    >>> @trace_charm(
    >>>         tracing_endpoint="tempo_otlp_http_endpoint",
    >>> )
    >>> class MyCharm(CharmBase):
    >>>
    >>>     def __init__(self, framework: Framework):
    >>>         ...
    >>>         self.tracing = TracingEndpointRequirer(self)
    >>>
    >>>     @property
    >>>     def tempo_otlp_http_endpoint(self) -> Optional[str]:
    >>>         if self.tracing.is_ready():
    >>>             return self.tracing.otlp_http_endpoint()
    >>>         else:
    >>>             return None
    >>>

    :param tracing_endpoint: name of a method, property or attribute  on the charm type that returns an
        optional (fully resolvable) tempo url to which the charm traces will be pushed.
        If None, tracing will be effectively disabled.
    :param server_cert: name of a method, property or attribute on the charm type that returns an
        optional absolute path to a CA certificate file to be used when sending traces to a remote server.
        If it returns None, an _insecure_ connection will be used. To avoid errors in transient
        situations where the endpoint is already https but there is no certificate on disk yet, it
        is recommended to disable tracing (by returning None from the tracing_endpoint) altogether
        until the cert has been written to disk.
    :param service_name: service name tag to attach to all traces generated by this charm.
        Defaults to the juju application name this charm is deployed under.
    :param extra_types: pass any number of types that you also wish to autoinstrument.
        For example, charm libs, relation endpoint wrappers, workload abstractions, ...
    """

    def _decorator(charm_type: _T) -> _T:
        """Autoinstrument the wrapped charmbase type."""
        _autoinstrument(
            charm_type,
            tracing_endpoint_attr=tracing_endpoint,
            server_cert_attr=server_cert,
            service_name=service_name,
            extra_types=extra_types,
        )
        return charm_type

    return _decorator


def _autoinstrument(
    charm_type: _T,
    tracing_endpoint_attr: str,
    server_cert_attr: Optional[str] = None,
    service_name: Optional[str] = None,
    extra_types: Sequence[type] = (),
) -> _T:
    """Set up tracing on this charm class.

    Use this function to get out-of-the-box traces for all events emitted on this charm and all
    method calls on instances of this class.

    Usage:

    >>> from charms.tempo_k8s.v1.charm_tracing import _autoinstrument
    >>> from ops.main import main
    >>> _autoinstrument(
    >>>         MyCharm,
    >>>         tracing_endpoint_attr="tempo_otlp_http_endpoint",
    >>>         service_name="MyCharm",
    >>>         extra_types=(Foo, Bar)
    >>> )
    >>> main(MyCharm)

    :param charm_type: the CharmBase subclass to autoinstrument.
    :param tracing_endpoint_attr: name of a method, property or attribute  on the charm type that returns an
        optional (fully resolvable) tempo url to which the charm traces will be pushed.
        If None, tracing will be effectively disabled.
    :param server_cert_attr: name of a method, property or attribute on the charm type that returns an
        optional absolute path to a CA certificate file to be used when sending traces to a remote server.
        If it returns None, an _insecure_ connection will be used. To avoid errors in transient
        situations where the endpoint is already https but there is no certificate on disk yet, it
        is recommended to disable tracing (by returning None from the tracing_endpoint) altogether
        until the cert has been written to disk.
    :param service_name: service name tag to attach to all traces generated by this charm.
        Defaults to the juju application name this charm is deployed under.
    :param extra_types: pass any number of types that you also wish to autoinstrument.
        For example, charm libs, relation endpoint wrappers, workload abstractions, ...
    """
    dev_logger.info(f"instrumenting {charm_type}")
    _setup_root_span_initializer(
        charm_type,
        tracing_endpoint_attr,
        server_cert_attr=server_cert_attr,
        service_name=service_name,
    )
    trace_type(charm_type)
    for type_ in extra_types:
        trace_type(type_)

    return charm_type


def trace_type(cls: _T) -> _T:
    """Set up tracing on this class.

    Use this decorator to get out-of-the-box traces for all method calls on instances of this class.
    It assumes that this class is only instantiated after a charm type decorated with `@trace_charm`
    has been instantiated.
    """
    dev_logger.info(f"instrumenting {cls}")
    for name, method in inspect.getmembers(cls, predicate=inspect.isfunction):
        dev_logger.info(f"discovered {method}")

        if method.__name__.startswith("__"):
            dev_logger.info(f"skipping {method} (dunder)")
            continue

        new_method = trace_method(method)
        if isinstance(inspect.getattr_static(cls, method.__name__), staticmethod):
            new_method = staticmethod(new_method)
        setattr(cls, name, new_method)

    return cls


def trace_method(method: _F) -> _F:
    """Trace this method.

    A span will be opened when this method is called and closed when it returns.
    """
    return _trace_callable(method, "method")


def trace_function(function: _F) -> _F:
    """Trace this function.

    A span will be opened when this function is called and closed when it returns.
    """
    return _trace_callable(function, "function")


def _trace_callable(callable: _F, qualifier: str) -> _F:
    dev_logger.info(f"instrumenting {callable}")

    # sig = inspect.signature(callable)
    @functools.wraps(callable)
    def wrapped_function(*args, **kwargs):  # type: ignore
        name = getattr(callable, "__qualname__", getattr(callable, "__name__", str(callable)))
        with _span(f"{qualifier} call: {name}"):  # type: ignore
            return callable(*args, **kwargs)  # type: ignore

    # wrapped_function.__signature__ = sig
    return wrapped_function  # type: ignore


def trace(obj: Union[Type, Callable]):
    """Trace this object and send the resulting spans to Tempo.

    It will dispatch to ``trace_type`` if the decorated object is a class, otherwise
    ``trace_function``.
    """
    if isinstance(obj, type):
        if issubclass(obj, CharmBase):
            raise ValueError(
                "cannot use @trace on CharmBase subclasses: use @trace_charm instead "
                "(we need some arguments!)"
            )
        return trace_type(obj)
    else:
        try:
            return trace_function(obj)
        except Exception:
            raise UntraceableObjectError(
                f"cannot create span from {type(obj)}; instrument {obj} manually."
            )<|MERGE_RESOLUTION|>--- conflicted
+++ resolved
@@ -217,11 +217,7 @@
 # Increment this PATCH version before using `charmcraft publish-lib` or reset
 # to 0 if you are raising the major API version
 
-<<<<<<< HEAD
-LIBPATCH = 10
-=======
 LIBPATCH = 11
->>>>>>> afe6651a
 
 PYDEPS = ["opentelemetry-exporter-otlp-proto-http==1.21.0"]
 
