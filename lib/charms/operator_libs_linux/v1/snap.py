# Copyright 2021 Canonical Ltd.
#
# Licensed under the Apache License, Version 2.0 (the "License");
# you may not use this file except in compliance with the License.
# You may obtain a copy of the License at
#
# http://www.apache.org/licenses/LICENSE-2.0
#
# Unless required by applicable law or agreed to in writing, software
# distributed under the License is distributed on an "AS IS" BASIS,
# WITHOUT WARRANTIES OR CONDITIONS OF ANY KIND, either express or implied.
# See the License for the specific language governing permissions and
# limitations under the License.

"""Representations of the system's Snaps, and abstractions around managing them.

The `snap` module provides convenience methods for listing, installing, refreshing, and removing
Snap packages, in addition to setting and getting configuration options for them.

In the `snap` module, `SnapCache` creates a dict-like mapping of `Snap` objects at when
instantiated. Installed snaps are fully populated, and available snaps are lazily-loaded upon
request. This module relies on an installed and running `snapd` daemon to perform operations over
the `snapd` HTTP API.

`SnapCache` objects can be used to install or modify Snap packages by name in a manner similar to
using the `snap` command from the commandline.

An example of adding Juju to the system with `SnapCache` and setting a config value:

```python
try:
    cache = snap.SnapCache()
    juju = cache["juju"]

    if not juju.present:
        juju.ensure(snap.SnapState.Latest, channel="beta")
        juju.set({"some.key": "value", "some.key2": "value2"})
except snap.SnapError as e:
    logger.error("An exception occurred when installing charmcraft. Reason: %s", e.message)
```

In addition, the `snap` module provides "bare" methods which can act on Snap packages as
simple function calls. :meth:`add`, :meth:`remove`, and :meth:`ensure` are provided, as
well as :meth:`add_local` for installing directly from a local `.snap` file. These return
`Snap` objects.

As an example of installing several Snaps and checking details:

```python
try:
    nextcloud, charmcraft = snap.add(["nextcloud", "charmcraft"])
    if nextcloud.get("mode") != "production":
        nextcloud.set({"mode": "production"})
except snap.SnapError as e:
    logger.error("An exception occurred when installing snaps. Reason: %s" % e.message)
```
"""

import http.client
import json
import logging
import os
import re
import socket
import subprocess
import sys
import urllib.error
import urllib.parse
import urllib.request
from collections.abc import Mapping
from datetime import datetime, timedelta, timezone
from enum import Enum
from subprocess import CalledProcessError, CompletedProcess
from typing import Any, Dict, Iterable, List, Optional, Union

logger = logging.getLogger(__name__)

# The unique Charmhub library identifier, never change it
LIBID = "05394e5893f94f2d90feb7cbe6b633cd"

# Increment this major API version when introducing breaking changes
LIBAPI = 1

# Increment this PATCH version before using `charmcraft publish-lib` or reset
# to 0 if you are raising the major API version
<<<<<<< HEAD
LIBPATCH = 7
=======
LIBPATCH = 9
>>>>>>> a67c1916


# Regex to locate 7-bit C1 ANSI sequences
ansi_filter = re.compile(r"\x1B(?:[@-Z\\-_]|\[[0-?]*[ -/]*[@-~])")


def _cache_init(func):
    def inner(*args, **kwargs):
        if _Cache.cache is None:
            _Cache.cache = SnapCache()
        return func(*args, **kwargs)

    return inner


# recursive hints seems to error out pytest
JSONType = Union[Dict[str, Any], List[Any], str, int, float]


class SnapService:
    """Data wrapper for snap services."""

    def __init__(
        self,
        daemon: Optional[str] = None,
        daemon_scope: Optional[str] = None,
        enabled: bool = False,
        active: bool = False,
        activators: List[str] = [],
        **kwargs,
    ):
        self.daemon = daemon
        self.daemon_scope = kwargs.get("daemon-scope", None) or daemon_scope
        self.enabled = enabled
        self.active = active
        self.activators = activators

    def as_dict(self) -> Dict:
        """Return instance representation as dict."""
        return {
            "daemon": self.daemon,
            "daemon_scope": self.daemon_scope,
            "enabled": self.enabled,
            "active": self.active,
            "activators": self.activators,
        }


class MetaCache(type):
    """MetaCache class used for initialising the snap cache."""

    @property
    def cache(cls) -> "SnapCache":
        """Property for returning the snap cache."""
        return cls._cache

    @cache.setter
    def cache(cls, cache: "SnapCache") -> None:
        """Setter for the snap cache."""
        cls._cache = cache

    def __getitem__(cls, name) -> "Snap":
        """Snap cache getter."""
        return cls._cache[name]


class _Cache(object, metaclass=MetaCache):
    _cache = None


class Error(Exception):
    """Base class of most errors raised by this library."""

    def __repr__(self):
        """Represent the Error class."""
        return "<{}.{} {}>".format(type(self).__module__, type(self).__name__, self.args)

    @property
    def name(self):
        """Return a string representation of the model plus class."""
        return "<{}.{}>".format(type(self).__module__, type(self).__name__)

    @property
    def message(self):
        """Return the message passed as an argument."""
        return self.args[0]


class SnapAPIError(Error):
    """Raised when an HTTP API error occurs talking to the Snapd server."""

    def __init__(self, body: Dict, code: int, status: str, message: str):
        super().__init__(message)  # Makes str(e) return message
        self.body = body
        self.code = code
        self.status = status
        self._message = message

    def __repr__(self):
        """Represent the SnapAPIError class."""
        return "APIError({!r}, {!r}, {!r}, {!r})".format(
            self.body, self.code, self.status, self._message
        )


class SnapState(Enum):
    """The state of a snap on the system or in the cache."""

    Present = "present"
    Absent = "absent"
    Latest = "latest"
    Available = "available"


class SnapError(Error):
    """Raised when there's an error running snap control commands."""


class SnapNotFoundError(Error):
    """Raised when a requested snap is not known to the system."""


class Snap(object):
    """Represents a snap package and its properties.

    `Snap` exposes the following properties about a snap:
      - name: the name of the snap
      - state: a `SnapState` representation of its install status
      - channel: "stable", "candidate", "beta", and "edge" are common
      - revision: a string representing the snap's revision
      - confinement: "classic" or "strict"
    """

    def __init__(
        self,
        name,
        state: SnapState,
        channel: str,
        revision: str,
        confinement: str,
        apps: Optional[List[Dict[str, str]]] = None,
        cohort: Optional[str] = "",
    ) -> None:
        self._name = name
        self._state = state
        self._channel = channel
        self._revision = revision
        self._confinement = confinement
        self._cohort = cohort
        self._apps = apps or []
        self._snap_client = SnapClient()

    def __eq__(self, other) -> bool:
        """Equality for comparison."""
        return isinstance(other, self.__class__) and (
            self._name,
            self._revision,
        ) == (other._name, other._revision)

    def __hash__(self):
        """Calculate a hash for this snap."""
        return hash((self._name, self._revision))

    def __repr__(self):
        """Represent the object such that it can be reconstructed."""
        return "<{}.{}: {}>".format(self.__module__, self.__class__.__name__, self.__dict__)

    def __str__(self):
        """Represent the snap object as a string."""
        return "<{}: {}-{}.{} -- {}>".format(
            self.__class__.__name__,
            self._name,
            self._revision,
            self._channel,
            str(self._state),
        )

    def _snap(self, command: str, optargs: Optional[Iterable[str]] = None) -> str:
        """Perform a snap operation.

        Args:
          command: the snap command to execute
          optargs: an (optional) list of additional arguments to pass,
            commonly confinement or channel

        Raises:
          SnapError if there is a problem encountered
        """
        optargs = optargs or []
        _cmd = ["snap", command, self._name, *optargs]
        try:
            return subprocess.check_output(_cmd, universal_newlines=True)
        except CalledProcessError as e:
            raise SnapError(
                "Snap: {!r}; command {!r} failed with output = {!r}".format(
                    self._name, _cmd, e.output
                )
            )

    def _snap_daemons(
        self,
        command: List[str],
        services: Optional[List[str]] = None,
    ) -> CompletedProcess:
        """Perform snap app commands.

        Args:
          command: the snap command to execute
          services: the snap service to execute command on

        Raises:
          SnapError if there is a problem encountered
        """
        if services:
            # an attempt to keep the command constrained to the snap instance's services
            services = ["{}.{}".format(self._name, service) for service in services]
        else:
            services = [self._name]

        _cmd = ["snap", *command, *services]

        try:
            return subprocess.run(_cmd, universal_newlines=True, check=True, capture_output=True)
        except CalledProcessError as e:
            raise SnapError("Could not {} for snap [{}]: {}".format(_cmd, self._name, e.stderr))

    def get(self, key) -> str:
        """Fetch a snap configuration value.

        Args:
            key: the key to retrieve
        """
        return self._snap("get", [key]).strip()

    def set(self, config: Dict) -> str:
        """Set a snap configuration value.

        Args:
           config: a dictionary containing keys and values specifying the config to set.
        """
        args = ['{}="{}"'.format(key, val) for key, val in config.items()]

        return self._snap("set", [*args])

    def unset(self, key) -> str:
        """Unset a snap configuration value.

        Args:
            key: the key to unset
        """
        return self._snap("unset", [key])

    def start(self, services: Optional[List[str]] = None, enable: Optional[bool] = False) -> None:
        """Start a snap's services.

        Args:
            services (list): (optional) list of individual snap services to start (otherwise all)
            enable (bool): (optional) flag to enable snap services on start. Default `false`
        """
        args = ["start", "--enable"] if enable else ["start"]
        self._snap_daemons(args, services)

    def stop(self, services: Optional[List[str]] = None, disable: Optional[bool] = False) -> None:
        """Stop a snap's services.

        Args:
            services (list): (optional) list of individual snap services to stop (otherwise all)
            disable (bool): (optional) flag to disable snap services on stop. Default `False`
        """
        args = ["stop", "--disable"] if disable else ["stop"]
        self._snap_daemons(args, services)

    def logs(self, services: Optional[List[str]] = None, num_lines: Optional[int] = 10) -> str:
        """Fetch a snap services' logs.

        Args:
            services (list): (optional) list of individual snap services to show logs from
                (otherwise all)
            num_lines (int): (optional) integer number of log lines to return. Default `10`
        """
        args = ["logs", "-n={}".format(num_lines)] if num_lines else ["logs"]
        return self._snap_daemons(args, services).stdout

    def connect(
        self, plug: str, service: Optional[str] = None, slot: Optional[str] = None
    ) -> None:
<<<<<<< HEAD
        """Connects a plug to a slot.
=======
        """Connect a plug to a slot.
>>>>>>> a67c1916

        Args:
            plug (str): the plug to connect
            service (str): (optional) the snap service name to plug into
            slot (str): (optional) the snap service slot to plug in to

        Raises:
            SnapError if there is a problem encountered
        """
        command = ["connect", "{}:{}".format(self._name, plug)]

        if service and slot:
            command = command + ["{}:{}".format(service, slot)]
        elif slot:
            command = command + [slot]

        _cmd = ["snap", *command]
        try:
            subprocess.run(_cmd, universal_newlines=True, check=True, capture_output=True)
        except CalledProcessError as e:
            raise SnapError("Could not {} for snap [{}]: {}".format(_cmd, self._name, e.stderr))

    def restart(
        self, services: Optional[List[str]] = None, reload: Optional[bool] = False
    ) -> None:
        """Restarts a snap's services.

        Args:
            services (list): (optional) list of individual snap services to show logs from.
                (otherwise all)
            reload (bool): (optional) flag to use the service reload command, if available.
                Default `False`
        """
        args = ["restart", "--reload"] if reload else ["restart"]
        self._snap_daemons(args, services)

    def _install(self, channel: Optional[str] = "", cohort: Optional[str] = "") -> None:
        """Add a snap to the system.

        Args:
          channel: the channel to install from
          cohort: optional, the key of a cohort that this snap belongs to
        """
        cohort = cohort or self._cohort

        args = []
        if self.confinement == "classic":
            args.append("--classic")
        if channel:
            args.append('--channel="{}"'.format(channel))
        if cohort:
            args.append('--cohort="{}"'.format(cohort))

        self._snap("install", args)

    def _refresh(
        self,
        channel: Optional[str] = "",
        cohort: Optional[str] = "",
        leave_cohort: Optional[bool] = False,
    ) -> None:
        """Refresh a snap.

        Args:
          channel: the channel to install from
          cohort: optionally, specify a cohort.
          leave_cohort: leave the current cohort.
        """
        channel = '--channel="{}"'.format(channel) if channel else ""
        args = [channel]

        if not cohort:
            cohort = self._cohort

        if leave_cohort:
            self._cohort = ""
            args.append("--leave-cohort")
        elif cohort:
            args.append('--cohort="{}"'.format(cohort))

        self._snap("refresh", args)

    def _remove(self) -> str:
        """Remove a snap from the system."""
        return self._snap("remove")

    @property
    def name(self) -> str:
        """Returns the name of the snap."""
        return self._name

    def ensure(
        self,
        state: SnapState,
        classic: Optional[bool] = False,
        channel: Optional[str] = "",
        cohort: Optional[str] = "",
    ):
        """Ensure that a snap is in a given state.

        Args:
          state: a `SnapState` to reconcile to.
          classic: an (Optional) boolean indicating whether classic confinement should be used
          channel: the channel to install from
          cohort: optional. Specify the key of a snap cohort.

        Raises:
          SnapError if an error is encountered
        """
        self._confinement = "classic" if classic or self._confinement == "classic" else ""

        if state not in (SnapState.Present, SnapState.Latest):
            # We are attempting to remove this snap.
            if self._state in (SnapState.Present, SnapState.Latest):
                # The snap is installed, so we run _remove.
                self._remove()
            else:
                # The snap is not installed -- no need to do anything.
                pass
        else:
            # We are installing or refreshing a snap.
            if self._state not in (SnapState.Present, SnapState.Latest):
                # The snap is not installed, so we install it.
                self._install(channel, cohort)
            else:
                # The snap is installed, but we are changing it (e.g., switching channels).
                self._refresh(channel, cohort)

        self._update_snap_apps()
        self._state = state

    def _update_snap_apps(self) -> None:
        """Update a snap's apps after snap changes state."""
        try:
            self._apps = self._snap_client.get_installed_snap_apps(self._name)
        except SnapAPIError:
            logger.debug("Unable to retrieve snap apps for {}".format(self._name))
            self._apps = []

    @property
    def present(self) -> bool:
        """Report whether or not a snap is present."""
        return self._state in (SnapState.Present, SnapState.Latest)

    @property
    def latest(self) -> bool:
        """Report whether the snap is the most recent version."""
        return self._state is SnapState.Latest

    @property
    def state(self) -> SnapState:
        """Report the current snap state."""
        return self._state

    @state.setter
    def state(self, state: SnapState) -> None:
        """Set the snap state to a given value.

        Args:
          state: a `SnapState` to reconcile the snap to.

        Raises:
          SnapError if an error is encountered
        """
        if self._state is not state:
            self.ensure(state)
        self._state = state

    @property
    def revision(self) -> str:
        """Returns the revision for a snap."""
        return self._revision

    @property
    def channel(self) -> str:
        """Returns the channel for a snap."""
        return self._channel

    @property
    def confinement(self) -> str:
        """Returns the confinement for a snap."""
        return self._confinement

    @property
    def apps(self) -> List:
        """Returns (if any) the installed apps of the snap."""
        self._update_snap_apps()
        return self._apps

    @property
    def services(self) -> Dict:
        """Returns (if any) the installed services of the snap."""
        self._update_snap_apps()
        services = {}
        for app in self._apps:
            if "daemon" in app:
                services[app["name"]] = SnapService(**app).as_dict()

        return services


class _UnixSocketConnection(http.client.HTTPConnection):
    """Implementation of HTTPConnection that connects to a named Unix socket."""

    def __init__(self, host, timeout=None, socket_path=None):
        if timeout is None:
            super().__init__(host)
        else:
            super().__init__(host, timeout=timeout)
        self.socket_path = socket_path

    def connect(self):
        """Override connect to use Unix socket (instead of TCP socket)."""
        if not hasattr(socket, "AF_UNIX"):
            raise NotImplementedError("Unix sockets not supported on {}".format(sys.platform))
        self.sock = socket.socket(socket.AF_UNIX, socket.SOCK_STREAM)
        self.sock.connect(self.socket_path)
        if self.timeout is not None:
            self.sock.settimeout(self.timeout)


class _UnixSocketHandler(urllib.request.AbstractHTTPHandler):
    """Implementation of HTTPHandler that uses a named Unix socket."""

    def __init__(self, socket_path: str):
        super().__init__()
        self.socket_path = socket_path

    def http_open(self, req) -> http.client.HTTPResponse:
        """Override http_open to use a Unix socket connection (instead of TCP)."""
        return self.do_open(_UnixSocketConnection, req, socket_path=self.socket_path)


class SnapClient:
    """Snapd API client to talk to HTTP over UNIX sockets.

    In order to avoid shelling out and/or involving sudo in calling the snapd API,
    use a wrapper based on the Pebble Client, trimmed down to only the utility methods
    needed for talking to snapd.
    """

    def __init__(
        self,
        socket_path: str = "/run/snapd.socket",
        opener: Optional[urllib.request.OpenerDirector] = None,
        base_url: str = "http://localhost/v2/",
        timeout: float = 5.0,
    ):
        """Initialize a client instance.

        Args:
            socket_path: a path to the socket on the filesystem. Defaults to /run/snap/snapd.socket
            opener: specifies an opener for unix socket, if unspecified a default is used
            base_url: base url for making requests to the snap client. Defaults to
                http://localhost/v2/
            timeout: timeout in seconds to use when making requests to the API. Default is 5.0s.
        """
        if opener is None:
            opener = self._get_default_opener(socket_path)
        self.opener = opener
        self.base_url = base_url
        self.timeout = timeout

    @classmethod
    def _get_default_opener(cls, socket_path):
        """Build the default opener to use for requests (HTTP over Unix socket)."""
        opener = urllib.request.OpenerDirector()
        opener.add_handler(_UnixSocketHandler(socket_path))
        opener.add_handler(urllib.request.HTTPDefaultErrorHandler())
        opener.add_handler(urllib.request.HTTPRedirectHandler())
        opener.add_handler(urllib.request.HTTPErrorProcessor())
        return opener

    def _request(
        self,
        method: str,
        path: str,
        query: Dict = None,
        body: Dict = None,
    ) -> JSONType:
        """Make a JSON request to the Snapd server with the given HTTP method and path.

        If query dict is provided, it is encoded and appended as a query string
        to the URL. If body dict is provided, it is serialied as JSON and used
        as the HTTP body (with Content-Type: "application/json"). The resulting
        body is decoded from JSON.
        """
        headers = {"Accept": "application/json"}
        data = None
        if body is not None:
            data = json.dumps(body).encode("utf-8")
            headers["Content-Type"] = "application/json"

        response = self._request_raw(method, path, query, headers, data)
        return json.loads(response.read().decode())["result"]

    def _request_raw(
        self,
        method: str,
        path: str,
        query: Dict = None,
        headers: Dict = None,
        data: bytes = None,
    ) -> http.client.HTTPResponse:
        """Make a request to the Snapd server; return the raw HTTPResponse object."""
        url = self.base_url + path
        if query:
            url = url + "?" + urllib.parse.urlencode(query)

        if headers is None:
            headers = {}
        request = urllib.request.Request(url, method=method, data=data, headers=headers)

        try:
            response = self.opener.open(request, timeout=self.timeout)
        except urllib.error.HTTPError as e:
            code = e.code
            status = e.reason
            message = ""
            try:
                body = json.loads(e.read().decode())["result"]
            except (IOError, ValueError, KeyError) as e2:
                # Will only happen on read error or if Pebble sends invalid JSON.
                body = {}
                message = "{} - {}".format(type(e2).__name__, e2)
            raise SnapAPIError(body, code, status, message)
        except urllib.error.URLError as e:
            raise SnapAPIError({}, 500, "Not found", e.reason)
        return response

    def get_installed_snaps(self) -> Dict:
        """Get information about currently installed snaps."""
        return self._request("GET", "snaps")

    def get_snap_information(self, name: str) -> Dict:
        """Query the snap server for information about single snap."""
        return self._request("GET", "find", {"name": name})[0]

    def get_installed_snap_apps(self, name: str) -> List:
        """Query the snap server for apps belonging to a named, currently installed snap."""
        return self._request("GET", "apps", {"names": name, "select": "service"})


class SnapCache(Mapping):
    """An abstraction to represent installed/available packages.

    When instantiated, `SnapCache` iterates through the list of installed
    snaps using the `snapd` HTTP API, and a list of available snaps by reading
    the filesystem to populate the cache. Information about available snaps is lazily-loaded
    from the `snapd` API when requested.
    """

    def __init__(self):
        if not self.snapd_installed:
            raise SnapError("snapd is not installed or not in /usr/bin") from None
        self._snap_client = SnapClient()
        self._snap_map = {}
        if self.snapd_installed:
            self._load_available_snaps()
            self._load_installed_snaps()

    def __contains__(self, key: str) -> bool:
        """Check if a given snap is in the cache."""
        return key in self._snap_map

    def __len__(self) -> int:
        """Report number of items in the snap cache."""
        return len(self._snap_map)

    def __iter__(self) -> Iterable["Snap"]:
        """Provide iterator for the snap cache."""
        return iter(self._snap_map.values())

    def __getitem__(self, snap_name: str) -> Snap:
        """Return either the installed version or latest version for a given snap."""
        snap = self._snap_map.get(snap_name, None)
        if snap is None:
            # The snapd cache file may not have existed when _snap_map was
            # populated.  This is normal.
            try:
                self._snap_map[snap_name] = self._load_info(snap_name)
            except SnapAPIError:
                raise SnapNotFoundError("Snap '{}' not found!".format(snap_name))

        return self._snap_map[snap_name]

    @property
    def snapd_installed(self) -> bool:
        """Check whether snapd has been installled on the system."""
        return os.path.isfile("/usr/bin/snap")

    def _load_available_snaps(self) -> None:
        """Load the list of available snaps from disk.

        Leave them empty and lazily load later if asked for.
        """
        if not os.path.isfile("/var/cache/snapd/names"):
            # The snap catalog may not be populated yet; this is normal.
            # snapd updates the cache infrequently and the cache file may not
            # currently exist.
            return

        with open("/var/cache/snapd/names", "r") as f:
            for line in f:
                if line.strip():
                    self._snap_map[line.strip()] = None

    def _load_installed_snaps(self) -> None:
        """Load the installed snaps into the dict."""
        installed = self._snap_client.get_installed_snaps()

        for i in installed:
            snap = Snap(
                name=i["name"],
                state=SnapState.Latest,
                channel=i["channel"],
                revision=i["revision"],
                confinement=i["confinement"],
                apps=i.get("apps", None),
            )
            self._snap_map[snap.name] = snap

    def _load_info(self, name) -> Snap:
        """Load info for snaps which are not installed if requested.

        Args:
            name: a string representing the name of the snap
        """
        info = self._snap_client.get_snap_information(name)

        return Snap(
            name=info["name"],
            state=SnapState.Available,
            channel=info["channel"],
            revision=info["revision"],
            confinement=info["confinement"],
            apps=None,
        )


@_cache_init
def add(
    snap_names: Union[str, List[str]],
    state: Union[str, SnapState] = SnapState.Latest,
    channel: Optional[str] = "latest",
    classic: Optional[bool] = False,
    cohort: Optional[str] = "",
) -> Union[Snap, List[Snap]]:
    """Add a snap to the system.

    Args:
        snap_names: the name or names of the snaps to install
        state: a string or `SnapState` representation of the desired state, one of
            [`Present` or `Latest`]
        channel: an (Optional) channel as a string. Defaults to 'latest'
        classic: an (Optional) boolean specifying whether it should be added with classic
            confinement. Default `False`
        cohort: an (Optional) string specifying the snap cohort to use

    Raises:
        SnapError if some snaps failed to install or were not found.
    """
    snap_names = [snap_names] if type(snap_names) is str else snap_names
    if not snap_names:
        raise TypeError("Expected at least one snap to add, received zero!")

    if type(state) is str:
        state = SnapState(state)

    return _wrap_snap_operations(snap_names, state, channel, classic, cohort)


@_cache_init
def remove(snap_names: Union[str, List[str]]) -> Union[Snap, List[Snap]]:
    """Remove specified snap(s) from the system.

    Args:
        snap_names: the name or names of the snaps to install

    Raises:
        SnapError if some snaps failed to install.
    """
    snap_names = [snap_names] if type(snap_names) is str else snap_names
    if not snap_names:
        raise TypeError("Expected at least one snap to add, received zero!")

    return _wrap_snap_operations(snap_names, SnapState.Absent, "", False)


@_cache_init
def ensure(
    snap_names: Union[str, List[str]],
    state: str,
    channel: Optional[str] = "latest",
    classic: Optional[bool] = False,
    cohort: Optional[str] = "",
) -> Union[Snap, List[Snap]]:
    """Ensure specified snaps are in a given state on the system.

    Args:
        snap_names: the name(s) of the snaps to operate on
        state: a string representation of the desired state, from `SnapState`
        channel: an (Optional) channel as a string. Defaults to 'latest'
        classic: an (Optional) boolean specifying whether it should be added with classic
            confinement. Default `False`
        cohort: an (Optional) string specifying the snap cohort to use

    Raises:
        SnapError if the snap is not in the cache.
    """
    if state in ("present", "latest"):
        return add(snap_names, SnapState(state), channel, classic, cohort)
    else:
        return remove(snap_names)


def _wrap_snap_operations(
    snap_names: List[str],
    state: SnapState,
    channel: str,
    classic: bool,
    cohort: Optional[str] = "",
) -> Union[Snap, List[Snap]]:
    """Wrap common operations for bare commands."""
    snaps = {"success": [], "failed": []}

    op = "remove" if state is SnapState.Absent else "install or refresh"

    for s in snap_names:
        try:
            snap = _Cache[s]
            if state is SnapState.Absent:
                snap.ensure(state=SnapState.Absent)
            else:
                snap.ensure(state=state, classic=classic, channel=channel, cohort=cohort)
            snaps["success"].append(snap)
        except SnapError as e:
            logger.warning("Failed to {} snap {}: {}!".format(op, s, e.message))
            snaps["failed"].append(s)
        except SnapNotFoundError:
            logger.warning("Snap '{}' not found in cache!".format(s))
            snaps["failed"].append(s)

    if len(snaps["failed"]):
        raise SnapError(
            "Failed to install or refresh snap(s): {}".format(", ".join(list(snaps["failed"])))
        )

    return snaps["success"] if len(snaps["success"]) > 1 else snaps["success"][0]


def install_local(
    filename: str, classic: Optional[bool] = False, dangerous: Optional[bool] = False
) -> Snap:
    """Perform a snap operation.

    Args:
        filename: the path to a local .snap file to install
        classic: whether to use classic confinement
        dangerous: whether --dangerous should be passed to install snaps without a signature

    Raises:
        SnapError if there is a problem encountered
    """
    _cmd = [
        "snap",
        "install",
        filename,
    ]
    if classic:
        _cmd.append("--classic")
    if dangerous:
        _cmd.append("--dangerous")
    try:
        result = subprocess.check_output(_cmd, universal_newlines=True).splitlines()[-1]
        snap_name, _ = result.split(" ", 1)
        snap_name = ansi_filter.sub("", snap_name)

        c = SnapCache()

        try:
            return c[snap_name]
        except SnapAPIError as e:
            logger.error(
                "Could not find snap {} when querying Snapd socket: {}".format(snap_name, e.body)
            )
            raise SnapError("Failed to find snap {} in Snap cache".format(snap_name))
    except CalledProcessError as e:
        raise SnapError("Could not install snap {}: {}".format(filename, e.output))


def _system_set(config_item: str, value: str) -> None:
    """Set system snapd config values.

    Args:
        config_item: name of snap system setting. E.g. 'refresh.hold'
        value: value to assign
    """
    _cmd = ["snap", "set", "system", "{}={}".format(config_item, value)]
    try:
        subprocess.check_call(_cmd, universal_newlines=True)
    except CalledProcessError:
        raise SnapError("Failed setting system config '{}' to '{}'".format(config_item, value))


def hold_refresh(days: int = 90, forever: bool = False) -> bool:
    """Set the system-wide snap refresh hold.

    Args:
        days: number of days to hold system refreshes for. Maximum 90. Set to zero to remove hold.
        forever: if True, will set a hold forever.
    """
    if not isinstance(forever, bool):
        raise TypeError("forever must be a bool")
    if not isinstance(days, int):
        raise TypeError("days must be an int")
    if forever:
        _system_set("refresh.hold", "forever")
        logger.info("Set system-wide snap refresh hold to: forever")
    elif days == 0:
        _system_set("refresh.hold", "")
        logger.info("Removed system-wide snap refresh hold")
    else:
        # Currently the snap daemon can only hold for a maximum of 90 days
        if not 1 <= days <= 90:
            raise ValueError("days must be between 1 and 90")
        # Add the number of days to current time
        target_date = datetime.now(timezone.utc).astimezone() + timedelta(days=days)
        # Format for the correct datetime format
        hold_date = target_date.strftime("%Y-%m-%dT%H:%M:%S%z")
        # Python dumps the offset in format '+0100', we need '+01:00'
        hold_date = "{0}:{1}".format(hold_date[:-2], hold_date[-2:])
        # Actually set the hold date
        _system_set("refresh.hold", hold_date)
        logger.info("Set system-wide snap refresh hold to: %s", hold_date)<|MERGE_RESOLUTION|>--- conflicted
+++ resolved
@@ -83,11 +83,7 @@
 
 # Increment this PATCH version before using `charmcraft publish-lib` or reset
 # to 0 if you are raising the major API version
-<<<<<<< HEAD
-LIBPATCH = 7
-=======
-LIBPATCH = 9
->>>>>>> a67c1916
+LIBPATCH = 10
 
 
 # Regex to locate 7-bit C1 ANSI sequences
@@ -374,11 +370,7 @@
     def connect(
         self, plug: str, service: Optional[str] = None, slot: Optional[str] = None
     ) -> None:
-<<<<<<< HEAD
-        """Connects a plug to a slot.
-=======
         """Connect a plug to a slot.
->>>>>>> a67c1916
 
         Args:
             plug (str): the plug to connect
@@ -447,8 +439,9 @@
           cohort: optionally, specify a cohort.
           leave_cohort: leave the current cohort.
         """
-        channel = '--channel="{}"'.format(channel) if channel else ""
-        args = [channel]
+        args = []
+        if channel:
+            args.append('--channel="{}"'.format(channel))
 
         if not cohort:
             cohort = self._cohort
