# Copyright 2022 Canonical Ltd.
# See LICENSE file for licensing details.

[tox]
no_package = True
skip_missing_interpreters = True
env_list = lint, unit

[vars]
src_path = {tox_root}/src
tests_path = {tox_root}/tests
lib_path = {tox_root}/lib/charms/mysql
all_path = {[vars]src_path} {[vars]tests_path} {[vars]lib_path}

[testenv]
set_env =
    PYTHONPATH = {tox_root}/lib:{[vars]src_path}
    PYTHONBREAKPOINT=ipdb.set_trace
    PY_COLORS=1
pass_env =
    PYTHONPATH
    CHARM_BUILD_DIR
    MODEL_SETTINGS

[testenv:format]
description = Apply coding style standards to code
deps =
    black
    isort
commands =
    isort {[vars]all_path}
    black {[vars]all_path}

[testenv:lint]
description = Check code against coding style standards
deps =
    black
    flake8==5.0.4 # https://github.com/savoirfairelinux/flake8-copyright/issues/19
    flake8-docstrings
    flake8-copyright
    flake8-builtins
    pyproject-flake8
    pep8-naming
    isort
    codespell
    shellcheck-py==0.9.0.2
allowlist_externals = /bin/bash
commands =
    # uncomment the following line if this charm owns a lib
    # codespell {[vars]lib_path}
    codespell {tox_root} --skip {tox_root}/.git --skip {tox_root}/.tox \
        --skip {tox_root}/build --skip {tox_root}/lib --skip {tox_root}/venv \
        --skip {tox_root}/.mypy_cache --skip {tox_root}/icon.svg
    # pflake8 wrapper supports config from pyproject.toml
    pflake8 {[vars]all_path}
    isort --check-only --diff {[vars]all_path}
    black --check --diff {[vars]all_path}
    /bin/bash -c "find {[vars]all_path} -type f \( -name '*.sh' -o -name '*.bash' \) | xargs shellcheck --color=always"

[testenv:unit]
description = Run unit tests
deps =
    pytest
    coverage[toml]
    -r {tox_root}/requirements.txt
commands =
    coverage run --source={[vars]src_path},{[vars]lib_path} \
        -m pytest -v --tb native -s {posargs} {[vars]tests_path}/unit
    coverage report
    coverage xml

[testenv:integration]
description = Run integration tests
pass_env =
    {[testenv]pass_env}
    CI
    CI_PACKED_CHARMS
    GITHUB_OUTPUT
deps =
    juju==2.9.38.1
    mysql-connector-python
    pytest
    pytest-operator
    pyyaml
    -r {tox_root}/requirements.txt
commands =
<<<<<<< HEAD
    pytest -v --tb native --log-cli-level=INFO -s {posargs} {[vars]tests_path}/integration/relations/test_database.py

[testenv:integration-mysql-interface]
description = Run integration tests for legacy mysql interface
pass_env =
    {[testenv]pass_env}
    CI
    CI_PACKED_CHARMS
deps =
    juju==2.9.38.1
    mysql-connector-python
    pytest
    pytest-operator
    pyyaml
    -r {tox_root}/requirements.txt
commands =
    pytest -v --tb native --log-cli-level=INFO -s {posargs} {[vars]tests_path}/integration/relations/test_relation_mysql_legacy.py

[testenv:integration-healing]
description = Run self-healing tests
pass_env =
    {[testenv]pass_env}
    CI
    CI_PACKED_CHARMS
deps =
    juju==2.9.38.1
    mysql-connector-python
    pytest
    pytest-operator
    pyyaml
    -r {tox_root}/requirements.txt
commands =
    pytest -v --tb native --log-cli-level=INFO -s {posargs} {[vars]tests_path}/integration/high_availability/test_self_healing.py

[testenv:integration-tls]
description = Run TLS tests
pass_env =
    {[testenv]pass_env}
    CI
    CI_PACKED_CHARMS
deps =
    juju==2.9.38.1
    mysql-connector-python
    pytest
    pytest-operator
    pyyaml
    -r {tox_root}/requirements.txt
commands =
    pytest -v --tb native --log-cli-level=INFO -s {posargs} {[vars]tests_path}/integration/test_tls.py

[testenv:integration-backups]
description = Run backup and restore tests
pass_env =
    {[testenv]pass_env}
    CI
    CI_PACKED_CHARMS
    AWS_ACCESS_KEY
    AWS_SECRET_KEY
    GCP_ACCESS_KEY
    GCP_SECRET_KEY
deps =
    juju==2.9.38.1
    mysql-connector-python
    pytest
    pytest-operator
    pyyaml
    -r {tox_root}/requirements.txt
commands =
    pytest -v --tb native --log-cli-level=INFO -s {posargs} {[vars]tests_path}/integration/test_backups.py

# Used to mark tests run locally (in order to target specific tests to run)
[testenv:dev]
description = Run in development test
pass_env =
    {[testenv]pass_env}
    CI
    CI_PACKED_CHARMS
deps =
    juju==2.9.38.1
    mysql-connector-python
    pytest
    pdbpp
    pytest-operator
    pyyaml
    -r {tox_root}/requirements.txt
commands =
    pytest -v --tb native --ignore={[vars]tests_path}/unit --log-cli-level=INFO -s {posargs} -m "dev"
=======
    pytest -v --tb native --log-cli-level=INFO -s --ignore={[vars]tests_path}/unit/ {posargs}
>>>>>>> 7e231af8
<|MERGE_RESOLUTION|>--- conflicted
+++ resolved
@@ -84,94 +84,4 @@
     pyyaml
     -r {tox_root}/requirements.txt
 commands =
-<<<<<<< HEAD
-    pytest -v --tb native --log-cli-level=INFO -s {posargs} {[vars]tests_path}/integration/relations/test_database.py
-
-[testenv:integration-mysql-interface]
-description = Run integration tests for legacy mysql interface
-pass_env =
-    {[testenv]pass_env}
-    CI
-    CI_PACKED_CHARMS
-deps =
-    juju==2.9.38.1
-    mysql-connector-python
-    pytest
-    pytest-operator
-    pyyaml
-    -r {tox_root}/requirements.txt
-commands =
-    pytest -v --tb native --log-cli-level=INFO -s {posargs} {[vars]tests_path}/integration/relations/test_relation_mysql_legacy.py
-
-[testenv:integration-healing]
-description = Run self-healing tests
-pass_env =
-    {[testenv]pass_env}
-    CI
-    CI_PACKED_CHARMS
-deps =
-    juju==2.9.38.1
-    mysql-connector-python
-    pytest
-    pytest-operator
-    pyyaml
-    -r {tox_root}/requirements.txt
-commands =
-    pytest -v --tb native --log-cli-level=INFO -s {posargs} {[vars]tests_path}/integration/high_availability/test_self_healing.py
-
-[testenv:integration-tls]
-description = Run TLS tests
-pass_env =
-    {[testenv]pass_env}
-    CI
-    CI_PACKED_CHARMS
-deps =
-    juju==2.9.38.1
-    mysql-connector-python
-    pytest
-    pytest-operator
-    pyyaml
-    -r {tox_root}/requirements.txt
-commands =
-    pytest -v --tb native --log-cli-level=INFO -s {posargs} {[vars]tests_path}/integration/test_tls.py
-
-[testenv:integration-backups]
-description = Run backup and restore tests
-pass_env =
-    {[testenv]pass_env}
-    CI
-    CI_PACKED_CHARMS
-    AWS_ACCESS_KEY
-    AWS_SECRET_KEY
-    GCP_ACCESS_KEY
-    GCP_SECRET_KEY
-deps =
-    juju==2.9.38.1
-    mysql-connector-python
-    pytest
-    pytest-operator
-    pyyaml
-    -r {tox_root}/requirements.txt
-commands =
-    pytest -v --tb native --log-cli-level=INFO -s {posargs} {[vars]tests_path}/integration/test_backups.py
-
-# Used to mark tests run locally (in order to target specific tests to run)
-[testenv:dev]
-description = Run in development test
-pass_env =
-    {[testenv]pass_env}
-    CI
-    CI_PACKED_CHARMS
-deps =
-    juju==2.9.38.1
-    mysql-connector-python
-    pytest
-    pdbpp
-    pytest-operator
-    pyyaml
-    -r {tox_root}/requirements.txt
-commands =
-    pytest -v --tb native --ignore={[vars]tests_path}/unit --log-cli-level=INFO -s {posargs} -m "dev"
-=======
-    pytest -v --tb native --log-cli-level=INFO -s --ignore={[vars]tests_path}/unit/ {posargs}
->>>>>>> 7e231af8
+    pytest -v --tb native --log-cli-level=INFO -s --ignore={[vars]tests_path}/unit/ {posargs}