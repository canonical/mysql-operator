--- conflicted
+++ resolved
@@ -38,12 +38,6 @@
     CHARMED_MYSQLD_SERVICE,
     CHARMED_MYSQLSH,
     MYSQL_DATA_DIR,
-<<<<<<< HEAD
-    MYSQL_EXPORTER_SNAP_NAME,
-    MYSQL_SHELL_COMMON_DIRECTORY,
-    MYSQL_SHELL_SNAP_NAME,
-=======
->>>>>>> a67c1916
     MYSQL_SYSTEM_USER,
     MYSQLD_CONFIG_DIRECTORY,
     MYSQLD_DEFAULTS_CONFIG_FILE,
@@ -135,13 +129,7 @@
             # install the charmed-mysql snap
             logger.debug("Retrieving snap cache")
             cache = snap.SnapCache()
-<<<<<<< HEAD
-            mysql_shell = cache[MYSQL_SHELL_SNAP_NAME]
-            xtrabackup = cache[XTRABACKUP_SNAP_NAME]
-            mysql_exporter = cache[MYSQL_EXPORTER_SNAP_NAME]
-=======
             charmed_mysql = cache[CHARMED_MYSQL_SNAP_NAME]
->>>>>>> a67c1916
 
             if not charmed_mysql.present:
                 logger.debug("Installing charmed-mysql snap")
@@ -159,17 +147,6 @@
                 mysqlsh_help_command = ["charmed-mysql.mysqlsh", "--help"]
                 subprocess.check_call(mysqlsh_help_command, stderr=subprocess.PIPE)
 
-<<<<<<< HEAD
-            # install xtrabackup snap and connect system-files interface
-            if not xtrabackup.present:
-                logger.debug("Installing xtrabackup snap")
-                xtrabackup.ensure(snap.SnapState.Latest, channel="edge")
-
-            # install mysqld-exporter snap
-            mysql_exporter.ensure(snap.SnapState.Latest, channel="edge")
-
-=======
->>>>>>> a67c1916
         except subprocess.CalledProcessError as e:
             logger.exception("Failed to execute subprocess command", exc_info=e)
             raise
