#!/usr/bin/env python3
# Copyright 2022 Canonical Ltd.
# See LICENSE file for licensing details.

"""Helper class to manage the MySQL InnoDB cluster lifecycle with MySQL Shell."""

import json
import logging
import os
import pathlib
import shutil
import subprocess
import tempfile

from charms.operator_libs_linux.v0 import apt
from charms.operator_libs_linux.v1 import snap
from tenacity import retry, stop_after_delay, wait_fixed

logger = logging.getLogger(__name__)


# TODO: determine if version locking is needed for both mysql-shell and mysql-server
MYSQL_SHELL_SNAP_NAME = "mysql-shell"
MYSQL_APT_PACKAGE_NAME = "mysql-server-8.0"
MYSQL_SHELL_COMMON_DIRECTORY = "/root/snap/mysql-shell/common"
MYSQLD_SOCK_FILE = "/var/run/mysqld/mysqld.sock"
MYSQLD_CONFIG_DIRECTORY = "/etc/mysql/mysql.conf.d"


class MySQLConfigureMySQLUsersError(Exception):
    """Exception raised when creating a user fails."""

    pass


class MySQLConfigureInstanceError(Exception):
    """Exception raised when there is an issue configuring a MySQL instance."""

    pass


class MySQLCreateClusterError(Exception):
    """Exception raised when there is an issue creating an InnoDB cluster."""

    pass


class MySQLAddInstanceToClusterError(Exception):
    """Exception raised when there is an issue add an instance to the MySQL InnoDB cluster."""

    pass


class MySQLServiceNotRunningError(Exception):
    """Exception raised when the MySQL service is not running."""

    pass


class MySQL:
    """Class to encapsulate all operations related to the MySQL instance and cluster.

    This class handles the configuration of MySQL instances, and also the
    creation and configuration of MySQL InnoDB clusters via Group Replication.
    """

    def __init__(
        self,
        instance_address: str,
        cluster_name: str,
        root_password: str,
        server_config_user: str,
        server_config_password: str,
        cluster_admin_user: str,
        cluster_admin_password: str,
    ):
        """Initialize the MySQL class.

        Args:
            instance_address: address of the targeted instance
            cluster_name: cluster name
            root_password: password for the 'root' user
            server_config_user: user name for the server config user
            server_config_password: password for the server config user
            cluster_admin_user: user name for the cluster admin user
            cluster_admin_password: password for the cluster admin user
        """
        self.instance_address = instance_address
        self.cluster_name = cluster_name
        self.root_password = root_password
        self.server_config_user = server_config_user
        self.server_config_password = server_config_password
        self.cluster_admin_user = cluster_admin_user
        self.cluster_admin_password = cluster_admin_password

    @staticmethod
    def get_mysqlsh_bin() -> str:
        """Determine binary path for MySQL Shell.

        Returns:
            Path to binary mysqlsh
        """
        # Allow for various versions of the mysql-shell snap
        # When we get the alias use /snap/bin/mysqlsh
        paths = ("/usr/bin/mysqlsh", "/snap/bin/mysqlsh", "/snap/bin/mysql-shell.mysqlsh")

        for path in paths:
            if os.path.exists(path):
                return path

        # Default to the full path version
        return "/snap/bin/mysql-shell"

    @staticmethod
    def install_and_configure_mysql_dependencies() -> None:
        """Install and configure MySQL dependencies.

        Raises
            subprocess.CalledProcessError: if issue updating apt or creating mysqlsh common dir
            apt.PackageNotFoundError, apt.PackageError: if issue install mysql server
            snap.SnapNotFOundError, snap.SnapError: if issue installing mysql shell snap
        """
        try:
            # create the mysqld config directory if it does not exist
            logger.debug("Copying custom mysqld config")
            pathlib.Path(MYSQLD_CONFIG_DIRECTORY).mkdir(mode=0o755, parents=True, exist_ok=True)
            # target file has prefix 'z-' to ensure priority over the default mysqld config file
            shutil.copyfile(
                "templates/mysqld.cnf", f"{MYSQLD_CONFIG_DIRECTORY}/z-custom-mysqld.cnf"
            )

            # install mysql server
            logger.debug("Updating apt")
            apt.update()
            logger.debug("Installing mysql server")
            apt.add_package(MYSQL_APT_PACKAGE_NAME)

            # install mysql shell if not already installed
            logger.debug("Retrieving snap cache")
            cache = snap.SnapCache()
            mysql_shell = cache[MYSQL_SHELL_SNAP_NAME]

            if not mysql_shell.present:
                logger.debug("Installing mysql shell snap")
                mysql_shell.ensure(snap.SnapState.Latest, channel="stable")

            # ensure creation of mysql shell common directory by running 'mysqlsh --help'
            if not os.path.exists(MYSQL_SHELL_COMMON_DIRECTORY):
                logger.debug("Creating mysql shell common directory")
                mysqlsh_help_command = [MySQL.get_mysqlsh_bin(), "--help"]
                subprocess.check_call(mysqlsh_help_command, stderr=subprocess.PIPE)
        except subprocess.CalledProcessError as e:
            logger.exception("Failed to execute subprocess command", exc_info=e)
            raise
        except (apt.PackageNotFoundError, apt.PackageError) as e:
            logger.exception("Failed to install apt packages", exc_info=e)
            raise
        except (snap.SnapNotFoundError, snap.SnapError) as e:
            logger.exception("Failed to install snaps", exc_info=e)
            raise
        except Exception as e:
            logger.exception("Encountered an unexpected exception", exc_info=e)
            raise

    def configure_mysql_users(self):
        """Configure the MySQL users for the instance.

        Creates base `root@%` and `<server_config>@%` users with the
        appropriate privileges, and reconfigure `root@localhost` user password.

        Raises MySQLConfigureMySQLUsersError if the user creation fails.
        """
        # SYSTEM_USER and SUPER privileges to revoke from the root users
        # Reference: https://dev.mysql.com/doc/refman/8.0/en/privileges-provided.html#priv_super
        privileges_to_revoke = (
            "SYSTEM_USER",
            "SYSTEM_VARIABLES_ADMIN",
            "SUPER",
            "REPLICATION_SLAVE_ADMIN",
            "GROUP_REPLICATION_ADMIN",
            "BINLOG_ADMIN",
            "SET_USER_ID",
            "ENCRYPTION_KEY_ADMIN",
            "VERSION_TOKEN_ADMIN",
            "CONNECTION_ADMIN",
        )

        # commands  to create 'root'@'%' user
        create_root_user_commands = (
<<<<<<< HEAD
            "SET @@SESSION.SQL_LOG_BIN=0;",
=======
>>>>>>> b3b4fcde
            f"CREATE USER 'root'@'%' IDENTIFIED BY '{self.root_password}';",
            "GRANT ALL ON *.* TO 'root'@'%' WITH GRANT OPTION;",
        )

        # commands to be run from mysql client with root user and password set above
        configure_users_commands = (
<<<<<<< HEAD
            "SET @@SESSION.SQL_LOG_BIN=0;",
=======
>>>>>>> b3b4fcde
            f"CREATE USER '{self.server_config_user}'@'%' IDENTIFIED BY '{self.server_config_password}';",
            f"GRANT ALL ON *.* TO '{self.server_config_user}'@'%' WITH GRANT OPTION;",
            "UPDATE mysql.user SET authentication_string=null WHERE User='root' and Host='localhost';",
            f"ALTER USER 'root'@'localhost' IDENTIFIED BY '{self.root_password}';",
            f"REVOKE {', '.join(privileges_to_revoke)} ON *.* FROM root@'%';",
            f"REVOKE {', '.join(privileges_to_revoke)} ON *.* FROM root@localhost;",
            "FLUSH PRIVILEGES;",
        )

        try:
<<<<<<< HEAD
            logger.debug(f"Configuring MySQL users for {self.instance_address}")
=======
            logger.debug("Configuring MySQL users")
>>>>>>> b3b4fcde
            self._run_mysqlcli_script(" ".join(create_root_user_commands))
            # run configure users commands with newly created root user
            self._run_mysqlcli_script(
                " ".join(configure_users_commands), password=self.root_password
            )
        except subprocess.CalledProcessError as e:
            logger.exception(
                f"Failed to configure users for: {self.instance_address} with error {e.stderr}",
                exc_info=e,
            )
            raise MySQLConfigureMySQLUsersError(e.stderr)

    def configure_instance(self) -> None:
        """Configure the instance to be used in an InnoDB cluster.

        Raises MySQLConfigureInstanceError
            if the was an error configuring the instance for use in an InnoDB cluster.
        """
        options = {
            "clusterAdmin": self.cluster_admin_user,
            "clusterAdminPassword": self.cluster_admin_password,
            "restart": "true",
        }

        commands = (
            f"dba.configure_instance('{self.server_config_user}:{self.server_config_password}@{self.instance_address}', {json.dumps(options)})",
        )

        try:
            logger.debug(f"Configuring instance for InnoDB for {self.instance_address}")
            self._run_mysqlsh_script("\n".join(commands))

            logger.debug("Waiting until MySQL is restarted")
            self._wait_until_mysql_connection()
        except (subprocess.CalledProcessError, MySQLServiceNotRunningError) as e:
            logger.exception(
                f"Failed to configure instance: {self.instance_address} with error {e.stderr}",
                exc_info=e,
            )
            raise MySQLConfigureInstanceError(e.stderr)

    def create_cluster(self) -> None:
        """Create an InnoDB cluster with Group Replication enabled.
<<<<<<< HEAD

        Raises MySQLCreateClusterError if there was an issue creating the cluster.
        """
        commands = (
            f"shell.connect('{self.server_config_user}:{self.server_config_password}@{self.instance_address}')",
            f"dba.create_cluster('{self.cluster_name}')",
        )

        try:
            logger.debug(f"Creating a MySQL InnoDB cluster on {self.instance_address}")
            self._run_mysqlsh_script("\n".join(commands))
        except subprocess.CalledProcessError as e:
            logger.exception(
                f"Failed to create cluster on instance: {self.instance_address} with error {e.stderr}",
                exc_info=e,
            )
            raise MySQLCreateClusterError(e.stderr)

    def add_instance_to_cluster(self, instance_address) -> None:
        """Add an instance to the InnoDB cluster.

        Raises MySQLADDInstanceToClusterError
            if there was an issue adding the instance to the cluster.

        Args:
            instance_address: address of the instance to add to the cluster
        """
        options = {
            "password": self.cluster_admin_password,
        }

=======

        Raises MySQLCreateClusterError if there was an issue creating the cluster.
        """
        commands = (
            f"shell.connect('{self.server_config_user}:{self.server_config_password}@{self.instance_address}')",
            f"dba.create_cluster('{self.cluster_name}')",
        )

        try:
            logger.debug("Creating a MySQL InnoDB cluster")
            self._run_mysqlsh_script("\n".join(commands))
        except subprocess.CalledProcessError as e:
            logger.exception(
                f"Failed to create cluster on instance: {self.instance_address} with error {e.stderr}",
                exc_info=e,
            )
            raise MySQLCreateClusterError(e.stderr)

    def add_instance_to_cluster(self, instance_address) -> None:
        """Add an instance to the InnoDB cluster.

        Raises MySQLADDInstanceToClusterError
            if there was an issue adding the instance to the cluster.

        Args:
            instance_address: address of the instance to add to the cluster
        """
        options = {
            "password": self.cluster_admin_password,
        }

>>>>>>> b3b4fcde
        connect_commands = (
            f"shell.connect('{self.cluster_admin_user}:{self.cluster_admin_password}@{self.instance_address}')",
            f"cluster = dba.get_cluster('{self.cluster_name}')",
        )

        for recovery_method in ["auto", "clone"]:
            try:
                options["recoveryMethod"] = recovery_method
                add_instance_command = (
                    f"cluster.add_instance('{self.cluster_admin_user}@{instance_address}', {json.dumps(options)})",
                )

                logger.debug(
                    f"Adding instance {instance_address} to cluster {self.cluster_name} with recovery method {recovery_method}"
                )
                self._run_mysqlsh_script("\n".join(connect_commands + add_instance_command))

                break
            except subprocess.CalledProcessError as e:
                if recovery_method == "clone":
                    logger.exception(
                        f"Failed to add instance {instance_address} to cluster {self.cluster_name} on {self.instance_address}",
                        exc_info=e,
                    )
                    raise MySQLAddInstanceToClusterError(e.stderr)

                logger.debug(
                    f"Failed to add instance {instance_address} to cluster {self.cluster_name} with recovery method 'auto'. Trying method 'clone'"
                )

    @retry(reraise=True, stop=stop_after_delay(30), wait=wait_fixed(5))
    def _wait_until_mysql_connection(self) -> None:
        """Wait until a connection to MySQL has been obtained.

        Retry every 5 seconds for 30 seconds if there is an issue obtaining a connection.
        """
        if not os.path.exists(MYSQLD_SOCK_FILE):
            raise MySQLServiceNotRunningError()

    def _run_mysqlsh_script(self, script: str) -> None:
        """Execute a MySQL shell script.

        Raises CalledProcessError if the script gets a non-zero return code.

        Args:
            script: Mysqlsh script string

        Returns:
            Byte string subprocess output
        """
        # Use the self.mysqlsh_common_dir for the confined mysql-shell snap.
        with tempfile.NamedTemporaryFile(mode="w", dir=MYSQL_SHELL_COMMON_DIRECTORY) as _file:
            _file.write(script)
            _file.flush()

            # Specify python as this is not the default in the deb version
            # of the mysql-shell snap
            command = [MySQL.get_mysqlsh_bin(), "--no-wizard", "--python", "-f", _file.name]
            subprocess.check_output(command, stderr=subprocess.PIPE)

    def _run_mysqlcli_script(self, script: str, password=None) -> None:
        """Execute a MySQL CLI script.

        Execute SQL script as instance root user.
        Raises CalledProcessError if the script gets a non-zero return code.

        Args:
            script: raw SQL script string

        Returns:
            Byte string subprocess output
        """
        command = [
            "mysql",
            "-u",
            "root",
            "--protocol=SOCKET",
            "--socket=/var/run/mysqld/mysqld.sock",
            "-e",
            script,
        ]

        if password:
            command.append(f"--password={password}")

        subprocess.check_output(command, stderr=subprocess.PIPE)<|MERGE_RESOLUTION|>--- conflicted
+++ resolved
@@ -187,20 +187,12 @@
 
         # commands  to create 'root'@'%' user
         create_root_user_commands = (
-<<<<<<< HEAD
-            "SET @@SESSION.SQL_LOG_BIN=0;",
-=======
->>>>>>> b3b4fcde
             f"CREATE USER 'root'@'%' IDENTIFIED BY '{self.root_password}';",
             "GRANT ALL ON *.* TO 'root'@'%' WITH GRANT OPTION;",
         )
 
         # commands to be run from mysql client with root user and password set above
         configure_users_commands = (
-<<<<<<< HEAD
-            "SET @@SESSION.SQL_LOG_BIN=0;",
-=======
->>>>>>> b3b4fcde
             f"CREATE USER '{self.server_config_user}'@'%' IDENTIFIED BY '{self.server_config_password}';",
             f"GRANT ALL ON *.* TO '{self.server_config_user}'@'%' WITH GRANT OPTION;",
             "UPDATE mysql.user SET authentication_string=null WHERE User='root' and Host='localhost';",
@@ -211,11 +203,7 @@
         )
 
         try:
-<<<<<<< HEAD
             logger.debug(f"Configuring MySQL users for {self.instance_address}")
-=======
-            logger.debug("Configuring MySQL users")
->>>>>>> b3b4fcde
             self._run_mysqlcli_script(" ".join(create_root_user_commands))
             # run configure users commands with newly created root user
             self._run_mysqlcli_script(
@@ -259,7 +247,6 @@
 
     def create_cluster(self) -> None:
         """Create an InnoDB cluster with Group Replication enabled.
-<<<<<<< HEAD
 
         Raises MySQLCreateClusterError if there was an issue creating the cluster.
         """
@@ -291,39 +278,6 @@
             "password": self.cluster_admin_password,
         }
 
-=======
-
-        Raises MySQLCreateClusterError if there was an issue creating the cluster.
-        """
-        commands = (
-            f"shell.connect('{self.server_config_user}:{self.server_config_password}@{self.instance_address}')",
-            f"dba.create_cluster('{self.cluster_name}')",
-        )
-
-        try:
-            logger.debug("Creating a MySQL InnoDB cluster")
-            self._run_mysqlsh_script("\n".join(commands))
-        except subprocess.CalledProcessError as e:
-            logger.exception(
-                f"Failed to create cluster on instance: {self.instance_address} with error {e.stderr}",
-                exc_info=e,
-            )
-            raise MySQLCreateClusterError(e.stderr)
-
-    def add_instance_to_cluster(self, instance_address) -> None:
-        """Add an instance to the InnoDB cluster.
-
-        Raises MySQLADDInstanceToClusterError
-            if there was an issue adding the instance to the cluster.
-
-        Args:
-            instance_address: address of the instance to add to the cluster
-        """
-        options = {
-            "password": self.cluster_admin_password,
-        }
-
->>>>>>> b3b4fcde
         connect_commands = (
             f"shell.connect('{self.cluster_admin_user}:{self.cluster_admin_password}@{self.instance_address}')",
             f"cluster = dba.get_cluster('{self.cluster_name}')",
