# Copyright 2022 Canonical Ltd.
# See LICENSE file for licensing details.

"""Helper class to manage the MySQL InnoDB cluster lifecycle with MySQL Shell."""

import logging
import os
import pathlib
import shutil
import subprocess
import tempfile

from charms.mysql.v0.mysql import Error, MySQLBase, MySQLClientError
from charms.operator_libs_linux.v0 import apt
from charms.operator_libs_linux.v1 import snap
from tenacity import retry, stop_after_delay, wait_fixed

logger = logging.getLogger(__name__)


# TODO: determine if version locking is needed for both mysql-shell and mysql-server
MYSQL_SHELL_SNAP_NAME = "mysql-shell"
MYSQL_APT_PACKAGE_NAME = "mysql-server-8.0"
MYSQL_SHELL_COMMON_DIRECTORY = "/root/snap/mysql-shell/common"
MYSQLD_SOCK_FILE = "/var/run/mysqld/mysqld.sock"
MYSQLD_CONFIG_DIRECTORY = "/etc/mysql/mysql.conf.d"
<<<<<<< HEAD
MYSQL_SYSTEM_USER = "mysql"
=======
MYSQL_DATA_DIR = "/var/lib/mysql"
>>>>>>> 4b76312a


class MySQLServiceNotRunningError(Error):
    """Exception raised when the MySQL service is not running."""


class MySQLReconfigureError(Error):
    """Exception raised when the MySQL server fails to bootstrap."""


class MySQL(MySQLBase):
    """Class to encapsulate all operations related to the MySQL instance and cluster.

    This class handles the configuration of MySQL instances, and also the
    creation and configuration of MySQL InnoDB clusters via Group Replication.
    """

    def __init__(
        self,
        instance_address: str,
        cluster_name: str,
        root_password: str,
        server_config_user: str,
        server_config_password: str,
        cluster_admin_user: str,
        cluster_admin_password: str,
    ):
        """Initialize the MySQL class.

        Args:
            instance_address: address of the targeted instance
            cluster_name: cluster name
            root_password: password for the 'root' user
            server_config_user: user name for the server config user
            server_config_password: password for the server config user
            cluster_admin_user: user name for the cluster admin user
            cluster_admin_password: password for the cluster admin user
        """
        super().__init__(
            instance_address=instance_address,
            cluster_name=cluster_name,
            root_password=root_password,
            server_config_user=server_config_user,
            server_config_password=server_config_password,
            cluster_admin_user=cluster_admin_user,
            cluster_admin_password=cluster_admin_password,
        )

    @staticmethod
    def get_mysqlsh_bin() -> str:
        """Determine binary path for MySQL Shell.

        Returns:
            Path to binary mysqlsh
        """
        # Allow for various versions of the mysql-shell snap
        # When we get the alias use /snap/bin/mysqlsh
        paths = ("/usr/bin/mysqlsh", "/snap/bin/mysqlsh", "/snap/bin/mysql-shell.mysqlsh")

        for path in paths:
            if os.path.exists(path):
                return path

        # Default to the full path version
        return "/snap/bin/mysql-shell"

    @staticmethod
    def install_and_configure_mysql_dependencies() -> None:
        """Install and configure MySQL dependencies.

        Raises
            subprocess.CalledProcessError: if issue updating apt or creating mysqlsh common dir
            apt.PackageNotFoundError, apt.PackageError: if issue install mysql server
            snap.SnapNotFOundError, snap.SnapError: if issue installing mysql shell snap
        """
        try:
            # create the mysqld config directory if it does not exist
            logger.debug("Copying custom mysqld config")
            pathlib.Path(MYSQLD_CONFIG_DIRECTORY).mkdir(mode=0o755, parents=True, exist_ok=True)
            # target file has prefix 'z-' to ensure priority over the default mysqld config file
            shutil.copyfile(
                "templates/mysqld.cnf", f"{MYSQLD_CONFIG_DIRECTORY}/z-custom-mysqld.cnf"
            )

            # install mysql server
            logger.debug("Updating apt")
            apt.update()
            logger.debug("Installing mysql server")
            apt.add_package(MYSQL_APT_PACKAGE_NAME)

            # install mysql shell if not already installed
            logger.debug("Retrieving snap cache")
            cache = snap.SnapCache()
            mysql_shell = cache[MYSQL_SHELL_SNAP_NAME]

            if not mysql_shell.present:
                logger.debug("Installing mysql shell snap")
                mysql_shell.ensure(snap.SnapState.Latest, channel="stable")

            # ensure creation of mysql shell common directory by running 'mysqlsh --help'
            if not os.path.exists(MYSQL_SHELL_COMMON_DIRECTORY):
                logger.debug("Creating mysql shell common directory")
                mysqlsh_help_command = [MySQL.get_mysqlsh_bin(), "--help"]
                subprocess.check_call(mysqlsh_help_command, stderr=subprocess.PIPE)
        except subprocess.CalledProcessError as e:
            logger.exception("Failed to execute subprocess command", exc_info=e)
            raise
        except (apt.PackageNotFoundError, apt.PackageError) as e:
            logger.exception("Failed to install apt packages", exc_info=e)
            raise
        except (snap.SnapNotFoundError, snap.SnapError) as e:
            logger.exception("Failed to install snaps", exc_info=e)
            raise
        except Exception as e:
            logger.exception("Encountered an unexpected exception", exc_info=e)
            raise

    @retry(reraise=True, stop=stop_after_delay(30), wait=wait_fixed(5))
    def wait_until_mysql_connection(self) -> None:
        """Wait until a connection to MySQL has been obtained.

        Retry every 5 seconds for 30 seconds if there is an issue obtaining a connection.
        """
        if not os.path.exists(MYSQLD_SOCK_FILE):
            raise MySQLServiceNotRunningError()

    def _run_mysqlsh_script(self, script: str) -> str:
        """Execute a MySQL shell script.

        Raises CalledProcessError if the script gets a non-zero return code.

        Args:
            script: Mysqlsh script string

        Returns:
            String representing the output of the mysqlsh command
        """
        # Use the self.mysqlsh_common_dir for the confined mysql-shell snap.
        with tempfile.NamedTemporaryFile(mode="w", dir=MYSQL_SHELL_COMMON_DIRECTORY) as _file:
            _file.write(script)
            _file.flush()

            # Specify python as this is not the default in the deb version
            # of the mysql-shell snap
            command = [MySQL.get_mysqlsh_bin(), "--no-wizard", "--python", "-f", _file.name]

            try:
                return subprocess.check_output(command, stderr=subprocess.PIPE).decode("utf-8")
            except subprocess.CalledProcessError as e:
                raise MySQLClientError(e.stderr)

    def _run_mysqlcli_script(self, script: str, user: str = "root", password: str = None) -> str:
        """Execute a MySQL CLI script.

        Execute SQL script as instance root user.
        Raises CalledProcessError if the script gets a non-zero return code.

        Args:
            script: raw SQL script string
            user: (optional) user to invoke the mysql cli script with (default is "root")
            password: (optional) password to invoke the mysql cli script with
        """
        command = [
            "mysql",
            "-u",
            user,
            "--protocol=SOCKET",
            "--socket=/var/run/mysqld/mysqld.sock",
            "-e",
            script,
        ]

        if password:
            command.append(f"--password={password}")

        try:
            return subprocess.check_output(command, stderr=subprocess.PIPE).decode("utf-8")
        except subprocess.CalledProcessError as e:
            raise MySQLClientError(e.stderr)

<<<<<<< HEAD

def write_content_to_file(
    path: str,
    content: str,
    owner: str = MYSQL_SYSTEM_USER,
    group: str = MYSQL_SYSTEM_USER,
    permission: int = 0o640,
) -> None:
    """Write content to file."""
    # TODO: check permission and error handling
    with open(path, "w") as fd:
        fd.write(content)

    shutil.chown(path, owner, group)
    os.chmod(path, mode=permission)
=======
    def is_data_dir_initialised(self) -> bool:
        """Check if data dir is initialised.

        Returns:
            A bool for an initialised and integral data dir.
        """
        try:
            content = os.listdir(MYSQL_DATA_DIR)

            # minimal expected content for an integral mysqld data-dir
            expected_content = {
                "mysql",
                "public_key.pem",
                "sys",
                "ca.pem",
                "client-key.pem",
                "mysql.ibd",
                "auto.cnf",
                "server-cert.pem",
                "ib_buffer_pool",
                "server-key.pem",
                "undo_002",
                "#innodb_redo",
                "undo_001",
                "#innodb_temp",
                "private_key.pem",
                "client-cert.pem",
                "ca-key.pem",
                "performance_schema",
            }

            return expected_content <= set(content)
        except FileNotFoundError:
            return False

    def reset_data_dir(self) -> None:
        """Reset a data directory to a pristine state."""
        logger.info("Purge data directory")
        try:
            for file_name in os.listdir(MYSQL_DATA_DIR):
                file_path = os.path.join(MYSQL_DATA_DIR, file_name)
                if os.path.isfile(file_path) or os.path.islink(file_path):
                    os.unlink(file_path)
                elif os.path.isdir(file_path):
                    shutil.rmtree(file_path)
        except OSError:
            logger.error(f"Failed to remove {file_path}")

    def reconfigure_mysqld(self) -> None:
        """Reconfigure mysql-server package.

        Reconfiguring mysql-package recreates data structures as if it was newly installed.

        Raises:
            MySQLReconfigureError: Error occurred when reconfiguring server package.
        """
        bootstrap_command = ["dpkg-reconfigure", MYSQL_APT_PACKAGE_NAME]

        logger.info("Reconfiguring mysql-server package")
        try:
            subprocess.check_call(bootstrap_command)
        except subprocess.CalledProcessError:
            logger.debug("Failed to reconfigure package")
            raise MySQLReconfigureError("Failed to reconfigure mysql-server")


def instance_hostname():
    """Retrieve machine hostname."""
    try:
        raw_hostname = subprocess.check_output(["hostname"])

        return raw_hostname.decode("utf8").strip()
    except subprocess.CalledProcessError as e:
        logger.exception("Failed to retrieve hostname", e)
        return None
>>>>>>> 4b76312a
<|MERGE_RESOLUTION|>--- conflicted
+++ resolved
@@ -24,11 +24,8 @@
 MYSQL_SHELL_COMMON_DIRECTORY = "/root/snap/mysql-shell/common"
 MYSQLD_SOCK_FILE = "/var/run/mysqld/mysqld.sock"
 MYSQLD_CONFIG_DIRECTORY = "/etc/mysql/mysql.conf.d"
-<<<<<<< HEAD
 MYSQL_SYSTEM_USER = "mysql"
-=======
 MYSQL_DATA_DIR = "/var/lib/mysql"
->>>>>>> 4b76312a
 
 
 class MySQLServiceNotRunningError(Error):
@@ -209,23 +206,6 @@
         except subprocess.CalledProcessError as e:
             raise MySQLClientError(e.stderr)
 
-<<<<<<< HEAD
-
-def write_content_to_file(
-    path: str,
-    content: str,
-    owner: str = MYSQL_SYSTEM_USER,
-    group: str = MYSQL_SYSTEM_USER,
-    permission: int = 0o640,
-) -> None:
-    """Write content to file."""
-    # TODO: check permission and error handling
-    with open(path, "w") as fd:
-        fd.write(content)
-
-    shutil.chown(path, owner, group)
-    os.chmod(path, mode=permission)
-=======
     def is_data_dir_initialised(self) -> bool:
         """Check if data dir is initialised.
 
@@ -301,4 +281,19 @@
     except subprocess.CalledProcessError as e:
         logger.exception("Failed to retrieve hostname", e)
         return None
->>>>>>> 4b76312a
+
+
+def write_content_to_file(
+    path: str,
+    content: str,
+    owner: str = MYSQL_SYSTEM_USER,
+    group: str = MYSQL_SYSTEM_USER,
+    permission: int = 0o640,
+) -> None:
+    """Write content to file."""
+    # TODO: check permission and error handling
+    with open(path, "w") as fd:
+        fd.write(content)
+
+    shutil.chown(path, owner, group)
+    os.chmod(path, mode=permission)