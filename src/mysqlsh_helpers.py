--- conflicted
+++ resolved
@@ -285,17 +285,6 @@
             f"cluster = dba.get_cluster('{self.cluster_name}')",
         )
 
-<<<<<<< HEAD
-        try:
-            logger.debug(f"Adding instance {instance_address} to cluster {self.cluster_name} on {self.instance_address}")
-            self._run_mysqlsh_script("\n".join(commands))
-        except subprocess.CalledProcessError as e:
-            logger.exception(
-                f"Failed to add instance {instance_address} to cluster {self.cluster_name} with error {e.stderr}",
-                exc_info=e,
-            )
-            raise MySQLAddInstanceToClusterError(e.stderr)
-=======
         for recovery_method in ["auto", "clone"]:
             try:
                 options["recoveryMethod"] = recovery_method
@@ -320,7 +309,6 @@
                 logger.debug(
                     f"Failed to add instance {instance_address} to cluster {self.cluster_name} with recovery method 'auto'. Trying method 'clone'"
                 )
->>>>>>> 27779e4d
 
     @retry(reraise=True, stop=stop_after_delay(30), wait=wait_fixed(5))
     def _wait_until_mysql_connection(self) -> None:
