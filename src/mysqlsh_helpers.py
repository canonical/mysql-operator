#!/usr/bin/env python3
# Copyright 2022 Canonical Ltd.
# See LICENSE file for licensing details.

"""Helper class to manage the MySQL InnoDB cluster lifecycle with MySQL Shell."""

import logging
import os
import subprocess
import tempfile

from tenacity import retry, stop_after_delay, wait_fixed

logger = logging.getLogger(__name__)


<<<<<<< HEAD
class MySQLInstanceConfigureError(Exception):
    """Exception raised when there is an issue configuring a MySQL instance."""
=======
class MySQLConfigureMySQLUsersError(Exception):
    """Exception raised when creating a user fails."""
>>>>>>> b9be61d0

    pass


class MySQL:
    """Class to encapsulate all operations related to the MySQL instance and cluster.

    This class handles the configuration of MySQL instances, and also the
    creation and configuration of MySQL InnoDB clusters via Group Replication.
    """

    def __init__(
        self,
        root_password: str,
        cluster_admin_user: str,
        cluster_admin_password: str,
        instance_address: str,
    ):
        """Initialize the MySQL class.

        Args:
<<<<<<< HEAD
            root_password: password for the 'root' user
            cluster_admin_user: user name for the cluster admin user
            cluster_admin_password: password for the cluster admin user
            instance_address: address of the targeted instance
=======
            root_password: Password for the 'root' user
            cluster_admin_user: User name for the cluster admin user
            cluster_admin_password: Password for the cluster admin user
            instance_address: Address of the targeted instance
>>>>>>> b9be61d0
        """
        self.root_password = root_password
        self.cluster_admin_user = cluster_admin_user
        self.cluster_admin_password = cluster_admin_password
        self.instance_address = instance_address

    @property
    def mysqlsh_bin(self) -> str:
        """Determine binary path for MySQL Shell.

        Returns:
            Path to binary mysqlsh
        """
        # Allow for various versions of the mysql-shell snap
        # When we get the alias use /snap/bin/mysqlsh
        _paths = ("/usr/bin/mysqlsh", "/snap/bin/mysqlsh", "/snap/bin/mysql-shell.mysqlsh")

        for path in _paths:
            if os.path.exists(path):
                return path
        # Default to the full path version
        return "/snap/bin/mysql-shell"

    @property
    def mysqlsh_common_dir(self) -> str:
        """Determine snap common dir for mysqlsh.

        Returns:
            Path to common dir
        """
        if os.path.exists("/root/snap/mysql-shell/common"):
            return "/root/snap/mysql-shell/common"
        return "/tmp"

    def configure_mysql_users(self):
        """Configure the MySQL users for the instance.

        Creates base `root@%` and `clusteradmin@instance_address` user with the
        appropriate privileges, and reconfigure `root@localhost` user password.
        Raises MySQLConfigureMySQLUsersError if the user creation fails.
        """
        _script = (
            "SET @@SESSION.SQL_LOG_BIN=0;",
            f"CREATE USER '{self.cluster_admin_user}'@'{self.instance_address}' IDENTIFIED BY '{self.cluster_admin_password}';",
            f"GRANT ALL ON *.* TO '{self.cluster_admin_user}'@'{self.instance_address}' WITH GRANT OPTION;",
            f"CREATE USER 'root'@'%' IDENTIFIED BY '{self.root_password}';",
            "GRANT ALL ON *.* TO 'root'@'%' WITH GRANT OPTION;",
            "UPDATE mysql.user SET authentication_string=null WHERE User='root' and Host='localhost';",
            f"ALTER USER 'root'@'localhost' IDENTIFIED WITH mysql_native_password BY '{self.root_password}';",
            "REVOKE SYSTEM_USER ON *.* FROM root@'%';",
            "REVOKE SYSTEM_USER ON *.* FROM root@localhost;",
            "FLUSH PRIVILEGES;",
        )

        try:
            self._run_mysqlcli_script(" ".join(_script))
        except subprocess.CalledProcessError as e:
            logger.exception(f"Failed to configure users for: {self.instance_address}", exc_info=e)
            raise MySQLConfigureMySQLUsersError(e.stdout)

    def configure_instance(self) -> None:
        """Configure the instance to be used in an InnoDB cluster."""
        commands = (
            f"dba.configure_instance('{self.cluster_admin_user}:{self.cluster_admin_password}@{self.instance_address}')",
            f"my_shell = shell.connect('{self.cluster_admin_user}:{self.cluster_admin_password}@{self.instance_address}')",
            'my_shell.run_sql("RESTART;");',
        )

        try:
            logger.debug("Configuring instance for InnoDB")
            self._run_mysqlsh_script("\n".join(commands))

            logger.debug("Waiting until MySQL is restarted")
            self._wait_until_mysql_connection()
        except subprocess.CalledProcessError as e:
            logger.exception(f"Failed to configure instance: {self.instance_address}", exc_info=e)
            raise MySQLInstanceConfigureError(e.stderr)

    def create_cluster(self) -> None:
        """Create an InnoDB cluster with Group Replication enabled."""
        pass

    def add_instance_to_cluster(self) -> None:
        """Add an instance to the InnoDB cluster."""
        pass

<<<<<<< HEAD
    @retry(reraise=True, stop=stop_after_delay(30), wait=wait_fixed(5))
    def _wait_until_mysql_connection(self) -> None:
        """Wait until a connection to MySQL has been obtained.

        Retry every 5 seconds for 30 seconds if there is an issue obtaining a connection.
        """
        commands = (
            f"my_shell = shell.connect('{self.cluster_admin_user}:{self.cluster_admin_password}@{self.instance_address}')",
        )

        self._run_mysqlsh_script("\n".join(commands))

    def _run_mysqlsh_script(self, script: str) -> None:
=======
    def _run_mysqlsh_script(self, script: str) -> AnyStr:
>>>>>>> b9be61d0
        """Execute a MySQL shell script.

        Raises CalledProcessError if the script gets a non-zero return code.

        Args:
            script: Mysqlsh script string

        Returns:
            Byte string subprocess output
        """
        if not os.path.exists(self.mysqlsh_common_dir):
            # Pre-execute mysqlsh to create self.mysqlsh_common_dir
            # If we don't do this the real execution will fail with an
            # ambiguous error message. This will only ever execute once.
            cmd = [self.mysqlsh_bin, "--help"]
            subprocess.check_call(cmd, stderr=subprocess.PIPE)

        # Use the self.mysqlsh_common_dir dir for the confined
        # mysql-shell snap.
        with tempfile.NamedTemporaryFile(mode="w", dir=self.mysqlsh_common_dir) as _file:
            _file.write(script)
            _file.flush()

            # Specify python as this is not the default in the deb version
            # of the mysql-shell snap
            cmd = [self.mysqlsh_bin, "--no-wizard", "--python", "-f", _file.name]
<<<<<<< HEAD
            subprocess.check_output(cmd, stderr=subprocess.PIPE)
=======
            return subprocess.check_output(cmd, stderr=subprocess.PIPE)

    def _run_mysqlcli_script(self, script: str) -> AnyStr:
        """Execute a MySQL CLI script.

        Execute SQL script as instance root user.
        Raises CalledProcessError if the script gets a non-zero return code.

        Args:
            script: raw SQL script string

        Returns:
            Byte string subprocess output
        """
        cmd = [
            "mysql",
            "-u",
            "root",
            "--protocol=SOCKET",
            "--socket=/var/run/mysqld/mysqld.sock",
            "-e",
            script,
        ]
        return subprocess.check_output(cmd, stderr=subprocess.PIPE)
>>>>>>> b9be61d0
<|MERGE_RESOLUTION|>--- conflicted
+++ resolved
@@ -14,13 +14,14 @@
 logger = logging.getLogger(__name__)
 
 
-<<<<<<< HEAD
 class MySQLInstanceConfigureError(Exception):
     """Exception raised when there is an issue configuring a MySQL instance."""
-=======
+
+    pass
+
+
 class MySQLConfigureMySQLUsersError(Exception):
     """Exception raised when creating a user fails."""
->>>>>>> b9be61d0
 
     pass
 
@@ -42,17 +43,10 @@
         """Initialize the MySQL class.
 
         Args:
-<<<<<<< HEAD
             root_password: password for the 'root' user
             cluster_admin_user: user name for the cluster admin user
             cluster_admin_password: password for the cluster admin user
             instance_address: address of the targeted instance
-=======
-            root_password: Password for the 'root' user
-            cluster_admin_user: User name for the cluster admin user
-            cluster_admin_password: Password for the cluster admin user
-            instance_address: Address of the targeted instance
->>>>>>> b9be61d0
         """
         self.root_password = root_password
         self.cluster_admin_user = cluster_admin_user
@@ -139,7 +133,6 @@
         """Add an instance to the InnoDB cluster."""
         pass
 
-<<<<<<< HEAD
     @retry(reraise=True, stop=stop_after_delay(30), wait=wait_fixed(5))
     def _wait_until_mysql_connection(self) -> None:
         """Wait until a connection to MySQL has been obtained.
@@ -153,9 +146,6 @@
         self._run_mysqlsh_script("\n".join(commands))
 
     def _run_mysqlsh_script(self, script: str) -> None:
-=======
-    def _run_mysqlsh_script(self, script: str) -> AnyStr:
->>>>>>> b9be61d0
         """Execute a MySQL shell script.
 
         Raises CalledProcessError if the script gets a non-zero return code.
@@ -182,12 +172,9 @@
             # Specify python as this is not the default in the deb version
             # of the mysql-shell snap
             cmd = [self.mysqlsh_bin, "--no-wizard", "--python", "-f", _file.name]
-<<<<<<< HEAD
             subprocess.check_output(cmd, stderr=subprocess.PIPE)
-=======
-            return subprocess.check_output(cmd, stderr=subprocess.PIPE)
 
-    def _run_mysqlcli_script(self, script: str) -> AnyStr:
+    def _run_mysqlcli_script(self, script: str):
         """Execute a MySQL CLI script.
 
         Execute SQL script as instance root user.
@@ -208,5 +195,4 @@
             "-e",
             script,
         ]
-        return subprocess.check_output(cmd, stderr=subprocess.PIPE)
->>>>>>> b9be61d0
+        subprocess.check_output(cmd, stderr=subprocess.PIPE)