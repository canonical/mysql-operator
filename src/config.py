#!/usr/bin/env python3
# Copyright 2023 Canonical Ltd.
# See LICENSE file for licensing details.

"""Structured configuration for the MySQL charm."""

import configparser
import logging
import os
import re
from typing import Optional

from charms.data_platform_libs.v0.data_models import BaseConfigModel
from charms.mysql.v0.mysql import MAX_CONNECTIONS_FLOOR
from pydantic import validator

logger = logging.getLogger(__name__)


class MySQLConfig:
    """Configuration."""

    # Static config requires workload restart
    static_config = {
        "innodb_buffer_pool_size",
        "innodb_buffer_pool_chunk_size",
        "group_replication_message_cache_size",
        "log_error",
        "loose-audit_log_strategy",
        "loose-audit_log_format",
    }

    def __init__(self, config_file_path: str):
        """Initialize config."""
        self.config_file_path = config_file_path

    def keys_requires_restart(self, keys: set) -> bool:
        """Check if keys require restart."""
        return bool(keys & self.static_config)

    def filter_static_keys(self, keys: set) -> set:
        """Filter static keys."""
        return keys - self.static_config

    @property
    def custom_config(self) -> Optional[dict]:
        """Return current custom config dict."""
        if not os.path.exists(self.config_file_path):
            return None

        cp = configparser.ConfigParser(interpolation=None)

        with open(self.config_file_path, "r") as config_file:
            cp.read_file(config_file)

        return dict(cp["mysqld"])


class CharmConfig(BaseConfigModel):
    """Manager for the structured configuration."""

    profile: str
    cluster_name: Optional[str]
    cluster_set_name: Optional[str]
    profile_limit_memory: Optional[int]
    mysql_interface_user: Optional[str]
    mysql_interface_database: Optional[str]
    experimental_max_connections: Optional[int]
<<<<<<< HEAD
    binlog_retention_days: int
=======
    plugin_audit_enabled: bool
    plugin_audit_strategy: str
>>>>>>> 47ed885d

    @validator("profile")
    @classmethod
    def profile_values(cls, value: str) -> Optional[str]:
        """Check profile config option is one of `testing` or `production`."""
        if value not in ["testing", "production"]:
            raise ValueError("Value not one of 'testing' or 'production'")

        return value

    @validator("cluster_name", "cluster_set_name")
    @classmethod
    def cluster_name_validator(cls, value: str) -> Optional[str]:
        """Check for valid cluster, cluster-set name.

        Limited to 63 characters, and must start with a letter and
        contain only alphanumeric characters, `-`, `_` and `.`
        """
        if len(value) > 63:
            raise ValueError("cluster, cluster-set name must be less than 63 characters")

        if not value[0].isalpha():
            raise ValueError("cluster, cluster-set name must start with a letter")

        if not re.match(r"^[a-zA-Z0-9-_.]*$", value):
            raise ValueError(
                "cluster, cluster-set name must contain only alphanumeric characters, "
                "hyphens, underscores and periods"
            )

        return value

    @validator("profile_limit_memory")
    @classmethod
    def profile_limit_memory_validator(cls, value: int) -> Optional[int]:
        """Check profile limit memory."""
        if value < 600:
            raise ValueError("MySQL Charm requires at least 600MB for bootstrapping")
        if value > 9999999:
            raise ValueError("`profile-limit-memory` limited to 7 digits (9999999MB)")

        return value

    @validator("experimental_max_connections")
    @classmethod
    def experimental_max_connections_validator(cls, value: int) -> Optional[int]:
        """Check experimental max connections."""
        if value < MAX_CONNECTIONS_FLOOR:
            raise ValueError(
                f"experimental-max-connections must be greater than {MAX_CONNECTIONS_FLOOR}"
            )

        return value

<<<<<<< HEAD
    @validator("binlog_retention_days")
    @classmethod
    def binlog_retention_days_validator(cls, value: int) -> int:
        """Check binlog retention days."""
        if value < 1:
            raise ValueError("binlog-retention-days must be greater than 0")

        # convert days to seconds
=======
    @validator("plugin_audit_strategy")
    @classmethod
    def plugin_audit_strategy_validator(cls, value: str) -> Optional[str]:
        """Check profile config option is one of `testing` or `production`."""
        if value not in ["async", "semi-async"]:
            raise ValueError("Value not one of 'async' or 'semi-async'")

>>>>>>> 47ed885d
        return value<|MERGE_RESOLUTION|>--- conflicted
+++ resolved
@@ -66,12 +66,9 @@
     mysql_interface_user: Optional[str]
     mysql_interface_database: Optional[str]
     experimental_max_connections: Optional[int]
-<<<<<<< HEAD
     binlog_retention_days: int
-=======
     plugin_audit_enabled: bool
     plugin_audit_strategy: str
->>>>>>> 47ed885d
 
     @validator("profile")
     @classmethod
@@ -126,7 +123,6 @@
 
         return value
 
-<<<<<<< HEAD
     @validator("binlog_retention_days")
     @classmethod
     def binlog_retention_days_validator(cls, value: int) -> int:
@@ -134,8 +130,8 @@
         if value < 1:
             raise ValueError("binlog-retention-days must be greater than 0")
 
-        # convert days to seconds
-=======
+        return value
+
     @validator("plugin_audit_strategy")
     @classmethod
     def plugin_audit_strategy_validator(cls, value: str) -> Optional[str]:
@@ -143,5 +139,4 @@
         if value not in ["async", "semi-async"]:
             raise ValueError("Value not one of 'async' or 'semi-async'")
 
->>>>>>> 47ed885d
         return value