--- conflicted
+++ resolved
@@ -25,11 +25,7 @@
 TLS_SSL_CERT_FILE = "custom-server-cert.pem"
 MYSQL_EXPORTER_PORT = 9104
 CHARMED_MYSQL_SNAP_NAME = "charmed-mysql"
-<<<<<<< HEAD
-CHARMED_MYSQL_SNAP_REVISION = 77  # MySQL v8.0.34
-=======
-CHARMED_MYSQL_SNAP_REVISION = 69  # MySQL v8.0.34
->>>>>>> 191c0116
+CHARMED_MYSQL_SNAP_REVISION = 77  # MySQL v8.0.34 FIX: Temp branch
 CHARMED_MYSQLD_EXPORTER_SERVICE = "mysqld-exporter"
 CHARMED_MYSQLD_SERVICE = "mysqld"
 CHARMED_MYSQL = "charmed-mysql.mysql"
