--- conflicted
+++ resolved
@@ -156,7 +156,9 @@
             event.defer()
             return
 
-<<<<<<< HEAD
+        if self._has_blocked_status:
+            return
+
         if not is_data_dir_attached():
             # workaround for lxd containers
             # not getting storage attached on startups
@@ -173,12 +175,6 @@
             return
 
         self.unit.status = MaintenanceStatus("Setting up cluster node")
-=======
-        if self._has_blocked_status:
-            return
-
-        self.unit.status = MaintenanceStatus("Setting up database cluster")
->>>>>>> 0bc2209c
 
         try:
             self._workload_initialise()
@@ -537,13 +533,8 @@
         try:
             primary_address = self._get_primary_address_from_peers()
             if not primary_address:
-<<<<<<< HEAD
-                logger.debug("Primary not defined on peers. skipping workload reset")
-                return WaitingStatus("waiting for update status")
-=======
                 logger.debug("Primary not yet defined on peers. Waiting new primary.")
                 return MaintenanceStatus("Workload reset: waiting new primary")
->>>>>>> 0bc2209c
             service_stop(SERVICE_NAME)
             self._mysql.reset_data_dir()
             self._mysql.reconfigure_mysqld()
