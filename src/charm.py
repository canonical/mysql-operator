--- conflicted
+++ resolved
@@ -47,12 +47,6 @@
     def __init__(self, *args):
         super().__init__(*args)
 
-<<<<<<< HEAD
-        # Please do not reference this variable directly. Instead use the _mysql property.
-        self._mysql_helpers = None
-
-=======
->>>>>>> 27779e4d
         self.framework.observe(self.on.install, self._on_install)
         self.framework.observe(self.on.start, self._on_start)
 
@@ -94,34 +88,19 @@
 
     def _get_mysql_helpers(self):
         """Returns an instance of the MySQL object from mysqlsh_helpers."""
-<<<<<<< HEAD
-        if not self._mysql_helpers:
-            mysql_configs = self._get_or_create_mysql_configs()
+        mysql_configs = self._get_or_create_mysql_configs()
 
-            self._mysql_helpers = MySQL(
-                mysql_configs["unit_ip"],
-                mysql_configs["cluster_name"],
-                mysql_configs["root_password"],
-                "serverconfig",
-                mysql_configs["server_config_password"],
-                "clusteradmin",
-                mysql_configs["cluster_admin_password"],
-            )
+        return MySQL(
+            mysql_configs["unit_ip"],
+            mysql_configs["cluster_name"],
+            mysql_configs["root_password"],
+            "serverconfig",
+            mysql_configs["server_config_password"],
+            "clusteradmin",
+            mysql_configs["cluster_admin_password"],
+        )
 
         return self._mysql_helpers
-=======
-        # TODO: replace stubbed arguments once mechanisms to generate them exist
-        # Mechanisms = generating user/pass and storing+retrieving them from peer databag.
-        return MySQL(
-            "127.0.0.1",
-            "test_cluster",
-            "password",
-            "serverconfig",
-            "serverconfigpassword",
-            "clusteradmin",
-            "clusteradminpassword",
-        )
->>>>>>> 27779e4d
 
     def _get_or_create_mysql_configs(self):
         peer_relation = self.model.get_relation(PEER)
