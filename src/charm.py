#!/usr/bin/env python3
# Copyright 2022 Canonical Ltd.
# See LICENSE file for licensing details.

"""Charmed Machine Operator for MySQL."""

import logging
import random
import socket
import subprocess
from time import sleep
from typing import Optional

import ops
from charms.data_platform_libs.v0.data_models import TypedCharmBase
from charms.data_platform_libs.v0.s3 import S3Requirer
from charms.grafana_agent.v0.cos_agent import COSAgentProvider
from charms.mysql.v0.async_replication import (
    MySQLAsyncReplicationConsumer,
    MySQLAsyncReplicationOffer,
)
from charms.mysql.v0.backups import S3_INTEGRATOR_RELATION_NAME, MySQLBackups
from charms.mysql.v0.mysql import (
    BYTES_1MB,
    Error,
    MySQLAddInstanceToClusterError,
    MySQLCharmBase,
    MySQLConfigureInstanceError,
    MySQLConfigureMySQLUsersError,
    MySQLCreateClusterError,
    MySQLCreateClusterSetError,
    MySQLGetClusterPrimaryAddressError,
    MySQLGetMemberStateError,
    MySQLGetMySQLVersionError,
    MySQLInitializeJujuOperationsTableError,
    MySQLLockAcquisitionError,
    MySQLPluginInstallError,
    MySQLRebootFromCompleteOutageError,
    MySQLSetClusterPrimaryError,
)
from charms.mysql.v0.tls import MySQLTLS
from charms.rolling_ops.v0.rollingops import RollingOpsManager
from charms.tempo_k8s.v1.charm_tracing import trace_charm
from charms.tempo_k8s.v2.tracing import TracingEndpointRequirer
from ops import (
    ActiveStatus,
    BlockedStatus,
    EventBase,
    InstallEvent,
    MaintenanceStatus,
    RelationBrokenEvent,
    RelationChangedEvent,
    RelationCreatedEvent,
    StartEvent,
    Unit,
    WaitingStatus,
)
from ops.main import main
from tenacity import (
    RetryError,
    Retrying,
    retry_if_exception_type,
    stop_after_attempt,
    stop_after_delay,
    wait_exponential,
    wait_fixed,
)

from config import CharmConfig, MySQLConfig
from constants import (
    BACKUPS_PASSWORD_KEY,
    BACKUPS_USERNAME,
    CHARMED_MYSQL_COMMON_DIRECTORY,
    CHARMED_MYSQL_SNAP_NAME,
    CHARMED_MYSQLD_SERVICE,
    CLUSTER_ADMIN_PASSWORD_KEY,
    CLUSTER_ADMIN_USERNAME,
    COS_AGENT_RELATION_NAME,
    GR_MAX_MEMBERS,
    MONITORING_PASSWORD_KEY,
    MONITORING_USERNAME,
    MYSQL_EXPORTER_PORT,
    MYSQLD_CUSTOM_CONFIG_FILE,
    MYSQLD_SOCK_FILE,
    PASSWORD_LENGTH,
    PEER,
    ROOT_PASSWORD_KEY,
    SERVER_CONFIG_PASSWORD_KEY,
    SERVER_CONFIG_USERNAME,
    TRACING_PROTOCOL,
    TRACING_RELATION_NAME,
)
from flush_mysql_logs import FlushMySQLLogsCharmEvents, MySQLLogs
from hostname_resolution import MySQLMachineHostnameResolution
from mysql_vm_helpers import (
    MySQL,
    MySQLCreateCustomMySQLDConfigError,
    MySQLInstallError,
    SnapServiceOperationError,
    instance_hostname,
    is_volume_mounted,
    snap,
    snap_service_operation,
)
from relations.db_router import DBRouterRelation
from relations.mysql import MySQLRelation
from relations.mysql_provider import MySQLProvider
from relations.shared_db import SharedDBRelation
from upgrade import MySQLVMUpgrade, get_mysql_dependencies_model
from utils import compare_dictionaries, generate_random_password

logger = logging.getLogger(__name__)


class MySQLDNotRestartedError(Error):
    """Exception raised when MySQLD is not restarted after configuring instance."""


@trace_charm(
    tracing_endpoint="tracing_endpoint",
    extra_types=(
        COSAgentProvider,
        DBRouterRelation,
        MySQL,
        MySQLAsyncReplicationConsumer,
        MySQLAsyncReplicationOffer,
        MySQLBackups,
        MySQLConfig,
        MySQLLogs,
        MySQLMachineHostnameResolution,
        MySQLProvider,
        MySQLRelation,
        MySQLTLS,
        MySQLVMUpgrade,
        RollingOpsManager,
        S3Requirer,
        SharedDBRelation,
    ),
)
class MySQLOperatorCharm(MySQLCharmBase, TypedCharmBase[CharmConfig]):
    """Operator framework charm for MySQL."""

    config_type = CharmConfig
    # FlushMySQLLogsCharmEvents needs to be defined on the charm object for logrotate
    # (which runs juju-run/juju-exec to dispatch a custom event from cron)
    on = FlushMySQLLogsCharmEvents()  # type: ignore

    def __init__(self, *args):
        super().__init__(*args)

        self.framework.observe(self.on.install, self._on_install)
        self.framework.observe(self.on.leader_elected, self._on_leader_elected)
        self.framework.observe(self.on.leader_settings_changed, self._on_leader_settings_changed)
        self.framework.observe(self.on.config_changed, self._on_config_changed)
        self.framework.observe(self.on.start, self._on_start)
        self.framework.observe(self.on.update_status, self._on_update_status)
        self.framework.observe(
            self.on.database_storage_detaching, self._on_database_storage_detaching
        )

        self.framework.observe(self.on[PEER].relation_changed, self._on_peer_relation_changed)

        self.mysql_config = MySQLConfig(MYSQLD_CUSTOM_CONFIG_FILE)
        self.shared_db_relation = SharedDBRelation(self)
        self.db_router_relation = DBRouterRelation(self)
        self.database_relation = MySQLProvider(self)
        self.mysql_relation = MySQLRelation(self)
        self.tls = MySQLTLS(self)
        self._grafana_agent = COSAgentProvider(
            self,
            metrics_endpoints=[
                {"path": "/metrics", "port": MYSQL_EXPORTER_PORT},
            ],
            metrics_rules_dir="./src/alert_rules/prometheus",
            logs_rules_dir="./src/alert_rules/loki",
            log_slots=[f"{CHARMED_MYSQL_SNAP_NAME}:logs"],
        )
        self.framework.observe(
            self.on[COS_AGENT_RELATION_NAME].relation_created, self._on_cos_agent_relation_created
        )
        self.framework.observe(
            self.on[COS_AGENT_RELATION_NAME].relation_broken, self._on_cos_agent_relation_broken
        )
        self.s3_integrator = S3Requirer(self, S3_INTEGRATOR_RELATION_NAME)
        self.backups = MySQLBackups(self, self.s3_integrator)
        self.hostname_resolution = MySQLMachineHostnameResolution(self)
        self.upgrade = MySQLVMUpgrade(
            self,
            dependency_model=get_mysql_dependencies_model(),
            relation_name="upgrade",
            substrate="vm",
        )

        self.restart = RollingOpsManager(self, relation="restart", callback=self._restart)

        self.mysql_logs = MySQLLogs(self)
        self.replication_offer = MySQLAsyncReplicationOffer(self)
        self.replication_consumer = MySQLAsyncReplicationConsumer(self)

        self.tracing = TracingEndpointRequirer(
            self, relation_name=TRACING_RELATION_NAME, protocols=[TRACING_PROTOCOL]
        )

    # =======================
    #  Charm Lifecycle Hooks
    # =======================

    def _on_install(self, _: InstallEvent) -> None:
        """Handle the install event."""
        self.unit.status = MaintenanceStatus("Installing MySQL")

        if not is_volume_mounted():
            # persistent data directory not mounted, reboot unit
            logger.warning("Data directory not attached. Will reboot unit.")
            self.unit.status = WaitingStatus("Data directory not attached. Rebooting...")
            # immediate reboot will make juju re-run the hook
            self.unit.reboot(now=True)

        if self.install_workload():
            cache = snap.SnapCache()
            mysql_snap = cache[CHARMED_MYSQL_SNAP_NAME]
            mysql_snap.alias("mysql")
            mysql_snap.alias("mysqlrouter")
            mysql_snap.alias("mysqlsh")
            mysql_snap.alias("xbcloud")
            mysql_snap.alias("xbstream")
            mysql_snap.alias("xtrabackup")
            self.unit.status = WaitingStatus("Waiting to start MySQL")
        else:
            self.unit.status = BlockedStatus("Failed to install and configure MySQL")

    def _on_leader_elected(self, _) -> None:
        """Handle the leader elected event."""
        # Set MySQL config values in the peer relation databag
        required_passwords = [
            ROOT_PASSWORD_KEY,
            SERVER_CONFIG_PASSWORD_KEY,
            CLUSTER_ADMIN_PASSWORD_KEY,
            MONITORING_PASSWORD_KEY,
            BACKUPS_PASSWORD_KEY,
        ]

        for required_password in required_passwords:
            if not self.get_secret("app", required_password):
                self.set_secret(
                    "app", required_password, generate_random_password(PASSWORD_LENGTH)
                )
        self.unit_peer_data.update({"leader": "true"})

        # Create and set cluster and cluster-set names in the peer relation databag
        common_hash = self.generate_random_hash()
        self.app_peer_data.setdefault(
            "cluster-name", self.config.cluster_name or f"cluster-{common_hash}"
        )
        self.app_peer_data.setdefault(
            "cluster-set-domain-name", self.config.cluster_set_name or f"cluster-set-{common_hash}"
        )

    def _on_leader_settings_changed(self, _) -> None:
        """Handle the leader settings changed event."""
        self.unit_peer_data.update({"leader": "false"})

<<<<<<< HEAD
    def _on_config_changed(self, _) -> None:
=======
    def _on_config_changed(self, _: EventBase) -> None:
>>>>>>> 47ed885d
        """Handle the config changed event."""
        if not self._is_peer_data_set:
            # skip when not initialized
            return

        if not self.upgrade.idle:
            # skip when upgrade is in progress
            # the upgrade already restart the daemon
            return

        # restart not required if mysqld is not running
        mysqld_running = self._mysql.is_mysqld_running()

        previous_config = self.mysql_config.custom_config
        if not previous_config:
            # empty config means not initialized, skipping
            return

        # render the new config
        memory_limit_bytes = (self.config.profile_limit_memory or 0) * BYTES_1MB
        new_config_content, new_config_dict = self._mysql.render_mysqld_configuration(
            profile=self.config.profile,
            audit_log_enabled=self.config.plugin_audit_enabled,
            audit_log_strategy=self.config.plugin_audit_strategy,
            snap_common=CHARMED_MYSQL_COMMON_DIRECTORY,
            memory_limit=memory_limit_bytes,
            experimental_max_connections=self.config.experimental_max_connections,
            binlog_retention_days=self.config.binlog_retention_days,
        )

        changed_config = compare_dictionaries(previous_config, new_config_dict)

        if self.mysql_config.keys_requires_restart(changed_config):
            # there are static configurations in changed keys
            logger.info("Persisting configuration changes to file")
            # persist config to file
            self._mysql.write_content_to_file(
                path=MYSQLD_CUSTOM_CONFIG_FILE, content=new_config_content
            )
            if mysqld_running:
                logger.info("Configuration change requires restart")

                if "loose-audit_log_format" in changed_config:
                    # plugins are manipulated running daemon
                    if self.config.plugin_audit_enabled:
                        self._mysql.install_plugins(["audit_log", "audit_log_filter"])
                    else:
                        self._mysql.uninstall_plugins(["audit_log", "audit_log_filter"])

                self.on[f"{self.restart.name}"].acquire_lock.emit()
                return

        if dynamic_config := self.mysql_config.filter_static_keys(changed_config):
            # if only dynamic config changed, apply it
            logger.info("Configuration does not requires restart")
            for config in dynamic_config:
                self._mysql.set_dynamic_variable(config, new_config_dict[config])

    def _on_start(self, event: StartEvent) -> None:
        """Handle the start event.

        Configure MySQL users and the instance for use in an InnoDB cluster.
        """
        if not self._can_start(event):
            return

        self.unit.status = MaintenanceStatus("Setting up cluster node")

        try:
            self.workload_initialise()
        except MySQLConfigureMySQLUsersError:
            self.unit.status = BlockedStatus("Failed to initialize MySQL users")
            return
        except MySQLConfigureInstanceError:
            self.unit.status = BlockedStatus("Failed to configure instance for InnoDB")
            return
        except MySQLCreateCustomMySQLDConfigError:
            self.unit.status = BlockedStatus("Failed to create custom mysqld config")
            return
        except MySQLDNotRestartedError:
            self.unit.status = BlockedStatus("Failed to restart mysqld after configuring instance")
            return
        except MySQLPluginInstallError:
            logger.warning("Failed to install MySQL plugins")
        except MySQLGetMySQLVersionError:
            logger.debug("Fail to get MySQL version")

        if not self.unit.is_leader():
            # Wait to be joined and set flags
            self.unit.status = WaitingStatus("Waiting to join the cluster")
            self.unit_peer_data["member-role"] = "secondary"
            self.unit_peer_data["member-state"] = "waiting"
            return

        try:
            # Create the cluster and cluster set from the leader unit
            logger.info(f"Creating cluster {self.app_peer_data['cluster-name']}")
            self.create_cluster()
            self._open_ports()
            self.unit.status = ActiveStatus(self.active_status_message)
        except (
            MySQLCreateClusterError,
            MySQLCreateClusterSetError,
            MySQLInitializeJujuOperationsTableError,
        ) as e:
            logger.exception("Failed to create cluster")
            raise e

    def _on_peer_relation_changed(self, event: RelationChangedEvent) -> None:
        """Handle the peer relation changed event."""
        # Only execute if peer relation data contains cluster config values
        if not self._is_peer_data_set:
            event.defer()
            return

        if self._is_unit_waiting_to_join_cluster():
            self.join_unit_to_cluster()
            for port in ["3306", "33060"]:
                try:
                    subprocess.check_call(["open-port", f"{port}/tcp"])
                except subprocess.CalledProcessError:
                    logger.exception(f"failed to open port {port}")

    def _on_database_storage_detaching(self, _) -> None:
        """Handle the database storage detaching event."""
        # Only executes if the unit was initialised
        if not self.unit_initialized:
            return

        # No need to remove the instance from the cluster if it is not a member of the cluster
        if not self._mysql.is_instance_in_cluster(self.unit_label):
            return

        def _get_leader_unit() -> Optional[Unit]:
            """Get the leader unit."""
            for unit in self.peers.units:
                if self.peers.data[unit]["leader"] == "true":
                    return unit

        if self._mysql.get_primary_label() == self.unit_label and not self.unit.is_leader():
            # Preemptively switch primary to unit leader
            logger.info("Switching primary to the leader unit")
            if leader_unit := _get_leader_unit():
                try:
                    self._mysql.set_cluster_primary(
                        new_primary_address=self.get_unit_address(leader_unit)
                    )
                except MySQLSetClusterPrimaryError:
                    logger.warning("Failed to switch primary to leader unit")

        # If instance is part of a replica cluster, locks are managed by the
        # the primary cluster primary (i.e. cluster set global primary)
        lock_instance = None
        if self._mysql.is_cluster_replica():
            lock_instance = self._mysql.get_cluster_set_global_primary_address()

        # The following operation uses locks to ensure that only one instance is removed
        # from the cluster at a time (to avoid split-brain or lack of majority issues)
        self._mysql.remove_instance(self.unit_label, lock_instance=lock_instance)

        # Inform other hooks of current status
        self.unit_peer_data["unit-status"] = "removing"

    def _handle_non_online_instance_status(self, state) -> None:
        """Helper method to handle non-online instance statuses.

        Invoked from the update status event handler.
        """
        if state == "recovering":
            # server is in the process of becoming an active member
            logger.info("Instance is being recovered")
            return

        if state == "offline":
            # Group Replication is active but the member does not belong to any group
            all_states = {
                self.peers.data[unit].get("member-state", "unknown") for unit in self.peers.units
            }
            all_states.add("offline")

            if all_states == {"offline"} and self.unit.is_leader():
                # All instance are off or its a single unit cluster
                # reboot cluster from outage from the leader unit
                logger.debug("Attempting reboot from complete outage.")
                try:
                    # reboot from outage forcing it when it a single unit
                    self._mysql.reboot_from_complete_outage()
                except MySQLRebootFromCompleteOutageError:
                    logger.error("Failed to reboot cluster from complete outage.")
                    self.unit.status = BlockedStatus("failed to recover cluster.")

        if state == "unreachable":
            try:
                if not snap_service_operation(
                    CHARMED_MYSQL_SNAP_NAME, CHARMED_MYSQLD_SERVICE, "restart"
                ):
                    # mysqld access not possible and daemon restart fails
                    # force reset necessary
                    self.unit.status = BlockedStatus("Unable to recover from an unreachable state")
            except SnapServiceOperationError as e:
                self.unit.status = BlockedStatus(e.message)

    def _on_update_status(self, _) -> None:  # noqa: C901
        """Handle update status.

        Takes care of workload health checks.
        """
        if (
            not self.cluster_initialized
            or not self.unit_peer_data.get("member-role")
            or not is_volume_mounted()
        ):
            # health checks only after cluster and member are initialised
            logger.debug("skip status update when not initialized")
            return
        if (
            self.unit_peer_data.get("member-state") == "waiting"
            and not self.unit_configured
            and not self.unit_initialized
            and not self.unit.is_leader()
        ):
            # avoid changing status while in initialising
            logger.debug("skip status update while initialising")
            return

        if not self.upgrade.idle:
            # avoid changing status while in upgrade
            logger.debug("skip status update while upgrading")
            return

        if not (self.replication_offer.idle and self.replication_consumer.idle):
            # avoid changing status while in async replication
            logger.debug("skip status update while setting up async replication")
            return

        # unset restart control flag
        del self.restart_peers.data[self.unit]["state"]

        if self._is_unit_waiting_to_join_cluster():
            self.join_unit_to_cluster()
            return

        # retrieve and persist state for every unit
        try:
            state, role = self._mysql.get_member_state()
            self.unit_peer_data["member-role"] = role
            self.unit_peer_data["member-state"] = state
        except MySQLGetMemberStateError:
            role = self.unit_peer_data["member-role"] = "unknown"
            state = self.unit_peer_data["member-state"] = "unreachable"
        logger.info(f"Unit workload member-state is {state} with member-role {role}")

        # set unit status based on member-{state,role}
        self.unit.status = (
            ActiveStatus(self.active_status_message)
            if state == "online"
            else MaintenanceStatus(state)
        )

        self._handle_non_online_instance_status(state)

        if self.unit.is_leader():
            try:
                primary_address = self._mysql.get_cluster_primary_address()
            except MySQLGetClusterPrimaryAddressError:
                self.unit.status = MaintenanceStatus("Unable to query cluster primary")
                return

            if not primary_address:
                self.unit.status = MaintenanceStatus("Unable to find cluster primary")
                return

            # Set active status when primary is known
            self.app.status = ActiveStatus()

    def _on_cos_agent_relation_created(self, event: RelationCreatedEvent) -> None:
        """Handle the cos_agent relation created event.

        Enable the mysqld-exporter snap service.
        """
        if not self._is_peer_data_set:
            logger.debug("Charm not yet set up. Deferring")
            event.defer()
            return

        self._mysql.connect_mysql_exporter()

    def _on_cos_agent_relation_broken(self, _: RelationBrokenEvent) -> None:
        """Handle the cos_agent relation broken event.

        Disable the mysqld-exporter snap service.
        """
        if not self._is_peer_data_set:
            return

        self._mysql.stop_mysql_exporter()

    # =======================
    #  Helpers
    # =======================

    @property
    def tracing_endpoint(self) -> Optional[str]:
        """Otlp http endpoint for charm instrumentation."""
        if self.tracing.is_ready():
            return self.tracing.get_endpoint(TRACING_PROTOCOL)

    @property
    def _mysql(self):
        """Returns an instance of the MySQL object."""
        return MySQL(
            self.unit_fqdn,
            MYSQLD_SOCK_FILE,
            self.app_peer_data["cluster-name"],
            self.app_peer_data["cluster-set-domain-name"],
            self.get_secret("app", ROOT_PASSWORD_KEY),  # pyright: ignore [reportArgumentType]
            SERVER_CONFIG_USERNAME,
            self.get_secret("app", SERVER_CONFIG_PASSWORD_KEY),  # pyright: ignore [reportArgumentType]
            CLUSTER_ADMIN_USERNAME,
            self.get_secret("app", CLUSTER_ADMIN_PASSWORD_KEY),  # pyright: ignore [reportArgumentType]
            MONITORING_USERNAME,
            self.get_secret("app", MONITORING_PASSWORD_KEY),  # pyright: ignore [reportArgumentType]
            BACKUPS_USERNAME,
            self.get_secret("app", BACKUPS_PASSWORD_KEY),  # pyright: ignore [reportArgumentType]
            self,
        )

    @property
    def _has_blocked_status(self) -> bool:
        """Returns whether the unit is in a blocked state."""
        return isinstance(self.unit.status, BlockedStatus)

    @property
    def unit_fqdn(self) -> str:
        """Returns the unit's FQDN."""
        return socket.getfqdn()

    @property
    def restart_peers(self) -> Optional[ops.model.Relation]:
        """Retrieve the peer relation."""
        return self.model.get_relation("restart")

    def is_unit_busy(self) -> bool:
        """Returns whether the unit is in blocked state and should not run any operations."""
        return self.unit_peer_data.get("member-state") == "waiting"

    def get_unit_hostname(self, unit_name: Optional[str] = None) -> str:
        """Get the hostname of the unit."""
        if unit_name:
            unit = self.model.get_unit(unit_name)
            return self.peers.data[unit]["instance-hostname"].split(":")[0]
        return self.unit_peer_data["instance-hostname"].split(":")[0]

    @property
    def unit_address(self) -> str:
        """Returns the unit's address."""
        return self.get_unit_address(self.unit)

    def install_workload(self) -> bool:
        """Exponential backoff retry to install and configure MySQL.

        Returns: True if successful, False otherwise.
        """

        def set_retry_status(_):
            self.unit.status = MaintenanceStatus(
                "Failed to install and configure MySQL. Retrying..."
            )

        try:
            for attempt in Retrying(
                wait=wait_exponential(multiplier=10),
                stop=stop_after_delay(60 * 5),
                retry=retry_if_exception_type(snap.SnapError),
                after=set_retry_status,
            ):
                with attempt:
                    MySQL.install_and_configure_mysql_dependencies()
        except (RetryError, MySQLInstallError):
            return False
        return True

    def workload_initialise(self) -> None:
        """Workload initialisation commands.

        Create users and configuration to setup instance as an Group Replication node.
        Raised errors must be treated on handlers.
        """
        self._mysql.write_mysqld_config()
        self._mysql.setup_logrotate_and_cron()
        self._mysql.reset_root_password_and_start_mysqld()
        self._mysql.configure_mysql_users()

        if self.config.plugin_audit_enabled:
            self._mysql.install_plugins(["audit_log", "audit_log_filter"])

        # ensure hostname can be resolved
        self.hostname_resolution.update_etc_hosts(None)

        current_mysqld_pid = self._mysql.get_pid_of_port_3306()
        self._mysql.configure_instance()

        for attempt in Retrying(wait=wait_fixed(30), stop=stop_after_attempt(20), reraise=True):
            with attempt:
                new_mysqld_pid = self._mysql.get_pid_of_port_3306()
                if not new_mysqld_pid:
                    raise MySQLDNotRestartedError("mysqld process not yet up after restart")

                if current_mysqld_pid == new_mysqld_pid:
                    raise MySQLDNotRestartedError("mysqld not yet shutdown")

        self._mysql.wait_until_mysql_connection()

        self.unit_peer_data["instance-hostname"] = f"{instance_hostname()}:3306"
        if workload_version := self._mysql.get_mysql_version():
            self.unit.set_workload_version(workload_version)

    def get_unit_address(self, unit: Unit) -> str:
        """Get the IP address of a specific unit."""
        if unit == self.unit:
            return str(self.model.get_binding(PEER).network.bind_address)

        return str(self.peers.data[unit].get("private-address"))

    def _open_ports(self) -> None:
        """Open ports.

        Used if `juju expose` ran on application
        """
        try:
            self.unit.set_ports(3306, 33060)
        except ops.ModelError:
            logger.exception("failed to open port")

    def _can_start(self, event: StartEvent) -> bool:
        """Check if the unit can start.

        Args:
            event: StartEvent
        """
        # Safeguard unit starting before leader unit sets peer data
        if not self._is_peer_data_set:
            logger.debug("Peer data not yet set. Deferring")
            event.defer()
            return False

        # Safeguard against starting while upgrading
        if not self.upgrade.idle:
            event.defer()
            return False

        # Safeguard against error on install hook
        if self._has_blocked_status:
            return False

        # Safeguard against storage not attached
        if not is_volume_mounted():
            logger.error("Data directory not attached. Will reboot unit.")
            self.unit.status = WaitingStatus("Data directory not attached. Rebooting...")
            # immediate reboot will make juju re-run the hook
            self.unit.reboot(now=True)

        # Safeguard if receiving on start after unit initialization
        if self.unit_initialized:
            logger.debug("Delegate status update for start handler on initialized unit.")
            self._on_update_status(None)
            return False

        return True

    def _is_unit_waiting_to_join_cluster(self) -> bool:
        """Return if the unit is waiting to join the cluster."""
        # alternatively, we could check if the instance is configured
        # and have an empty performance_schema.replication_group_members table
        return (
            self.unit_peer_data.get("member-state") == "waiting"
            and self.unit_configured
            and not self.unit_initialized
            and self.cluster_initialized
        )

    def _get_primary_from_online_peer(self) -> Optional[str]:
        """Get the primary address from an online peer."""
        for unit in self.peers.units:
            if self.peers.data[unit].get("member-state") == "online":
                try:
                    return self._mysql.get_cluster_primary_address(
                        connect_instance_address=self.get_unit_address(unit)
                    )
                except MySQLGetClusterPrimaryAddressError:
                    # try next unit
                    continue

    def join_unit_to_cluster(self) -> None:
        """Join the unit to the cluster.

        Try to join the unit from the primary unit.
        """
        instance_label = self.unit.name.replace("/", "-")
        instance_address = self.get_unit_address(self.unit)

        if not self._mysql.is_instance_in_cluster(instance_label):
            # Add new instance to the cluster
            try:
                cluster_primary = self._get_primary_from_online_peer()
                if not cluster_primary:
                    self.unit.status = WaitingStatus("waiting to get cluster primary from peers")
                    logger.debug(
                        "waiting: unable to retrieve the cluster primary from online peer"
                    )
                    return

                if (
                    self._mysql.get_cluster_node_count(from_instance=cluster_primary)
                    == GR_MAX_MEMBERS
                ):
                    self.unit.status = WaitingStatus(
                        f"Cluster reached max size of {GR_MAX_MEMBERS} units. Standby."
                    )
                    logger.warning(
                        f"Cluster reached max size of {GR_MAX_MEMBERS} units. This unit will stay as standby."
                    )
                    return

                # If instance is part of a replica cluster, locks are managed by the
                # the primary cluster primary (i.e. cluster set global primary)
                lock_instance = None
                if self._mysql.is_cluster_replica(from_instance=cluster_primary):
                    lock_instance = self._mysql.get_cluster_set_global_primary_address(
                        connect_instance_address=cluster_primary
                    )

                # add random delay to mitigate collisions when multiple units are joining
                # due the difference between the time we test for locks and acquire them
                sleep(random.uniform(0, 1.5))

                if self._mysql.are_locks_acquired(from_instance=lock_instance or cluster_primary):
                    self.unit.status = WaitingStatus("waiting to join the cluster.")
                    logger.debug("waiting: cluster lock is held")
                    return

                self.unit.status = MaintenanceStatus("joining the cluster")

                # Stop GR for cases where the instance was previously part of the cluster
                # harmless otherwise
                self._mysql.stop_group_replication()
                # Add the instance to the cluster. This operation uses locks to ensure that
                # only one instance is added to the cluster at a time
                # (so only one instance is involved in a state transfer at a time)
                self._mysql.add_instance_to_cluster(
                    instance_address=instance_address,
                    instance_unit_label=instance_label,
                    from_instance=cluster_primary,
                    lock_instance=lock_instance,
                )
                logger.debug(f"Added instance {instance_address} to cluster")
            except MySQLAddInstanceToClusterError:
                logger.debug(f"Unable to add instance {instance_address} to cluster.")
                return
            except MySQLLockAcquisitionError:
                self.unit.status = WaitingStatus("waiting to join the cluster")
                logger.debug("Waiting to join the cluster, failed to acquire lock.")
                return
        self.unit_peer_data["member-state"] = "online"
        self.unit.status = ActiveStatus(self.active_status_message)
        logger.debug(f"Instance {instance_label} is cluster member")

    def _restart(self, event: EventBase) -> None:
        """Restart the MySQL service."""
        if self.peers.units != self.restart_peers.units:
            # defer restart until all units are in the relation
            logger.debug("Deferring restart until all units are in the relation")
            event.defer()
            return
        if self.peers.units and self._mysql.is_unit_primary(self.unit_label):
            restart_states = {
                self.restart_peers.data[unit].get("state", "unset") for unit in self.peers.units
            }
            if restart_states == {"unset"}:
                logger.debug("Restarting leader")
            elif restart_states != {"release"}:
                # Wait other units restart first to minimize primary switchover
                logger.debug("Primary is waiting for other units to restart")
                event.defer()
                return

        self.unit.status = MaintenanceStatus("restarting MySQL")
        self._mysql.restart_mysqld()
        sleep(10)
        self._on_update_status(None)


if __name__ == "__main__":
    main(MySQLOperatorCharm)<|MERGE_RESOLUTION|>--- conflicted
+++ resolved
@@ -260,11 +260,7 @@
         """Handle the leader settings changed event."""
         self.unit_peer_data.update({"leader": "false"})
 
-<<<<<<< HEAD
     def _on_config_changed(self, _) -> None:
-=======
-    def _on_config_changed(self, _: EventBase) -> None:
->>>>>>> 47ed885d
         """Handle the config changed event."""
         if not self._is_peer_data_set:
             # skip when not initialized
