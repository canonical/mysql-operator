#!/usr/bin/env python3
# Copyright 2022 Canonical Ltd.
# See LICENSE file for licensing details.

"""Charmed Machine Operator for MySQL."""

import logging
import subprocess
from typing import Dict, Optional

from charms.data_platform_libs.v0.s3 import S3Requirer
from charms.grafana_agent.v0.cos_agent import COSAgentProvider
from charms.mysql.v0.backups import MySQLBackups
from charms.mysql.v0.mysql import (
    MySQLAddInstanceToClusterError,
    MySQLConfigureInstanceError,
    MySQLConfigureMySQLUsersError,
    MySQLCreateClusterError,
    MySQLGetClusterPrimaryAddressError,
    MySQLGetMemberStateError,
    MySQLGetMySQLVersionError,
    MySQLInitializeJujuOperationsTableError,
    MySQLLockAcquisitionError,
    MySQLRebootFromCompleteOutageError,
    MySQLRescanClusterError,
)
from charms.mysql.v0.tls import MySQLTLS
from ops.charm import (
    ActionEvent,
    CharmBase,
    InstallEvent,
    RelationChangedEvent,
    StartEvent,
)
from ops.main import main
from ops.model import (
    ActiveStatus,
    BlockedStatus,
    MaintenanceStatus,
    StatusBase,
    Unit,
    WaitingStatus,
)
from tenacity import RetryError, Retrying, stop_after_delay, wait_exponential

from constants import (
    CHARMED_MYSQL_SNAP_NAME,
    CHARMED_MYSQLD_SERVICE,
    CLUSTER_ADMIN_PASSWORD_KEY,
    CLUSTER_ADMIN_USERNAME,
    GR_MAX_MEMBERS,
    MONITORING_PASSWORD_KEY,
    MONITORING_USERNAME,
    MYSQL_EXPORTER_PORT,
    PASSWORD_LENGTH,
    PEER,
    REQUIRED_USERNAMES,
    ROOT_PASSWORD_KEY,
    ROOT_USERNAME,
    S3_INTEGRATOR_RELATION_NAME,
    SERVER_CONFIG_PASSWORD_KEY,
    SERVER_CONFIG_USERNAME,
)
from mysql_vm_helpers import (
    MySQL,
    MySQLCreateCustomMySQLDConfigError,
    MySQLDataPurgeError,
    MySQLExporterConnectError,
    MySQLReconfigureError,
    MySQLResetRootPasswordAndStartMySQLDError,
    SnapServiceOperationError,
    instance_hostname,
    is_volume_mounted,
    reboot_system,
    snap_service_operation,
)
from relations.db_router import DBRouterRelation
from relations.mysql import MySQLRelation
from relations.mysql_provider import MySQLProvider
from relations.shared_db import SharedDBRelation
from utils import generate_random_hash, generate_random_password

logger = logging.getLogger(__name__)


class MySQLOperatorCharm(CharmBase):
    """Operator framework charm for MySQL."""

    def __init__(self, *args):
        super().__init__(*args)

        self.framework.observe(self.on.install, self._on_install)
        self.framework.observe(self.on.leader_elected, self._on_leader_elected)
        self.framework.observe(self.on.config_changed, self._on_config_changed)
        self.framework.observe(self.on.start, self._on_start)
        self.framework.observe(self.on.update_status, self._on_update_status)
        self.framework.observe(
            self.on.database_storage_detaching, self._on_database_storage_detaching
        )

        self.framework.observe(self.on[PEER].relation_changed, self._on_peer_relation_changed)
        self.framework.observe(self.on.get_cluster_status_action, self._get_cluster_status)
        self.framework.observe(self.on.get_password_action, self._on_get_password)
        self.framework.observe(self.on.set_password_action, self._on_set_password)

        self.shared_db_relation = SharedDBRelation(self)
        self.db_router_relation = DBRouterRelation(self)
        self.database_relation = MySQLProvider(self)
        self.mysql_relation = MySQLRelation(self)
        self.tls = MySQLTLS(self)
        self._grafana_agent = COSAgentProvider(
            self,
            metrics_endpoints=[
                {"path": "/metrics", "port": MYSQL_EXPORTER_PORT},
            ],
            metrics_rules_dir="./src/alert_rules/prometheus",
            logs_rules_dir="./src/alert_rules/loki",
            log_slots=[f"{CHARMED_MYSQL_SNAP_NAME}:logs"],
        )
        self.s3_integrator = S3Requirer(self, S3_INTEGRATOR_RELATION_NAME)
        self.backups = MySQLBackups(self, self.s3_integrator)

    # =======================
    #  Charm Lifecycle Hooks
    # =======================

    def _on_install(self, event: InstallEvent) -> None:
        """Handle the install event."""
        self.unit.status = MaintenanceStatus("Installing MySQL")

        if not is_volume_mounted():
            self._reboot_on_detached_storage(event)
            return

        # Initial setup operations like installing dependencies, and creating users and groups.
        def set_retry_status(_):
            self.unit.status = MaintenanceStatus(
                "Failed to install and configure MySQL. Retrying..."
            )

        try:
            for attempt in Retrying(
                wait=wait_exponential(multiplier=10),
                stop=stop_after_delay(60 * 5),
                after=set_retry_status,
            ):
                with attempt:
                    MySQL.install_and_configure_mysql_dependencies()
        except RetryError:
            self.unit.status = BlockedStatus("Failed to install and configure MySQL")
            return

        self.unit.status = WaitingStatus("Waiting to start MySQL")

    def _on_leader_elected(self, _) -> None:
        """Handle the leader elected event."""
        # Set MySQL config values in the peer relation databag
        required_passwords = [
            ROOT_PASSWORD_KEY,
            SERVER_CONFIG_PASSWORD_KEY,
            CLUSTER_ADMIN_PASSWORD_KEY,
            MONITORING_PASSWORD_KEY,
        ]

        for required_password in required_passwords:
            if not self.get_secret("app", required_password):
                self.set_secret(
                    "app", required_password, generate_random_password(PASSWORD_LENGTH)
                )

    def _on_config_changed(self, _) -> None:
        """Handle the config changed event."""
        # Only execute on leader unit
        if not self.unit.is_leader():
            return

        # Set the cluster name in the peer relation databag if it is not already set
        if not self.app_peer_data.get("cluster-name"):
            self.app_peer_data["cluster-name"] = (
                self.config.get("cluster-name") or f"cluster_{generate_random_hash()}"
            )

    def _on_start(self, event: StartEvent) -> None:
        """Handle the start event.

        Configure MySQL users and the instance for use in an InnoDB cluster.
        """
        if not self._can_start(event):
            return

        self.unit.status = MaintenanceStatus("Setting up cluster node")

        try:
            self._workload_initialise()
        except MySQLConfigureMySQLUsersError:
            self.unit.status = BlockedStatus("Failed to initialize MySQL users")
            return
        except MySQLConfigureInstanceError:
            self.unit.status = BlockedStatus("Failed to configure instance for InnoDB")
            return
        except MySQLCreateCustomMySQLDConfigError:
            self.unit.status = BlockedStatus("Failed to create custom mysqld config")
            return
        except MySQLExporterConnectError:
            self.unit.status = BlockedStatus("Failed to connect to MySQL exporter")
            return
        except MySQLGetMySQLVersionError:
            logger.debug("Fail to get MySQL version")

        if not self.unit.is_leader():
            # Wait to be joined and set flags
            self.unit.status = WaitingStatus("Waiting to join the cluster")
            self.unit_peer_data["member-role"] = "secondary"
            self.unit_peer_data["member-state"] = "waiting"
            return

        try:
            # Create the cluster from the leader unit
            self._create_cluster()
            self.unit.status = ActiveStatus(self.active_status_message)
        except MySQLCreateClusterError:
            self.unit.status = BlockedStatus("Failed to create the InnoDB cluster")
        except MySQLInitializeJujuOperationsTableError:
            self.unit.status = BlockedStatus("Failed to initialize juju units operations table")

<<<<<<< HEAD
=======
    def _on_peer_relation_joined(self, event: RelationJoinedEvent) -> None:
        """Handle the peer relation joined event."""
        # Only execute in the unit leader
        if not self.unit.is_leader():
            return

        # Defer if the unit is not initialised
        if not self.unit_peer_data.get("unit-initialized"):
            event.defer()
            return

        if not event.relation.data.get(event.unit):
            # bypass when unit is no longer available
            logger.warning(f"Unit {event.unit.name} is no longer available")
            return

        event_unit_address = self._get_unit_ip(event.unit)
        event_unit_label = event.unit.name.replace("/", "-")

        # Defer if the instance is not configured for use in an InnoDB cluster
        # Every instance gets configured for use in an InnoDB cluster on start
        if not self._mysql.is_instance_configured_for_innodb(event_unit_address, event_unit_label):
            event.defer()
            return

        # Safeguard against event deferral
        if self._mysql.is_instance_in_cluster(event_unit_label):
            logger.debug(
                f"Unit {event_unit_label} is already part of the cluster, skipping add to cluster."
            )
            return

        # Add the instance to the cluster. This operation uses locks to ensure that
        # only one instance is added to the cluster at a time
        # (so only one instance is involved in a state transfer at a time)
        try:
            self._mysql.add_instance_to_cluster(event_unit_address, event_unit_label)
        except MySQLAddInstanceToClusterError:
            # won't fail leader due to issues in instance
            return

        # Update 'units-added-to-cluster' counter in the peer relation databag
        # in order to trigger a relation_changed event which will move the added unit
        # into ActiveStatus
        units_started = int(self.app_peer_data["units-added-to-cluster"])
        self.app_peer_data["units-added-to-cluster"] = str(units_started + 1)

>>>>>>> 4de7747a
    def _on_peer_relation_changed(self, event: RelationChangedEvent) -> None:
        """Handle the peer relation changed event."""
        # Only execute if peer relation data contains cluster config values
        if not self._is_peer_data_set:
            event.defer()
            return

        if self._is_unit_waiting_to_join_cluster():
            self._join_unit_to_cluster()
            for port in ["3306", "33060"]:
                try:
                    subprocess.check_call(["open-port", f"{port}/tcp"])
                except subprocess.CalledProcessError:
                    logger.exception(f"failed to open port {port}")

    def _on_database_storage_detaching(self, _) -> None:
        """Handle the database storage detaching event."""
        # Only executes if the unit was initialised
        if not self.unit_peer_data.get("unit-initialized"):
            return

        unit_label = self.unit.name.replace("/", "-")

        # No need to remove the instance from the cluster if it is not a member of the cluster
        if not self._mysql.is_instance_in_cluster(unit_label):
            return

        # The following operation uses locks to ensure that only one instance is removed
        # from the cluster at a time (to avoid split-brain or lack of majority issues)
        self._mysql.remove_instance(unit_label)

        # Inform other hooks of current status
        self.unit_peer_data["unit-status"] = "removing"

    def _handle_non_online_instance_status(self, state) -> None:
        """Helper method to handle non-online instance statuses.

        Invoked from the update status event handler.
        """
        if state == "recovering":
            # server is in the process of becoming an active member
            logger.info("Instance is being recovered")
            return

        if state == "offline":
            # Group Replication is active but the member does not belong to any group
            all_states = {
                self.peers.data[unit].get("member-state", "unknown") for unit in self.peers.units
            }
            all_states.add("offline")

            if all_states == {"offline"} and self.unit.is_leader():
                # All instance are off or its a single unit cluster
                # reboot cluster from outage from the leader unit
                logger.debug("Attempting reboot from complete outage.")
                try:
                    # reboot from outage forcing it when it a single unit
                    self._mysql.reboot_from_complete_outage()
                except MySQLRebootFromCompleteOutageError:
                    logger.error("Failed to reboot cluster from complete outage.")
                    self.unit.status = BlockedStatus("failed to recover cluster.")

        if state == "unreachable":
            try:
                if not snap_service_operation(
                    CHARMED_MYSQL_SNAP_NAME, CHARMED_MYSQLD_SERVICE, "restart"
                ):
                    # mysqld access not possible and daemon restart fails
                    # force reset necessary
                    self.unit.status = MaintenanceStatus("Workload reset")
                    self.unit.status = self._workload_reset()
            except SnapServiceOperationError as e:
                self.unit.status = BlockedStatus(e.message)

    def _on_update_status(self, _) -> None:
        """Handle update status.

        Takes care of workload health checks.
        """
        if (
            not self.cluster_initialized
            or not self.unit_peer_data.get("member-role")
            or not is_volume_mounted()
        ):
            # health checks only after cluster and member are initialised
            return
        if (
            self.unit_peer_data.get("member-state") == "waiting"
            and not self.unit_peer_data.get("unit-initialized")
            and not self.unit.is_leader()
        ):
            # avoid changing status while in initialisation
            return

        if self._is_unit_waiting_to_join_cluster():
            self._join_unit_to_cluster()
            return

        nodes = self._mysql.get_cluster_node_count()
        if nodes > 0 and self.unit.is_leader():
            self.app_peer_data["units-added-to-cluster"] = str(nodes)

        # retrieve and persist state for every unit
        try:
            state, role = self._mysql.get_member_state()
            self.unit_peer_data["member-role"] = role
            self.unit_peer_data["member-state"] = state
        except MySQLGetMemberStateError:
            role = self.unit_peer_data["member-role"] = "unknown"
            state = self.unit_peer_data["member-state"] = "unreachable"
        logger.info(f"Unit workload member-state is {state} with member-role {role}")

        # set unit status based on member-{state,role}
        self.unit.status = (
            ActiveStatus(self.active_status_message)
            if state == "online"
            else MaintenanceStatus(state)
        )

        self._handle_non_online_instance_status(state)

        if self.unit.is_leader():
            try:
                primary_address = self._mysql.get_cluster_primary_address()
            except MySQLGetClusterPrimaryAddressError:
                self.unit.status = MaintenanceStatus("Unable to query cluster primary")
                return

            if not primary_address:
                self.unit.status = MaintenanceStatus("Unable to find cluster primary")
                return

            self._mysql.rescan_cluster(remove_instances=True, add_instances=True)

    # =======================
    #  Custom Action Handlers
    # =======================
    def _get_cluster_status(self, event: ActionEvent) -> None:
        """Action used to retrieve the cluster status."""
        status = self._mysql.get_cluster_status()
        if status:
            event.set_results(
                {
                    "success": True,
                    "status": status,
                }
            )
        else:
            event.set_results(
                {
                    "success": False,
                    "message": "Failed to read cluster status.  See logs for more information.",
                }
            )

    def _on_get_password(self, event: ActionEvent) -> None:
        """Action used to retrieve the system user's password."""
        username = event.params.get("username") or ROOT_USERNAME

        if username not in REQUIRED_USERNAMES:
            raise RuntimeError("Invalid username.")

        if username == ROOT_USERNAME:
            secret_key = ROOT_PASSWORD_KEY
        elif username == SERVER_CONFIG_USERNAME:
            secret_key = SERVER_CONFIG_PASSWORD_KEY
        elif username == CLUSTER_ADMIN_USERNAME:
            secret_key = CLUSTER_ADMIN_PASSWORD_KEY
        elif username == MONITORING_USERNAME:
            secret_key = MONITORING_PASSWORD_KEY
        else:
            raise RuntimeError("Invalid username.")

        event.set_results({"username": username, "password": self.get_secret("app", secret_key)})

    def _on_set_password(self, event: ActionEvent) -> None:
        """Action used to update/rotate the system user's password."""
        if not self.unit.is_leader():
            raise RuntimeError("set-password action can only be run on the leader unit.")

        username = event.params.get("username") or ROOT_USERNAME

        if username not in REQUIRED_USERNAMES:
            raise RuntimeError("Invalid username.")

        if username == ROOT_USERNAME:
            secret_key = ROOT_PASSWORD_KEY
        elif username == SERVER_CONFIG_USERNAME:
            secret_key = SERVER_CONFIG_PASSWORD_KEY
        elif username == CLUSTER_ADMIN_USERNAME:
            secret_key = CLUSTER_ADMIN_PASSWORD_KEY
        elif username == MONITORING_USERNAME:
            secret_key = MONITORING_PASSWORD_KEY
        else:
            raise RuntimeError("Invalid username.")

        new_password = event.params.get("password") or generate_random_password(PASSWORD_LENGTH)

        self._mysql.update_user_password(username, new_password)

        self.set_secret("app", secret_key, new_password)

    # =======================
    #  Helpers
    # =======================

    @property
    def _mysql(self):
        """Returns an instance of the MySQL object."""
        return MySQL(
<<<<<<< HEAD
            self.unit_ip,
=======
            self._get_unit_ip(self.unit),
>>>>>>> 4de7747a
            self.app_peer_data["cluster-name"],
            self.get_secret("app", ROOT_PASSWORD_KEY),
            SERVER_CONFIG_USERNAME,
            self.get_secret("app", SERVER_CONFIG_PASSWORD_KEY),
            CLUSTER_ADMIN_USERNAME,
            self.get_secret("app", CLUSTER_ADMIN_PASSWORD_KEY),
            MONITORING_USERNAME,
            self.get_secret("app", MONITORING_PASSWORD_KEY),
        )

    @property
    def peers(self):
        """Retrieve the peer relation (`ops.model.Relation`)."""
        return self.model.get_relation(PEER)

    @property
    def unit_ip(self):
        """Returns the IP address of the unit."""
        return self.model.get_binding(PEER).network.bind_address

    @property
    def _is_peer_data_set(self):
        """Returns True if the peer relation data is set."""
        return (
            self.app_peer_data.get("cluster-name")
            and self.get_secret("app", ROOT_PASSWORD_KEY)
            and self.get_secret("app", SERVER_CONFIG_PASSWORD_KEY)
            and self.get_secret("app", CLUSTER_ADMIN_PASSWORD_KEY)
        )

    @property
    def cluster_initialized(self):
        """Returns True if the cluster is initialized."""
        return self.app_peer_data.get("units-added-to-cluster", "0") >= "1"

    @property
    def app_peer_data(self) -> Dict:
        """Application peer relation data object."""
        if self.peers is None:
            return {}

        return self.peers.data[self.app]

    @property
    def unit_peer_data(self) -> Dict:
        """Unit peer relation data object."""
        if self.peers is None:
            return {}

        return self.peers.data[self.unit]

    @property
    def _has_blocked_status(self) -> bool:
        """Returns whether the unit is in a blocked state."""
        return isinstance(self.unit.status, BlockedStatus)

    @property
    def s3_integrator_relation_exists(self) -> bool:
        """Returns whether a relation with the s3 integrator exists."""
        return bool(self.model.get_relation(S3_INTEGRATOR_RELATION_NAME))

    def is_unit_busy(self) -> bool:
        """Returns whether the unit is in blocked state and should not run any operations."""
        return self.unit_peer_data.get("member-state") == "waiting"

    def get_secret(self, scope: str, key: str) -> Optional[str]:
        """Get secret from the secret storage."""
        if scope == "unit":
            return self.unit_peer_data.get(key, None)
        elif scope == "app":
            return self.app_peer_data.get(key, None)
        else:
            raise RuntimeError("Unknown secret scope.")

    def set_secret(self, scope: str, key: str, value: Optional[str]) -> None:
        """Set secret in the secret storage."""
        if scope == "unit":
            if not value:
                del self.unit_peer_data[key]
                return
            self.unit_peer_data.update({key: value})
        elif scope == "app":
            if not value:
                del self.app_peer_data[key]
                return
            self.app_peer_data.update({key: value})
        else:
            raise RuntimeError("Unknown secret scope.")

    def get_unit_hostname(self, unit_name: Optional[str] = None) -> str:
        """Get the hostname of the unit."""
        if unit_name:
            unit = self.model.get_unit(unit_name)
            return self.peers.data[unit]["instance-hostname"].split(":")[0]
        return self.unit_peer_data["instance-hostname"].split(":")[0]

    @property
    def active_status_message(self) -> str:
        """Active status message."""
        if self.unit_peer_data.get("member-role") == "primary":
            return "Primary"
        return ""

    def _workload_initialise(self) -> None:
        """Workload initialisation commands.

        Create users and configuration to setup instance as an Group Replication node.
        Raised errors must be treated on handlers.
        """
        self._mysql.create_custom_mysqld_config()
        self._mysql.reset_root_password_and_start_mysqld()
        self._mysql.configure_mysql_users()
        self._mysql.configure_instance()
        self._mysql.wait_until_mysql_connection()
        self._mysql.connect_mysql_exporter()
        self.unit_peer_data["unit-configured"] = "True"
        self.unit_peer_data["instance-hostname"] = f"{instance_hostname()}:3306"
        if workload_version := self._mysql.get_mysql_version():
            self.unit.set_workload_version(workload_version)

    def _get_unit_ip(self, unit: Unit) -> Optional[str]:
        """Get the IP address of a specific unit."""
        if unit == self.unit:
            return str(self.model.get_binding(PEER).network.bind_address)

        return str(self.peers.data[unit].get("private-address"))

    def _create_cluster(self) -> None:
        """Create cluster commands.

        Create a cluster from the current unit and initialise operations database.
        """
        unit_label = self.unit.name.replace("/", "-")
        self._mysql.create_cluster(unit_label)
        self._mysql.initialize_juju_units_operations_table()

        self.app_peer_data["units-added-to-cluster"] = "1"
        self.unit_peer_data["unit-initialized"] = "True"
        self.unit_peer_data["member-role"] = "primary"
        self.unit_peer_data["member-state"] = "online"

        try:
            subprocess.check_call(["open-port", "3306/tcp"])
            subprocess.check_call(["open-port", "33060/tcp"])
        except subprocess.CalledProcessError:
            logger.exception("failed to open port")

    def _can_start(self, event: StartEvent) -> bool:
        """Check if the unit can start.

        Args:
            event: StartEvent
        """
        # Safeguard unit starting before leader unit sets peer data
        if not self._is_peer_data_set:
            event.defer()
            return False

        # Safeguard against error on install hook
        if self._has_blocked_status:
            return False

        # Safeguard against storage not attached
        if not is_volume_mounted():
            self._reboot_on_detached_storage(event)
            return False

        # Safeguard if receiving on start after unit initialization
        if self.unit_peer_data.get("unit-initialized") == "True":
            logger.debug("Delegate status update for start handler on initialized unit.")
            self._on_update_status(None)
            return False

        return True

    def _workload_reset(self) -> StatusBase:
        """Reset an errored workload.

        Purge all files and re-initialise the workload.

        Returns:
            A `StatusBase` to be set by the caller
        """
        try:
            primary_address = self._get_primary_address_from_peers()
            if not primary_address:
                logger.debug("Primary not yet defined on peers. Waiting new primary.")
                return MaintenanceStatus("Workload reset: waiting new primary")

            snap_service_operation(CHARMED_MYSQL_SNAP_NAME, CHARMED_MYSQLD_SERVICE, "stop")
            self._mysql.reset_data_dir()
            self._mysql.reconfigure_mysqld()
            self._workload_initialise()

            # On a full reset, member must firstly be removed from cluster metadata
            self._mysql.rescan_cluster(from_instance=primary_address, remove_instances=True)
            # Re-add the member as if it's the first time

            unit_label = self.unit.name.replace("/", "-")
            self._mysql.add_instance_to_cluster(
                self._get_unit_ip(self.unit), unit_label, from_instance=primary_address
            )
        except MySQLReconfigureError:
            return MaintenanceStatus("Failed to re-initialize MySQL data-dir")
        except MySQLConfigureMySQLUsersError:
            return MaintenanceStatus("Failed to re-initialize MySQL users")
        except MySQLConfigureInstanceError:
            return MaintenanceStatus("Failed to re-configure instance for InnoDB")
        except MySQLDataPurgeError:
            return MaintenanceStatus("Failed to purge data dir")
        except MySQLResetRootPasswordAndStartMySQLDError:
            return MaintenanceStatus("Failed to reset root password")
        except MySQLCreateCustomMySQLDConfigError:
            return MaintenanceStatus("Failed to create custom mysqld config")
        except MySQLRescanClusterError:
            return MaintenanceStatus("Failed to rescan cluster and remove obsolete instances")
        except SnapServiceOperationError as e:
            return MaintenanceStatus(e.message)

        return ActiveStatus(self.active_status_message)

    def _get_primary_address_from_peers(self) -> Optional[str]:
        """Retrieve primary address based on peer data."""
        for unit in self.peers.units:
            if (
                self.peers.data[unit].get("member-role") == "primary"
                and self.peers.data[unit].get("member-state") == "online"
            ):
                return self.peers.data[unit].get("instance-hostname")

    def _reboot_on_detached_storage(self, event) -> None:
        """Reboot on detached storage.

        Workaround for lxd containers not getting storage attached on startups.

        Args:
            event: the event that triggered this handler
        """
        event.defer()
        logger.error("Data directory not attached. Reboot unit.")
        self.unit.status = WaitingStatus("Data directory not attached")
        reboot_system()

    def _is_unit_waiting_to_join_cluster(self) -> bool:
        """Return if the unit is waiting to join the cluster."""
        # alternatively, we could check if the instance is configured
        # and have an empty performance_schema.replication_group_members table
        return (
            self.unit_peer_data.get("member-state") == "waiting"
            and self.unit_peer_data.get("unit-configured") == "True"
            and not self.unit_peer_data.get("unit-initialized")
        )

    def _join_unit_to_cluster(self) -> None:
        """Join the unit to the cluster.

        Try to join the unit from the primary unit.
        """
        instance_label = self.unit.name.replace("/", "-")
        instance_address = self.unit_ip

        if self._mysql.is_instance_in_cluster(instance_label):
            logger.debug("instance already in cluster")
            return

        # Add new instance to the cluster
        try:
            cluster_primary = self._get_primary_address_from_peers()
            if not cluster_primary:
                self.unit.status = WaitingStatus("waiting to get cluster primary from peers")
                logger.debug("waiting: unable to retrieve the cluster primary from peers")
                return

            if self._mysql.get_cluster_node_count(from_instance=cluster_primary) == GR_MAX_MEMBERS:
                self.unit.status = BlockedStatus(
                    f"Cluster reached max size of {GR_MAX_MEMBERS} units. Standby."
                )
                logger.warning(
                    f"Cluster reached max size of {GR_MAX_MEMBERS} unit. This unit will stay as standby."
                )
                return

            self.unit.status = MaintenanceStatus("joining the cluster")

            # Add the instance to the cluster. This operation uses locks to ensure that
            # only one instance is added to the cluster at a time
            # (so only one instance is involved in a state transfer at a time)
            self._mysql.add_instance_to_cluster(
                instance_address, instance_label, from_instance=cluster_primary
            )
            logger.debug(f"Added instance {instance_address} to cluster")

            # Update 'units-added-to-cluster' counter in the peer relation databag
            self.unit_peer_data["unit-initialized"] = "True"
            self.unit_peer_data["member-state"] = "online"
            self.unit.status = ActiveStatus(self.active_status_message)
            logger.debug(f"Instance {instance_label} is cluster member")

        except MySQLAddInstanceToClusterError:
            logger.debug(f"Unable to add instance {instance_address} to cluster.")
        except MySQLLockAcquisitionError:
            self.unit.status = WaitingStatus("waiting to join the cluster")
            logger.debug("Waiting to joing the cluster, failed to acquire lock.")


if __name__ == "__main__":
    main(MySQLOperatorCharm)<|MERGE_RESOLUTION|>--- conflicted
+++ resolved
@@ -223,56 +223,6 @@
         except MySQLInitializeJujuOperationsTableError:
             self.unit.status = BlockedStatus("Failed to initialize juju units operations table")
 
-<<<<<<< HEAD
-=======
-    def _on_peer_relation_joined(self, event: RelationJoinedEvent) -> None:
-        """Handle the peer relation joined event."""
-        # Only execute in the unit leader
-        if not self.unit.is_leader():
-            return
-
-        # Defer if the unit is not initialised
-        if not self.unit_peer_data.get("unit-initialized"):
-            event.defer()
-            return
-
-        if not event.relation.data.get(event.unit):
-            # bypass when unit is no longer available
-            logger.warning(f"Unit {event.unit.name} is no longer available")
-            return
-
-        event_unit_address = self._get_unit_ip(event.unit)
-        event_unit_label = event.unit.name.replace("/", "-")
-
-        # Defer if the instance is not configured for use in an InnoDB cluster
-        # Every instance gets configured for use in an InnoDB cluster on start
-        if not self._mysql.is_instance_configured_for_innodb(event_unit_address, event_unit_label):
-            event.defer()
-            return
-
-        # Safeguard against event deferral
-        if self._mysql.is_instance_in_cluster(event_unit_label):
-            logger.debug(
-                f"Unit {event_unit_label} is already part of the cluster, skipping add to cluster."
-            )
-            return
-
-        # Add the instance to the cluster. This operation uses locks to ensure that
-        # only one instance is added to the cluster at a time
-        # (so only one instance is involved in a state transfer at a time)
-        try:
-            self._mysql.add_instance_to_cluster(event_unit_address, event_unit_label)
-        except MySQLAddInstanceToClusterError:
-            # won't fail leader due to issues in instance
-            return
-
-        # Update 'units-added-to-cluster' counter in the peer relation databag
-        # in order to trigger a relation_changed event which will move the added unit
-        # into ActiveStatus
-        units_started = int(self.app_peer_data["units-added-to-cluster"])
-        self.app_peer_data["units-added-to-cluster"] = str(units_started + 1)
-
->>>>>>> 4de7747a
     def _on_peer_relation_changed(self, event: RelationChangedEvent) -> None:
         """Handle the peer relation changed event."""
         # Only execute if peer relation data contains cluster config values
@@ -483,11 +433,7 @@
     def _mysql(self):
         """Returns an instance of the MySQL object."""
         return MySQL(
-<<<<<<< HEAD
-            self.unit_ip,
-=======
             self._get_unit_ip(self.unit),
->>>>>>> 4de7747a
             self.app_peer_data["cluster-name"],
             self.get_secret("app", ROOT_PASSWORD_KEY),
             SERVER_CONFIG_USERNAME,
