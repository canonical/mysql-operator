--- conflicted
+++ resolved
@@ -70,10 +70,7 @@
     MySQL,
     MySQLCreateCustomMySQLDConfigError,
     MySQLDataPurgeError,
-<<<<<<< HEAD
-=======
     MySQLInstallError,
->>>>>>> 2ff030b6
     MySQLReconfigureError,
     MySQLResetRootPasswordAndStartMySQLDError,
     SnapServiceOperationError,
@@ -573,11 +570,7 @@
             # Re-add the member as if it's the first time
 
             self._mysql.add_instance_to_cluster(
-<<<<<<< HEAD
-                self._get_unit_ip(self.unit), self.unit_label, from_instance=primary_address
-=======
                 self.get_unit_ip(self.unit), self.unit_label, from_instance=primary_address
->>>>>>> 2ff030b6
             )
         except MySQLReconfigureError:
             return MaintenanceStatus("Failed to re-initialize MySQL data-dir")
