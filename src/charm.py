#!/usr/bin/env python3
# Copyright 2022 Canonical Ltd.
# See LICENSE file for licensing details.

"""Charmed Machine Operator for MySQL."""

import logging
import subprocess
from typing import Optional

import tenacity
from charms.data_platform_libs.v0.s3 import S3Requirer
from charms.grafana_agent.v0.cos_agent import COSAgentProvider
from charms.mysql.v0.backups import MySQLBackups
from charms.mysql.v0.mysql import (
    MySQLAddInstanceToClusterError,
    MySQLCharmBase,
    MySQLConfigureInstanceError,
    MySQLConfigureMySQLUsersError,
    MySQLCreateClusterError,
    MySQLCreateClusterSetError,
    MySQLGetClusterPrimaryAddressError,
    MySQLGetMemberStateError,
    MySQLGetMySQLVersionError,
    MySQLInitializeJujuOperationsTableError,
    MySQLLockAcquisitionError,
    MySQLRebootFromCompleteOutageError,
<<<<<<< HEAD
    MySQLRescanClusterError,
    MySQLSetClusterPrimaryError,
=======
>>>>>>> 39b15baf
)
from charms.mysql.v0.tls import MySQLTLS
from ops.charm import (
    InstallEvent,
    RelationBrokenEvent,
    RelationChangedEvent,
    RelationCreatedEvent,
    StartEvent,
)
from ops.main import main
from ops.model import (
    ActiveStatus,
    BlockedStatus,
    MaintenanceStatus,
    Unit,
    WaitingStatus,
)
from tenacity import RetryError, Retrying, stop_after_delay, wait_exponential

from constants import (
    BACKUPS_PASSWORD_KEY,
    BACKUPS_USERNAME,
    CHARMED_MYSQL_SNAP_NAME,
    CHARMED_MYSQLD_SERVICE,
    CLUSTER_ADMIN_PASSWORD_KEY,
    CLUSTER_ADMIN_USERNAME,
    COS_AGENT_RELATION_NAME,
    GR_MAX_MEMBERS,
    MONITORING_PASSWORD_KEY,
    MONITORING_USERNAME,
    MYSQL_EXPORTER_PORT,
    PASSWORD_LENGTH,
    PEER,
    ROOT_PASSWORD_KEY,
    S3_INTEGRATOR_RELATION_NAME,
    SERVER_CONFIG_PASSWORD_KEY,
    SERVER_CONFIG_USERNAME,
)
from hostname_resolution import MySQLMachineHostnameResolution
from mysql_vm_helpers import (
    MySQL,
    MySQLCreateCustomMySQLDConfigError,
    MySQLInstallError,
    SnapServiceOperationError,
    instance_hostname,
    is_volume_mounted,
    reboot_system,
    snap,
    snap_service_operation,
)
from relations.db_router import DBRouterRelation
from relations.mysql import MySQLRelation
from relations.mysql_provider import MySQLProvider
from relations.shared_db import SharedDBRelation
from upgrade import MySQLVMUpgrade, get_mysql_dependencies_model
from utils import generate_random_hash, generate_random_password

logger = logging.getLogger(__name__)


class MySQLOperatorCharm(MySQLCharmBase):
    """Operator framework charm for MySQL."""

    def __init__(self, *args):
        super().__init__(*args)

        self.framework.observe(self.on.install, self._on_install)
        self.framework.observe(self.on.leader_elected, self._on_leader_elected)
        self.framework.observe(self.on.config_changed, self._on_config_changed)
        self.framework.observe(self.on.start, self._on_start)
        self.framework.observe(self.on.update_status, self._on_update_status)
        self.framework.observe(
            self.on.database_storage_detaching, self._on_database_storage_detaching
        )

        self.framework.observe(self.on[PEER].relation_changed, self._on_peer_relation_changed)

        self.shared_db_relation = SharedDBRelation(self)
        self.db_router_relation = DBRouterRelation(self)
        self.database_relation = MySQLProvider(self)
        self.mysql_relation = MySQLRelation(self)
        self.tls = MySQLTLS(self)
        self._grafana_agent = COSAgentProvider(
            self,
            metrics_endpoints=[
                {"path": "/metrics", "port": MYSQL_EXPORTER_PORT},
            ],
            metrics_rules_dir="./src/alert_rules/prometheus",
            logs_rules_dir="./src/alert_rules/loki",
            log_slots=[f"{CHARMED_MYSQL_SNAP_NAME}:logs"],
        )
        self.framework.observe(
            self.on[COS_AGENT_RELATION_NAME].relation_created, self._on_cos_agent_relation_created
        )
        self.framework.observe(
            self.on[COS_AGENT_RELATION_NAME].relation_broken, self._on_cos_agent_relation_broken
        )
        self.s3_integrator = S3Requirer(self, S3_INTEGRATOR_RELATION_NAME)
        self.backups = MySQLBackups(self, self.s3_integrator)
        self.hostname_resolution = MySQLMachineHostnameResolution(self)
        self.upgrade = MySQLVMUpgrade(
            self,
            dependency_model=get_mysql_dependencies_model(),
            relation_name="upgrade",
            substrate="vm",
        )

    # =======================
    #  Charm Lifecycle Hooks
    # =======================

    def _on_install(self, event: InstallEvent) -> None:
        """Handle the install event."""
        self.unit.status = MaintenanceStatus("Installing MySQL")

        if not is_volume_mounted():
            self._reboot_on_detached_storage(event)
            return

        if self.install_workload():
            self.unit.status = WaitingStatus("Waiting to start MySQL")
        else:
            self.unit.status = BlockedStatus("Failed to install and configure MySQL")

    def _on_leader_elected(self, _) -> None:
        """Handle the leader elected event."""
        # Set MySQL config values in the peer relation databag
        required_passwords = [
            ROOT_PASSWORD_KEY,
            SERVER_CONFIG_PASSWORD_KEY,
            CLUSTER_ADMIN_PASSWORD_KEY,
            MONITORING_PASSWORD_KEY,
            BACKUPS_PASSWORD_KEY,
        ]

        for required_password in required_passwords:
            if not self.get_secret("app", required_password):
                self.set_secret(
                    "app", required_password, generate_random_password(PASSWORD_LENGTH)
                )

    def _on_config_changed(self, _) -> None:
        """Handle the config changed event."""
        # Only execute on leader unit
        if not self.unit.is_leader():
            return

        # Create and set cluster and cluster-set names in the peer relation databag
        common_hash = generate_random_hash()
        self.app_peer_data.setdefault(
            "cluster-name", self.config.get("cluster-name", f"cluster-{common_hash}")
        )
        self.app_peer_data.setdefault("cluster-set-domain-name", f"cluster-set-{common_hash}")

    def _on_start(self, event: StartEvent) -> None:
        """Handle the start event.

        Configure MySQL users and the instance for use in an InnoDB cluster.
        """
        if not self._can_start(event):
            return

        self.unit.status = MaintenanceStatus("Setting up cluster node")

        try:
            self._workload_initialise()
        except MySQLConfigureMySQLUsersError:
            self.unit.status = BlockedStatus("Failed to initialize MySQL users")
            return
        except MySQLConfigureInstanceError:
            self.unit.status = BlockedStatus("Failed to configure instance for InnoDB")
            return
        except MySQLCreateCustomMySQLDConfigError:
            self.unit.status = BlockedStatus("Failed to create custom mysqld config")
            return
        except MySQLGetMySQLVersionError:
            logger.debug("Fail to get MySQL version")

        if not self.unit.is_leader():
            # Wait to be joined and set flags
            self.unit.status = WaitingStatus("Waiting to join the cluster")
            self.unit_peer_data["member-role"] = "secondary"
            self.unit_peer_data["member-state"] = "waiting"
            return

        try:
            # Create the cluster and cluster set from the leader unit
            self._create_cluster()
            self._create_cluter_set()
            self.unit.status = ActiveStatus(self.active_status_message)
        except (
            MySQLCreateClusterError,
            MySQLCreateClusterSetError,
            MySQLInitializeJujuOperationsTableError,
        ) as e:
            logger.exception("Failed to create cluster")
            raise e

    def _on_peer_relation_changed(self, event: RelationChangedEvent) -> None:
        """Handle the peer relation changed event."""
        # Only execute if peer relation data contains cluster config values
        if not self._is_peer_data_set:
            event.defer()
            return

        if self._is_unit_waiting_to_join_cluster():
            self._join_unit_to_cluster()
            for port in ["3306", "33060"]:
                try:
                    subprocess.check_call(["open-port", f"{port}/tcp"])
                except subprocess.CalledProcessError:
                    logger.exception(f"failed to open port {port}")

    def _on_database_storage_detaching(self, _) -> None:
        """Handle the database storage detaching event."""
        # Only executes if the unit was initialised
        if not self.unit_peer_data.get("unit-initialized"):
            return

        # No need to remove the instance from the cluster if it is not a member of the cluster
        if not self._mysql.is_instance_in_cluster(self.unit_label):
            return

        def _get_leader_unit() -> Optional[Unit]:
            """Get the leader unit."""
            for unit in self.peers.units:
                if unit.is_leader():
                    return unit

        if self._mysql.get_primary_label() == self.unit_label and not self.unit.is_leader():
            # Preemptively switch primary to unit leader
            logger.info("Switching primary to unit leader")
            if leader_unit := _get_leader_unit():
                try:
                    self._mysql.set_cluster_primary(
                        new_primary_address=self.get_unit_ip(leader_unit)
                    )
                except MySQLSetClusterPrimaryError:
                    logger.warning("Failed to switch primary to unit 0")
        # The following operation uses locks to ensure that only one instance is removed
        # from the cluster at a time (to avoid split-brain or lack of majority issues)
        self._mysql.remove_instance(self.unit_label)

        # Inform other hooks of current status
        self.unit_peer_data["unit-status"] = "removing"

    def _handle_non_online_instance_status(self, state) -> None:
        """Helper method to handle non-online instance statuses.

        Invoked from the update status event handler.
        """
        if state == "recovering":
            # server is in the process of becoming an active member
            logger.info("Instance is being recovered")
            return

        if state == "offline":
            # Group Replication is active but the member does not belong to any group
            all_states = {
                self.peers.data[unit].get("member-state", "unknown") for unit in self.peers.units
            }
            all_states.add("offline")

            if all_states == {"offline"} and self.unit.is_leader():
                # All instance are off or its a single unit cluster
                # reboot cluster from outage from the leader unit
                logger.debug("Attempting reboot from complete outage.")
                try:
                    # reboot from outage forcing it when it a single unit
                    self._mysql.reboot_from_complete_outage()
                except MySQLRebootFromCompleteOutageError:
                    logger.error("Failed to reboot cluster from complete outage.")
                    self.unit.status = BlockedStatus("failed to recover cluster.")
            primary = self._get_primary_from_online_peer()
            if (
                primary
                and self._mysql.get_cluster_node_count(from_instance=primary) == GR_MAX_MEMBERS
            ):
                # Reset variables to allow unit join the cluster
                self.unit_peer_data["member-state"] = "waiting"
                del self.unit_peer_data["unit-initialized"]

        if state == "unreachable":
            try:
                if not snap_service_operation(
                    CHARMED_MYSQL_SNAP_NAME, CHARMED_MYSQLD_SERVICE, "restart"
                ):
                    # mysqld access not possible and daemon restart fails
                    # force reset necessary
                    self.unit.status = BlockedStatus("Unable to recover from an unreachable state")
            except SnapServiceOperationError as e:
                self.unit.status = BlockedStatus(e.message)

    def _on_update_status(self, _) -> None:
        """Handle update status.

        Takes care of workload health checks.
        """
        if (
            not self.cluster_initialized
            or not self.unit_peer_data.get("member-role")
            or not is_volume_mounted()
        ):
            # health checks only after cluster and member are initialised
            return
        if (
            self.unit_peer_data.get("member-state") == "waiting"
            and not self.unit_peer_data.get("unit-configured")
            and not self.unit_peer_data.get("unit-initialized")
            and not self.unit.is_leader()
            and not self.upgrade.idle
        ):
            # avoid changing status while in initialising/upgrading
            return

        if self._is_unit_waiting_to_join_cluster():
            self._join_unit_to_cluster()
            return

        nodes = self._mysql.get_cluster_node_count()
        if nodes > 0 and self.unit.is_leader():
            self.app_peer_data["units-added-to-cluster"] = str(nodes)

        # retrieve and persist state for every unit
        try:
            state, role = self._mysql.get_member_state()
            self.unit_peer_data["member-role"] = role
            self.unit_peer_data["member-state"] = state
        except MySQLGetMemberStateError:
            role = self.unit_peer_data["member-role"] = "unknown"
            state = self.unit_peer_data["member-state"] = "unreachable"
        logger.info(f"Unit workload member-state is {state} with member-role {role}")

        # set unit status based on member-{state,role}
        self.unit.status = (
            ActiveStatus(self.active_status_message)
            if state == "online"
            else MaintenanceStatus(state)
        )

        self._handle_non_online_instance_status(state)

        if self.unit.is_leader():
            try:
                primary_address = self._mysql.get_cluster_primary_address()
            except MySQLGetClusterPrimaryAddressError:
                self.unit.status = MaintenanceStatus("Unable to query cluster primary")
                return

            if not primary_address:
                self.unit.status = MaintenanceStatus("Unable to find cluster primary")
                return

            # Set active status when primary is known
            self.app.status = ActiveStatus()

    def _on_cos_agent_relation_created(self, event: RelationCreatedEvent) -> None:
        """Handle the cos_agent relation created event.

        Enable the mysqld-exporter snap service.
        """
        if not self._is_peer_data_set:
            logger.debug("Charm not yet set up. Deferring")
            event.defer()
            return

        self._mysql.connect_mysql_exporter()

    def _on_cos_agent_relation_broken(self, event: RelationBrokenEvent) -> None:
        """Handle the cos_agent relation broken event.

        Disable the mysqld-exporter snap service.
        """
        if not self._is_peer_data_set:
            return

        self._mysql.stop_mysql_exporter()

    # =======================
    #  Helpers
    # =======================

    @property
    def _mysql(self):
        """Returns an instance of the MySQL object."""
        return MySQL(
            self.get_unit_ip(self.unit),
            self.app_peer_data["cluster-name"],
            self.app_peer_data["cluster-set-domain-name"],
            self.get_secret("app", ROOT_PASSWORD_KEY),
            SERVER_CONFIG_USERNAME,
            self.get_secret("app", SERVER_CONFIG_PASSWORD_KEY),
            CLUSTER_ADMIN_USERNAME,
            self.get_secret("app", CLUSTER_ADMIN_PASSWORD_KEY),
            MONITORING_USERNAME,
            self.get_secret("app", MONITORING_PASSWORD_KEY),
            BACKUPS_USERNAME,
            self.get_secret("app", BACKUPS_PASSWORD_KEY),
        )

    @property
    def _has_blocked_status(self) -> bool:
        """Returns whether the unit is in a blocked state."""
        return isinstance(self.unit.status, BlockedStatus)

    @property
    def s3_integrator_relation_exists(self) -> bool:
        """Returns whether a relation with the s3 integrator exists."""
        return bool(self.model.get_relation(S3_INTEGRATOR_RELATION_NAME))

    def is_unit_busy(self) -> bool:
        """Returns whether the unit is in blocked state and should not run any operations."""
        return self.unit_peer_data.get("member-state") == "waiting"

    def get_unit_hostname(self, unit_name: Optional[str] = None) -> str:
        """Get the hostname of the unit."""
        if unit_name:
            unit = self.model.get_unit(unit_name)
            return self.peers.data[unit]["instance-hostname"].split(":")[0]
        return self.unit_peer_data["instance-hostname"].split(":")[0]

    @property
    def active_status_message(self) -> str:
        """Active status message."""
        if self.unit_peer_data.get("member-role") == "primary":
            return "Primary"
        return ""

    def install_workload(self) -> bool:
        """Exponential backoff retry to install and configure MySQL.

        Returns: True if successful, False otherwise.
        """

        def set_retry_status(_):
            self.unit.status = MaintenanceStatus(
                "Failed to install and configure MySQL. Retrying..."
            )

        try:
            for attempt in Retrying(
                wait=wait_exponential(multiplier=10),
                stop=stop_after_delay(60 * 5),
                retry=tenacity.retry_if_exception_type(snap.SnapError),
                after=set_retry_status,
            ):
                with attempt:
                    MySQL.install_and_configure_mysql_dependencies()
        except (RetryError, MySQLInstallError):
            return False
        return True

    def _workload_initialise(self) -> None:
        """Workload initialisation commands.

        Create users and configuration to setup instance as an Group Replication node.
        Raised errors must be treated on handlers.
        """
        self._mysql.create_custom_mysqld_config(profile=self.config["profile"])
        self._mysql.reset_root_password_and_start_mysqld()
        self._mysql.configure_mysql_users()
        self._mysql.configure_instance()
        self._mysql.wait_until_mysql_connection()
        self.unit_peer_data["unit-configured"] = "True"
        self.unit_peer_data["instance-hostname"] = f"{instance_hostname()}:3306"
        if workload_version := self._mysql.get_mysql_version():
            self.unit.set_workload_version(workload_version)

    def get_unit_ip(self, unit: Unit) -> str:
        """Get the IP address of a specific unit."""
        if unit == self.unit:
            return str(self.model.get_binding(PEER).network.bind_address)

        return str(self.peers.data[unit].get("private-address"))

    def _create_cluster(self) -> None:
        """Create cluster commands.

        Create a cluster from the current unit and initialise operations database.
        """
        self._mysql.create_cluster(self.unit_label)
        self._mysql.initialize_juju_units_operations_table()

        self.app_peer_data["units-added-to-cluster"] = "1"
        self.unit_peer_data["unit-initialized"] = "True"
        self.unit_peer_data["member-role"] = "primary"
        self.unit_peer_data["member-state"] = "online"

        try:
            subprocess.check_call(["open-port", "3306/tcp"])
            subprocess.check_call(["open-port", "33060/tcp"])
        except subprocess.CalledProcessError:
            logger.exception("failed to open port")

    def _create_cluter_set(self) -> None:
        """Create cluster set from initialized cluster."""
        self._mysql.create_cluster_set()

    def _can_start(self, event: StartEvent) -> bool:
        """Check if the unit can start.

        Args:
            event: StartEvent
        """
        # Safeguard unit starting before leader unit sets peer data
        if not self._is_peer_data_set:
            event.defer()
            return False

        # Safeguard against starting while upgrading
        if not self.upgrade.idle:
            event.defer()
            return False

        # Safeguard against error on install hook
        if self._has_blocked_status:
            return False

        # Safeguard against storage not attached
        if not is_volume_mounted():
            self._reboot_on_detached_storage(event)
            return False

        # Safeguard if receiving on start after unit initialization
        if self.unit_peer_data.get("unit-initialized") == "True":
            logger.debug("Delegate status update for start handler on initialized unit.")
            self._on_update_status(None)
            return False

        return True

    def _reboot_on_detached_storage(self, event) -> None:
        """Reboot on detached storage.

        Workaround for lxd containers not getting storage attached on startups.

        Args:
            event: the event that triggered this handler
        """
        event.defer()
        logger.error("Data directory not attached. Reboot unit.")
        self.unit.status = WaitingStatus("Data directory not attached")
        reboot_system()

    def _is_unit_waiting_to_join_cluster(self) -> bool:
        """Return if the unit is waiting to join the cluster."""
        # alternatively, we could check if the instance is configured
        # and have an empty performance_schema.replication_group_members table
        return (
            self.unit_peer_data.get("member-state") == "waiting"
            and self.unit_peer_data.get("unit-configured") == "True"
            and not self.unit_peer_data.get("unit-initialized")
        )

    def _get_primary_from_online_peer(self) -> Optional[str]:
        """Get the primary address from an online peer."""
        for unit in self.peers.units:
            if self.peers.data[unit].get("member-state") == "online":
                try:
                    return self._mysql.get_cluster_primary_address(
                        connect_instance_address=self.get_unit_ip(unit)
                    )
                except MySQLGetClusterPrimaryAddressError:
                    # try next unit
                    continue

    def _join_unit_to_cluster(self) -> None:
        """Join the unit to the cluster.

        Try to join the unit from the primary unit.
        """
        instance_label = self.unit.name.replace("/", "-")
        instance_address = self.get_unit_ip(self.unit)

        if self._mysql.is_instance_in_cluster(instance_label):
            logger.debug("instance already in cluster")
            self.unit_peer_data["unit-initialized"] = "True"
            return

        # Add new instance to the cluster
        try:
            cluster_primary = self._get_primary_from_online_peer()
            if not cluster_primary:
                self.unit.status = WaitingStatus("waiting to get cluster primary from peers")
                logger.debug("waiting: unable to retrieve the cluster primary from online peer")
                return

            if self._mysql.get_cluster_node_count(from_instance=cluster_primary) == GR_MAX_MEMBERS:
                self.unit.status = BlockedStatus(
                    f"Cluster reached max size of {GR_MAX_MEMBERS} units. Standby."
                )
                logger.info(
                    f"Cluster reached max size of {GR_MAX_MEMBERS} units. This unit will stay as standby."
                )
                return

            if self._mysql.are_locks_acquired(from_instance=cluster_primary):
                self.unit.status = WaitingStatus("waiting to join in queue.")
                logger.debug("waiting: cluster locks are acquired")
                return

            self.unit.status = MaintenanceStatus("joining the cluster")

            # Add the instance to the cluster. This operation uses locks to ensure that
            # only one instance is added to the cluster at a time
            # (so only one instance is involved in a state transfer at a time)
            self._mysql.add_instance_to_cluster(
                instance_address, instance_label, from_instance=cluster_primary
            )
            logger.debug(f"Added instance {instance_address} to cluster")

            # Update 'units-added-to-cluster' counter in the peer relation databag
            self.unit_peer_data["unit-initialized"] = "True"
            self.unit_peer_data["member-state"] = "online"
            self.unit.status = ActiveStatus(self.active_status_message)
            logger.debug(f"Instance {instance_label} is cluster member")

        except MySQLAddInstanceToClusterError:
            logger.debug(f"Unable to add instance {instance_address} to cluster.")
        except MySQLLockAcquisitionError:
            self.unit.status = WaitingStatus("waiting to join the cluster")
            logger.debug("Waiting to joing the cluster, failed to acquire lock.")


if __name__ == "__main__":
    main(MySQLOperatorCharm)<|MERGE_RESOLUTION|>--- conflicted
+++ resolved
@@ -25,11 +25,7 @@
     MySQLInitializeJujuOperationsTableError,
     MySQLLockAcquisitionError,
     MySQLRebootFromCompleteOutageError,
-<<<<<<< HEAD
-    MySQLRescanClusterError,
     MySQLSetClusterPrimaryError,
-=======
->>>>>>> 39b15baf
 )
 from charms.mysql.v0.tls import MySQLTLS
 from ops.charm import (
@@ -261,7 +257,7 @@
 
         if self._mysql.get_primary_label() == self.unit_label and not self.unit.is_leader():
             # Preemptively switch primary to unit leader
-            logger.info("Switching primary to unit leader")
+            logger.info("Switching primary to the first unit")
             if leader_unit := _get_leader_unit():
                 try:
                     self._mysql.set_cluster_primary(
