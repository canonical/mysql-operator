--- conflicted
+++ resolved
@@ -199,12 +199,8 @@
             self.charm._mysql.start_mysqld()
             if self.charm.config.plugin_audit_enabled:
                 self.charm._mysql.install_plugins(["audit_log", "audit_log_filter"])
-<<<<<<< HEAD
             self.charm._mysql.install_plugins(["binlog_utils_udf"])
-            self.charm._mysql.setup_logrotate_and_cron()
-=======
             self.charm._mysql.setup_logrotate_and_cron(self.charm.text_logs)
->>>>>>> 4a2e05e9
         except VersionError:
             logger.exception("Failed to upgrade MySQL dependencies")
             self.set_unit_failed()
