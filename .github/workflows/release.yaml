# Copyright 2023 Canonical Ltd.
# See LICENSE file for licensing details.
name: Release to Charmhub

on:
  push:
    branches:
      - main

jobs:
  ci-tests:
    name: Tests
    uses: ./.github/workflows/ci.yaml
    secrets: inherit
    permissions:
      actions: write  # Needed to manage GitHub Actions cache

  release-libraries:
    name: Release libraries
    needs:
      - ci-tests
    runs-on: ubuntu-latest
    timeout-minutes: 60
    steps:
      - name: Checkout
        uses: actions/checkout@v3
        with:
          fetch-depth: 0
      - name: Release charm libraries
        uses: canonical/charming-actions/release-libraries@2.3.0
        with:
          credentials: ${{ secrets.CHARMHUB_TOKEN }}
          github-token: ${{ secrets.GITHUB_TOKEN }}

  build:
    name: Build charm
<<<<<<< HEAD
    uses: canonical/data-platform-workflows/.github/workflows/build_charm_without_cache.yaml@v4.2.0
=======
    uses: canonical/data-platform-workflows/.github/workflows/build_charm_without_cache.yaml@v4.2.3
>>>>>>> 2ff030b6
    with:
      charmcraft-snap-revision: 1349  # version 2.3.0

  release:
    name: Release charm
    needs:
      - ci-tests
      - build
<<<<<<< HEAD
    uses: canonical/data-platform-workflows/.github/workflows/release_charm.yaml@v4.2.0
=======
    uses: canonical/data-platform-workflows/.github/workflows/release_charm.yaml@v4.2.3
>>>>>>> 2ff030b6
    with:
      channel: 8.0/edge
      artifact-name: ${{ needs.build.outputs.artifact-name }}
    secrets:
      charmhub-token: ${{ secrets.CHARMHUB_TOKEN }}
    permissions:
      contents: write  # Needed to create GitHub release<|MERGE_RESOLUTION|>--- conflicted
+++ resolved
@@ -34,11 +34,7 @@
 
   build:
     name: Build charm
-<<<<<<< HEAD
-    uses: canonical/data-platform-workflows/.github/workflows/build_charm_without_cache.yaml@v4.2.0
-=======
     uses: canonical/data-platform-workflows/.github/workflows/build_charm_without_cache.yaml@v4.2.3
->>>>>>> 2ff030b6
     with:
       charmcraft-snap-revision: 1349  # version 2.3.0
 
@@ -47,11 +43,7 @@
     needs:
       - ci-tests
       - build
-<<<<<<< HEAD
-    uses: canonical/data-platform-workflows/.github/workflows/release_charm.yaml@v4.2.0
-=======
     uses: canonical/data-platform-workflows/.github/workflows/release_charm.yaml@v4.2.3
->>>>>>> 2ff030b6
     with:
       channel: 8.0/edge
       artifact-name: ${{ needs.build.outputs.artifact-name }}
