# Copyright 2023 Canonical Ltd.
# See LICENSE file for licensing details.
name: Sync issue to Jira

on:
  issues:
    types: [opened, reopened, closed]

jobs:
  sync:
    name: Sync GitHub issue to Jira
<<<<<<< HEAD
    uses: canonical/data-platform-workflows/.github/workflows/sync_issue_to_jira.yaml@v4.2.0
=======
    uses: canonical/data-platform-workflows/.github/workflows/sync_issue_to_jira.yaml@v4.2.3
>>>>>>> 2ff030b6
    with:
      jira-base-url: https://warthogs.atlassian.net
      jira-project-key: DPE
      jira-component-names: mysql-vm
    secrets:
      jira-api-token: ${{ secrets.JIRA_API_TOKEN }}
      jira-user-email: ${{ secrets.JIRA_USER_EMAIL }}
    permissions:
      issues: write  # Needed to create GitHub issue comment<|MERGE_RESOLUTION|>--- conflicted
+++ resolved
@@ -9,11 +9,7 @@
 jobs:
   sync:
     name: Sync GitHub issue to Jira
-<<<<<<< HEAD
-    uses: canonical/data-platform-workflows/.github/workflows/sync_issue_to_jira.yaml@v4.2.0
-=======
     uses: canonical/data-platform-workflows/.github/workflows/sync_issue_to_jira.yaml@v4.2.3
->>>>>>> 2ff030b6
     with:
       jira-base-url: https://warthogs.atlassian.net
       jira-project-key: DPE
