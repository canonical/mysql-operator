--- conflicted
+++ resolved
@@ -72,78 +72,6 @@
       - lint
       - unit-test
       - build
-<<<<<<< HEAD
-      - gh-hosted-collect-integration-tests
-    runs-on: ubuntu-latest
-    timeout-minutes: 120
-    steps:
-      - name: Checkout
-        uses: actions/checkout@v3
-      - name: Install tox & poetry
-        run: |
-          pipx install tox
-          pipx install poetry
-      - name: Free up disk space
-        run: |
-          echo "Free disk space before cleanup"
-          df -T
-          # From https://github.com/actions/runner-images/issues/2840#issuecomment-790492173
-          sudo rm -rf /usr/share/dotnet
-          sudo rm -rf /opt/ghc
-          sudo rm -rf /usr/local/share/boost
-          sudo rm -rf "$AGENT_TOOLSDIRECTORY"
-          echo "Free disk space after cleanup"
-          df -T
-      - name: Setup operator environment
-        uses: charmed-kubernetes/actions-operator@main
-        with:
-          provider: lxd
-          bootstrap-options: "--agent-version ${{ matrix.agent-version }}"
-          juju-channel: ${{ matrix.juju-snap-channel }}
-      - name: Update python-libjuju version
-        if: ${{ matrix.libjuju-version == '2.9.44.1' }}
-        run: poetry add --lock --group integration juju@'${{ matrix.libjuju-version }}'
-      - name: Download packed charm(s)
-        uses: actions/download-artifact@v3
-        with:
-          name: ${{ needs.build.outputs.artifact-name }}
-      - name: Free up disk space
-        run: |
-          # From https://github.com/actions/runner-images/issues/2840#issuecomment-790492173
-          sudo rm -rf /usr/share/dotnet
-          sudo rm -rf /opt/ghc
-          sudo rm -rf /usr/local/share/boost
-          sudo rm -rf "$AGENT_TOOLSDIRECTORY"
-      - name: Select test stability level
-        id: select-test-stability
-        run: |
-          if [[ "${{ github.event_name }}" == "schedule" ]]
-          then
-            echo Running unstable and stable tests
-            echo "mark_expression=" >> "$GITHUB_OUTPUT"
-          else
-            echo Skipping unstable tests
-            echo "mark_expression=not unstable" >> "$GITHUB_OUTPUT"
-          fi
-      - name: Free space in runner
-        run: |
-          # free space in the runner
-          sudo rm -rf /usr/share/dotnet
-          sudo rm -rf /opt/ghc
-          sudo rm -rf /usr/local/share/boost
-          sudo rm -rf "$AGENT_TOOLSDIRECTORY"
-      - name: Run integration tests
-        run: tox run -e integration -- "${{ matrix.groups.path_to_test_file }}" --group="${{ matrix.groups.group_number }}" -m '${{ steps.select-test-stability.outputs.mark_expression }}' --mysql-charm-series="${{ matrix.ubuntu-versions.series }}" --mysql-charm-bases-index="${{ matrix.ubuntu-versions.bases-index }}"
-        env:
-          LIBJUJU_VERSION_SPECIFIER: ${{ matrix.libjuju-version }}
-          SECRETS_FROM_GITHUB: |
-            {
-              "AWS_ACCESS_KEY": "${{ secrets.AWS_ACCESS_KEY }}",
-              "AWS_SECRET_KEY": "${{ secrets.AWS_SECRET_KEY }}",
-              "GCP_ACCESS_KEY": "${{ secrets.GCP_ACCESS_KEY }}",
-              "GCP_SECRET_KEY": "${{ secrets.GCP_SECRET_KEY }}",
-            }
-=======
     uses: canonical/data-platform-workflows/.github/workflows/integration_test_charm.yaml@v6.1.1
     with:
       artifact-name: ${{ needs.build.outputs.artifact-name }}
@@ -157,5 +85,4 @@
           "AWS_SECRET_KEY": "${{ secrets.AWS_SECRET_KEY }}",
           "GCP_ACCESS_KEY": "${{ secrets.GCP_ACCESS_KEY }}",
           "GCP_SECRET_KEY": "${{ secrets.GCP_SECRET_KEY }}",
-        }
->>>>>>> f8f49ddc
+        }