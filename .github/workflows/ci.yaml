# Copyright 2022 Canonical Ltd.
# See LICENSE file for licensing details.
name: Tests

concurrency:
  group: ${{ github.workflow }}-${{ github.ref }}
  cancel-in-progress: true

on:
  pull_request:
  schedule:
    - cron: '53 0 * * *' # Daily at 00:53 UTC
  # Triggered on push to branch "main" by .github/workflows/release.yaml
  workflow_call:

jobs:
  lint:
    name: Lint
    uses: canonical/data-platform-workflows/.github/workflows/lint.yaml@v11.0.1

  unit-test:
    name: Unit test charm
    runs-on: ubuntu-latest
    timeout-minutes: 5
    steps:
      - name: Checkout
        uses: actions/checkout@v3
      - name: Install tox & poetry
        run: |
          pipx install tox
          pipx install poetry
      - name: Run tests
        run: tox run -e unit
      - name: Upload Coverage to Codecov
        uses: codecov/codecov-action@v3

  lib-check:
    name: Check libraries
    runs-on: ubuntu-latest
    timeout-minutes: 5
    steps:
      - name: Checkout
        uses: actions/checkout@v3
        with:
          fetch-depth: 0
      - run: |
          # Workaround for https://github.com/canonical/charmcraft/issues/1389#issuecomment-1880921728
          touch requirements.txt
      - name: Check libs
        uses: canonical/charming-actions/check-libraries@2.3.0
        with:
          credentials: ${{ secrets.CHARMHUB_TOKEN }}
          github-token: ${{ secrets.GITHUB_TOKEN }}
          use-labels: false
          fail-build: ${{ github.event_name == 'pull_request' }}

  build:
    name: Build charm
    uses: canonical/data-platform-workflows/.github/workflows/build_charm.yaml@v11.0.1
    with:
      cache: true

  integration-test:
    strategy:
      fail-fast: false
      matrix:
        juju:
          - agent: 2.9.46
            libjuju: ^2
<<<<<<< HEAD
            allure: false
          - agent: 3.1.6
            allure: true
=======
          - agent: 3.1.7
>>>>>>> b1811f21
    name: Integration test charm | ${{ matrix.juju.agent }}
    needs:
      - lint
      - unit-test
      - build
    uses: canonical/data-platform-workflows/.github/workflows/integration_test_charm.yaml@v11.0.1
    with:
      artifact-prefix: ${{ needs.build.outputs.artifact-prefix }}
      cloud: lxd
      juju-agent-version: ${{ matrix.juju.agent }}
      libjuju-version-constraint: ${{ matrix.juju.libjuju }}
      _beta_allure_report: ${{ matrix.juju.allure }}
    secrets:
      integration-test: |
        {
          "AWS_ACCESS_KEY": "${{ secrets.AWS_ACCESS_KEY }}",
          "AWS_SECRET_KEY": "${{ secrets.AWS_SECRET_KEY }}",
          "GCP_ACCESS_KEY": "${{ secrets.GCP_ACCESS_KEY }}",
          "GCP_SECRET_KEY": "${{ secrets.GCP_SECRET_KEY }}",
        }
    permissions:
      contents: write  # Needed for Allure Report beta<|MERGE_RESOLUTION|>--- conflicted
+++ resolved
@@ -67,13 +67,9 @@
         juju:
           - agent: 2.9.46
             libjuju: ^2
-<<<<<<< HEAD
             allure: false
-          - agent: 3.1.6
+          - agent: 3.1.7
             allure: true
-=======
-          - agent: 3.1.7
->>>>>>> b1811f21
     name: Integration test charm | ${{ matrix.juju.agent }}
     needs:
       - lint
