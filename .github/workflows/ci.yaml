--- conflicted
+++ resolved
@@ -46,7 +46,7 @@
       - name: Check libs
         uses: canonical/charming-actions/check-libraries@2.3.0
         with:
-          credentials: ${{ secrets.CHARMHUB_TOKEN }} # FIXME: current token will expire in 2023-07-04
+          credentials: ${{ secrets.CHARMHUB_TOKEN }}
           github-token: ${{ secrets.GITHUB_TOKEN }}
           use-labels: false
           fail-build: ${{ github.event_name == 'pull_request' }}
@@ -59,34 +59,18 @@
     permissions:
       actions: write  # Needed to manage GitHub Actions cache
 
-<<<<<<< HEAD
-  gh-hosted-collect-integration-tests:
-    name: (GH hosted) Collect integration test groups
-    needs:
-      - lint
-      - unit-test
-    runs-on: ubuntu-latest
+  integration-test:
+    strategy:
+      fail-fast: false
+      matrix:
+        juju:
+          - agent: 2.9.45
+            libjuju: ^2
+          - agent: 3.1.6
     steps:
-      - name: Checkout
-        uses: actions/checkout@v3
-      - name: Install tox & poetry
-        run: |
-          pipx install tox
-          pipx install poetry
-      - name: Select test stability level
-        id: select-test-stability
-        run: |
-          if [[ "${{ github.event_name }}" == "schedule" ]]
-          then
-            echo Running unstable and stable tests
-            echo "mark_expression=" >> "$GITHUB_OUTPUT"
-          else
-            echo Skipping unstable tests
-            echo "mark_expression=not unstable" >> "$GITHUB_OUTPUT"
-          fi
       - name: Setup microceph
         # setup microceph before tests
-        uses: phvalguima/microceph-action@v0.3.1
+        uses: canonical/microceph-action@v0.4
         with:
           channel: 'latest/edge'
           devname: '/dev/sdi'
@@ -94,122 +78,22 @@
           secretkey: 'secretkey'
           bucket: 'testbucket'
           osdsize: '1G'
-      - name: Collect test groups
-        id: collect-groups
-        run: tox run -e integration -- tests/integration -m '${{ steps.select-test-stability.outputs.mark_expression }}' --collect-groups
-    outputs:
-      groups: ${{ steps.collect-groups.outputs.groups }}
-
-  gh-hosted-integration-test:
-=======
-  integration-test:
->>>>>>> f757f4e5
-    strategy:
-      fail-fast: false
-      matrix:
-        juju:
-          - agent: 2.9.45
-            libjuju: ^2
-          - agent: 3.1.6
-    name: Integration test charm | ${{ matrix.juju.agent }}
-    needs:
-      - lint
-      - unit-test
-      - build
-<<<<<<< HEAD
-      - gh-hosted-collect-integration-tests
-    runs-on: ubuntu-latest
-    timeout-minutes: 120
-    steps:
-      - name: Checkout
-        uses: actions/checkout@v3
-      - name: Install tox & poetry
-        run: |
-          pipx install tox
-          pipx install poetry
-      - name: Free disk space
-        run: |
-          echo "Free disk space before cleanup"
-          df -T
-          # free space in the runner
-          sudo rm -rf /usr/share/dotnet
-          sudo rm -rf /opt/ghc
-          sudo rm -rf /usr/local/share/boost
-          sudo rm -rf "$AGENT_TOOLSDIRECTORY"
-          echo "Free disk space after cleanup"
-          df -T
-      - name: Setup operator environment
-        uses: charmed-kubernetes/actions-operator@main
+      - name: Integration test charm | ${{ matrix.juju.agent }}
+        needs:
+          - lint
+          - unit-test
+          - build
+        uses: canonical/data-platform-workflows/.github/workflows/integration_test_charm.yaml@v6.1.1
         with:
-          provider: lxd
-          bootstrap-options: "--agent-version ${{ matrix.agent-version }}"
-          juju-channel: ${{ matrix.juju-snap-channel }}
-      - name: Update python-libjuju version
-        if: ${{ matrix.libjuju-version == '2.9.44.1' }}
-        run: poetry add --lock --group integration juju@'${{ matrix.libjuju-version }}'
-      - name: Download packed charm(s)
-        uses: actions/download-artifact@v3
-        with:
-          name: ${{ needs.build.outputs.artifact-name }}
-      - name: Free up disk space
-        run: |
-          # From https://github.com/actions/runner-images/issues/2840#issuecomment-790492173
-          sudo rm -rf /usr/share/dotnet
-          sudo rm -rf /opt/ghc
-          sudo rm -rf /usr/local/share/boost
-          sudo rm -rf "$AGENT_TOOLSDIRECTORY"
-      - name: Select test stability level
-        id: select-test-stability
-        run: |
-          if [[ "${{ github.event_name }}" == "schedule" ]]
-          then
-            echo Running unstable and stable tests
-            echo "mark_expression=" >> "$GITHUB_OUTPUT"
-          else
-            echo Skipping unstable tests
-            echo "mark_expression=not unstable" >> "$GITHUB_OUTPUT"
-          fi
-      - name: Free space in runner
-        run: |
-          # free space in the runner
-          sudo rm -rf /usr/share/dotnet
-          sudo rm -rf /opt/ghc
-          sudo rm -rf /usr/local/share/boost
-          sudo rm -rf "$AGENT_TOOLSDIRECTORY"
-      - name: Setup microceph
-        # setup microceph before tests
-        uses: phvalguima/microceph-action@v0.3.1
-        with:
-          channel: 'latest/edge'
-          devname: '/dev/sdi'
-          accesskey: 'accesskey'
-          secretkey: 'secretkey'
-          bucket: 'testbucket'
-          osdsize: '1G'
-      - name: Run integration tests
-        run: tox run -e integration -- "${{ matrix.groups.path_to_test_file }}" --group="${{ matrix.groups.group_number }}" -m '${{ steps.select-test-stability.outputs.mark_expression }}' --mysql-charm-series="${{ matrix.ubuntu-versions.series }}" --mysql-charm-bases-index="${{ matrix.ubuntu-versions.bases-index }}"
-        env:
-          LIBJUJU_VERSION_SPECIFIER: ${{ matrix.libjuju-version }}
-          SECRETS_FROM_GITHUB: |
+          artifact-name: ${{ needs.build.outputs.artifact-name }}
+          cloud: lxd
+          juju-agent-version: ${{ matrix.juju.agent }}
+          libjuju-version-constraint: ${{ matrix.juju.libjuju }}
+        secrets:
+          integration-test: |
             {
               "AWS_ACCESS_KEY": "${{ secrets.AWS_ACCESS_KEY }}",
               "AWS_SECRET_KEY": "${{ secrets.AWS_SECRET_KEY }}",
               "GCP_ACCESS_KEY": "${{ secrets.GCP_ACCESS_KEY }}",
               "GCP_SECRET_KEY": "${{ secrets.GCP_SECRET_KEY }}",
-            }
-=======
-    uses: canonical/data-platform-workflows/.github/workflows/integration_test_charm.yaml@v6.1.1
-    with:
-      artifact-name: ${{ needs.build.outputs.artifact-name }}
-      cloud: lxd
-      juju-agent-version: ${{ matrix.juju.agent }}
-      libjuju-version-constraint: ${{ matrix.juju.libjuju }}
-    secrets:
-      integration-test: |
-        {
-          "AWS_ACCESS_KEY": "${{ secrets.AWS_ACCESS_KEY }}",
-          "AWS_SECRET_KEY": "${{ secrets.AWS_SECRET_KEY }}",
-          "GCP_ACCESS_KEY": "${{ secrets.GCP_ACCESS_KEY }}",
-          "GCP_SECRET_KEY": "${{ secrets.GCP_SECRET_KEY }}",
-        }
->>>>>>> f757f4e5
+            }