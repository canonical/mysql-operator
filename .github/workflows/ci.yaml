--- conflicted
+++ resolved
@@ -16,11 +16,7 @@
 jobs:
   lint:
     name: Lint
-<<<<<<< HEAD
-    uses: canonical/data-platform-workflows/.github/workflows/lint.yaml@v4.2.0
-=======
     uses: canonical/data-platform-workflows/.github/workflows/lint.yaml@v4.2.3
->>>>>>> 2ff030b6
 
   unit-test:
     name: Unit test charm
@@ -57,11 +53,7 @@
 
   build:
     name: Build charm
-<<<<<<< HEAD
-    uses: canonical/data-platform-workflows/.github/workflows/build_charms_with_cache.yaml@v4.2.0
-=======
     uses: canonical/data-platform-workflows/.github/workflows/build_charms_with_cache.yaml@v4.2.3
->>>>>>> 2ff030b6
     with:
       charmcraft-snap-revision: 1349  # version 2.3.0
     permissions:
